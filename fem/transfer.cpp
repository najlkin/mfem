// Copyright (c) 2010-2021, Lawrence Livermore National Security, LLC. Produced
// at the Lawrence Livermore National Laboratory. All Rights reserved. See files
// LICENSE and NOTICE for details. LLNL-CODE-806117.
//
// This file is part of the MFEM library. For more information and source code
// availability visit https://mfem.org.
//
// MFEM is free software; you can redistribute it and/or modify it under the
// terms of the BSD-3 license. We welcome feedback and contributions, see file
// CONTRIBUTING.md for details.

#include "transfer.hpp"
#include "bilinearform.hpp"
#include "../general/forall.hpp"

namespace mfem
{

GridTransfer::GridTransfer(FiniteElementSpace &dom_fes_,
                           FiniteElementSpace &ran_fes_)
   : dom_fes(dom_fes_), ran_fes(ran_fes_),
     oper_type(Operator::ANY_TYPE),
     fw_t_oper(), bw_t_oper()
{
#ifdef MFEM_USE_MPI
   const bool par_dom = dynamic_cast<ParFiniteElementSpace*>(&dom_fes);
   const bool par_ran = dynamic_cast<ParFiniteElementSpace*>(&ran_fes);
   MFEM_VERIFY(par_dom == par_ran, "the domain and range FE spaces must both"
               " be either serial or parallel");
   parallel = par_dom;
#endif
}

const Operator &GridTransfer::MakeTrueOperator(
   FiniteElementSpace &fes_in, FiniteElementSpace &fes_out,
   const Operator &oper, OperatorHandle &t_oper)
{
   if (t_oper.Ptr())
   {
      return *t_oper.Ptr();
   }

   if (!Parallel())
   {
      const SparseMatrix *in_cP = fes_in.GetConformingProlongation();
      const SparseMatrix *out_cR = fes_out.GetConformingRestriction();
      if (oper_type == Operator::MFEM_SPARSEMAT)
      {
         const SparseMatrix *mat = dynamic_cast<const SparseMatrix *>(&oper);
         MFEM_VERIFY(mat != NULL, "Operator is not a SparseMatrix");
         if (!out_cR)
         {
            t_oper.Reset(const_cast<SparseMatrix*>(mat), false);
         }
         else
         {
            t_oper.Reset(mfem::Mult(*out_cR, *mat));
         }
         if (in_cP)
         {
            t_oper.Reset(mfem::Mult(*t_oper.As<SparseMatrix>(), *in_cP));
         }
      }
      else if (oper_type == Operator::ANY_TYPE)
      {
         const int RP_case = bool(out_cR) + 2*bool(in_cP);
         switch (RP_case)
         {
            case 0:
               t_oper.Reset(const_cast<Operator*>(&oper), false);
               break;
            case 1:
               t_oper.Reset(
                  new ProductOperator(out_cR, &oper, false, false));
               break;
            case 2:
               t_oper.Reset(
                  new ProductOperator(&oper, in_cP, false, false));
               break;
            case 3:
               t_oper.Reset(
                  new TripleProductOperator(
                     out_cR, &oper, in_cP, false, false, false));
               break;
         }
      }
      else
      {
         MFEM_ABORT("Operator::Type is not supported: " << oper_type);
      }
   }
   else // Parallel() == true
   {
#ifdef MFEM_USE_MPI
      if (oper_type == Operator::Hypre_ParCSR)
      {
         const SparseMatrix *out_R = fes_out.GetRestrictionMatrix();
         const ParFiniteElementSpace *pfes_in =
            dynamic_cast<const ParFiniteElementSpace *>(&fes_in);
         const ParFiniteElementSpace *pfes_out =
            dynamic_cast<const ParFiniteElementSpace *>(&fes_out);
         const SparseMatrix *sp_mat = dynamic_cast<const SparseMatrix *>(&oper);
         const HypreParMatrix *hy_mat;
         if (sp_mat)
         {
            SparseMatrix *RA = mfem::Mult(*out_R, *sp_mat);
            t_oper.Reset(pfes_in->Dof_TrueDof_Matrix()->
                         LeftDiagMult(*RA, pfes_out->GetTrueDofOffsets()));
            delete RA;
         }
         else if ((hy_mat = dynamic_cast<const HypreParMatrix *>(&oper)))
         {
            HypreParMatrix *RA =
               hy_mat->LeftDiagMult(*out_R, pfes_out->GetTrueDofOffsets());
            t_oper.Reset(mfem::ParMult(RA, pfes_in->Dof_TrueDof_Matrix()));
            delete RA;
         }
         else
         {
            MFEM_ABORT("unknown Operator type");
         }
      }
      else if (oper_type == Operator::ANY_TYPE)
      {
         const Operator *out_R = fes_out.GetRestrictionOperator();
         t_oper.Reset(new TripleProductOperator(
                         out_R, &oper, fes_in.GetProlongationMatrix(),
                         false, false, false));
      }
      else
      {
         MFEM_ABORT("Operator::Type is not supported: " << oper_type);
      }
#endif
   }

   return *t_oper.Ptr();
}


InterpolationGridTransfer::~InterpolationGridTransfer()
{
   if (own_mass_integ) { delete mass_integ; }
}

void InterpolationGridTransfer::SetMassIntegrator(
   BilinearFormIntegrator *mass_integ_, bool own_mass_integ_)
{
   if (own_mass_integ) { delete mass_integ; }

   mass_integ = mass_integ_;
   own_mass_integ = own_mass_integ_;
}

const Operator &InterpolationGridTransfer::ForwardOperator()
{
   if (F.Ptr())
   {
      return *F.Ptr();
   }

   // Construct F
   if (oper_type == Operator::ANY_TYPE)
   {
      F.Reset(new FiniteElementSpace::RefinementOperator(&ran_fes, &dom_fes));
   }
   else if (oper_type == Operator::MFEM_SPARSEMAT)
   {
      Mesh::GeometryList elem_geoms(*ran_fes.GetMesh());

      DenseTensor localP[Geometry::NumGeom];
      for (int i = 0; i < elem_geoms.Size(); i++)
      {
         ran_fes.GetLocalRefinementMatrices(dom_fes, elem_geoms[i],
                                            localP[elem_geoms[i]]);
      }
      F.Reset(ran_fes.RefinementMatrix_main(
                 dom_fes.GetNDofs(), dom_fes.GetElementToDofTable(),
                 dom_fes.GetElementToFaceOrientationTable(), localP));
   }
   else
   {
      MFEM_ABORT("Operator::Type is not supported: " << oper_type);
   }

   return *F.Ptr();
}

const Operator &InterpolationGridTransfer::BackwardOperator()
{
   if (B.Ptr())
   {
      return *B.Ptr();
   }

   // Construct B, if not set, define a suitable mass_integ
   if (!mass_integ && ran_fes.GetNE() > 0)
   {
      const FiniteElement *f_fe_0 = ran_fes.GetFE(0);
      const int map_type = f_fe_0->GetMapType();
      if (map_type == FiniteElement::VALUE ||
          map_type == FiniteElement::INTEGRAL)
      {
         mass_integ = new MassIntegrator;
      }
      else if (map_type == FiniteElement::H_DIV ||
               map_type == FiniteElement::H_CURL)
      {
         mass_integ = new VectorFEMassIntegrator;
      }
      else
      {
         MFEM_ABORT("unknown type of FE space");
      }
      own_mass_integ = true;
   }
   if (oper_type == Operator::ANY_TYPE)
   {
      B.Reset(new FiniteElementSpace::DerefinementOperator(
                 &ran_fes, &dom_fes, mass_integ));
   }
   else
   {
      MFEM_ABORT("Operator::Type is not supported: " << oper_type);
   }

   return *B.Ptr();
}


L2ProjectionGridTransfer::L2Projection::L2Projection(
   const FiniteElementSpace &fes_ho_, const FiniteElementSpace &fes_lor_)
   : Operator(fes_lor_.GetVSize(), fes_ho_.GetVSize()),
     fes_ho(fes_ho_),
     fes_lor(fes_lor_)
{ }

void L2ProjectionGridTransfer::L2Projection::BuildHo2Lor(
   int nel_ho, int nel_lor, const CoarseFineTransformations& cf_tr)
{
   // Construct the mapping from HO to LOR
   // ho2lor.GetRow(iho) will give all the LOR elements contained in iho
   ho2lor.MakeI(nel_ho);
   for (int ilor = 0; ilor < nel_lor; ++ilor)
   {
      int iho = cf_tr.embeddings[ilor].parent;
      ho2lor.AddAColumnInRow(iho);
   }
   ho2lor.MakeJ();
   for (int ilor = 0; ilor < nel_lor; ++ilor)
   {
      int iho = cf_tr.embeddings[ilor].parent;
      ho2lor.AddConnection(iho, ilor);
   }
   ho2lor.ShiftUpI();
}

void L2ProjectionGridTransfer::L2Projection::ElemMixedMass(
   Geometry::Type geom, const FiniteElement& fe_ho,
   const FiniteElement& fe_lor, ElementTransformation* el_tr,
   IntegrationPointTransformation& ip_tr,
   DenseMatrix& M_mixed_el) const
{
   int order = fe_lor.GetOrder() + fe_ho.GetOrder() + el_tr->OrderW();
   const IntegrationRule* ir = &IntRules.Get(geom, order);
   M_mixed_el = 0.0;
   for (int i = 0; i < ir->GetNPoints(); i++)
   {
      const IntegrationPoint& ip_lor = ir->IntPoint(i);
      IntegrationPoint ip_ho;
      ip_tr.Transform(ip_lor, ip_ho);
      Vector shape_lor(fe_lor.GetDof());
      fe_lor.CalcShape(ip_lor, shape_lor);
      Vector shape_ho(fe_ho.GetDof());
      fe_ho.CalcShape(ip_ho, shape_ho);
      el_tr->SetIntPoint(&ip_lor);
      // For now we use the geometry information from the LOR space, which means
      // we won't be mass conservative if the mesh is curved
      double w = el_tr->Weight() * ip_lor.weight;
      shape_lor *= w;
      AddMultVWt(shape_lor, shape_ho, M_mixed_el);
   }
}

L2ProjectionGridTransfer::L2ProjectionL2Space::L2ProjectionL2Space(
   const FiniteElementSpace &fes_ho_, const FiniteElementSpace &fes_lor_)
   : L2Projection(fes_ho_, fes_lor_)
{
   Mesh *mesh_ho = fes_ho.GetMesh();
   Mesh *mesh_lor = fes_lor.GetMesh();
   int nel_ho = mesh_ho->GetNE();
   int nel_lor = mesh_lor->GetNE();

   // If the local mesh is empty, skip all computations
   if (nel_ho == 0) { return; }

   const CoarseFineTransformations &cf_tr = mesh_lor->GetRefinementTransforms();

   int nref_max = 0;
   Array<Geometry::Type> geoms;
   mesh_ho->GetGeometries(mesh_ho->Dimension(), geoms);
   for (int ig = 0; ig < geoms.Size(); ++ig)
   {
      Geometry::Type geom = geoms[ig];
      nref_max = std::max(nref_max, cf_tr.point_matrices[geom].SizeK());
   }

   BuildHo2Lor(nel_ho, nel_lor, cf_tr);

   offsets.SetSize(nel_ho+1);
   offsets[0] = 0;
   for (int iho = 0; iho < nel_ho; ++iho)
   {
      int nref = ho2lor.RowSize(iho);
      const FiniteElement &fe_ho = *fes_ho.GetFE(iho);
      const FiniteElement &fe_lor = *fes_lor.GetFE(ho2lor.GetRow(iho)[0]);
      offsets[iho+1] = offsets[iho] + fe_ho.GetDof()*fe_lor.GetDof()*nref;
   }
   // R will contain the restriction (L^2 projection operator) defined on each
   // coarse HO element (and corresponding patch of LOR elements)
   R.SetSize(offsets[nel_ho]);
   // P will contain the corresponding prolongation operator
   P.SetSize(offsets[nel_ho]);

   IntegrationPointTransformation ip_tr;
   IsoparametricTransformation &emb_tr = ip_tr.Transf;

   for (int iho = 0; iho < nel_ho; ++iho)
   {
      Array<int> lor_els;
      ho2lor.GetRow(iho, lor_els);
      int nref = ho2lor.RowSize(iho);

      Geometry::Type geom = mesh_ho->GetElementBaseGeometry(iho);
      const FiniteElement &fe_ho = *fes_ho.GetFE(iho);
      const FiniteElement &fe_lor = *fes_lor.GetFE(lor_els[0]);
      int ndof_ho = fe_ho.GetDof();
      int ndof_lor = fe_lor.GetDof();

      emb_tr.SetIdentityTransformation(geom);
      const DenseTensor &pmats = cf_tr.point_matrices[geom];

      DenseMatrix R_iho(&R[offsets[iho]], ndof_lor*nref, ndof_ho);
      DenseMatrix P_iho(&P[offsets[iho]], ndof_ho, ndof_lor*nref);

      DenseMatrix Minv_lor(ndof_lor*nref, ndof_lor*nref);
      DenseMatrix M_mixed(ndof_lor*nref, ndof_ho);

      MassIntegrator mi;
      DenseMatrix M_lor_el(ndof_lor, ndof_lor);
      DenseMatrixInverse Minv_lor_el(&M_lor_el);
      DenseMatrix M_lor(ndof_lor*nref, ndof_lor*nref);
      DenseMatrix M_mixed_el(ndof_lor, ndof_ho);

      Minv_lor = 0.0;
      M_lor = 0.0;

      DenseMatrix RtMlor(ndof_ho, ndof_lor*nref);
      DenseMatrix RtMlorR(ndof_ho, ndof_ho);
      DenseMatrixInverse RtMlorR_inv(&RtMlorR);

      for (int iref = 0; iref < nref; ++iref)
      {
         // Assemble the low-order refined mass matrix and invert locally
         int ilor = lor_els[iref];
         ElementTransformation *el_tr = fes_lor.GetElementTransformation(ilor);
         mi.AssembleElementMatrix(fe_lor, *el_tr, M_lor_el);
         M_lor.CopyMN(M_lor_el, iref*ndof_lor, iref*ndof_lor);
         Minv_lor_el.Factor();
         Minv_lor_el.GetInverseMatrix(M_lor_el);
         // Insert into the diagonal of the patch LOR mass matrix
         Minv_lor.CopyMN(M_lor_el, iref*ndof_lor, iref*ndof_lor);

         // Now assemble the block-row of the mixed mass matrix associated
         // with integrating HO functions against LOR functions on the LOR
         // sub-element.

         // Create the transformation that embeds the fine low-order element
         // within the coarse high-order element in reference space
         emb_tr.SetPointMat(pmats(cf_tr.embeddings[ilor].matrix));

         ElemMixedMass(geom, fe_ho, fe_lor, el_tr, ip_tr, M_mixed_el);

         M_mixed.CopyMN(M_mixed_el, iref*ndof_lor, 0);
      }
      mfem::Mult(Minv_lor, M_mixed, R_iho);

      mfem::MultAtB(R_iho, M_lor, RtMlor);
      mfem::Mult(RtMlor, R_iho, RtMlorR);
      RtMlorR_inv.Factor();
      RtMlorR_inv.Mult(RtMlor, P_iho);
   }
}

void L2ProjectionGridTransfer::L2ProjectionL2Space::Mult(
   const Vector &x, Vector &y) const
{
   int vdim = fes_ho.GetVDim();
   Array<int> vdofs;
   DenseMatrix xel_mat, yel_mat;
   for (int iho = 0; iho < fes_ho.GetNE(); ++iho)
   {
      int nref = ho2lor.RowSize(iho);
      int ndof_ho = fes_ho.GetFE(iho)->GetDof();
      int ndof_lor = fes_lor.GetFE(ho2lor.GetRow(iho)[0])->GetDof();
      xel_mat.SetSize(ndof_ho, vdim);
      yel_mat.SetSize(ndof_lor*nref, vdim);
      DenseMatrix R_iho(&R[offsets[iho]], ndof_lor*nref, ndof_ho);

      fes_ho.GetElementVDofs(iho, vdofs);
      x.GetSubVector(vdofs, xel_mat.GetData());
      mfem::Mult(R_iho, xel_mat, yel_mat);
      // Place result correctly into the low-order vector
      for (int iref = 0; iref < nref; ++iref)
      {
         int ilor = ho2lor.GetRow(iho)[iref];
         for (int vd=0; vd<vdim; ++vd)
         {
            fes_lor.GetElementDofs(ilor, vdofs);
            fes_lor.DofsToVDofs(vd, vdofs);
            y.SetSubVector(vdofs, &yel_mat(iref*ndof_lor,vd));
         }
      }
   }
}

void L2ProjectionGridTransfer::L2ProjectionL2Space::MultTranspose(
   const Vector &x, Vector &y) const
{
   int vdim = fes_ho.GetVDim();
   Array<int> vdofs;
   DenseMatrix xel_mat, yel_mat;
   y = 0.0;
   for (int iho = 0; iho < fes_ho.GetNE(); ++iho)
   {
      int nref = ho2lor.RowSize(iho);
      int ndof_ho = fes_ho.GetFE(iho)->GetDof();
      int ndof_lor = fes_lor.GetFE(ho2lor.GetRow(iho)[0])->GetDof();
      xel_mat.SetSize(ndof_lor*nref, vdim);
      yel_mat.SetSize(ndof_ho, vdim);
      DenseMatrix R_iho(&R[offsets[iho]], ndof_lor*nref, ndof_ho);

      // Extract the LOR DOFs
      for (int iref=0; iref<nref; ++iref)
      {
         int ilor = ho2lor.GetRow(iho)[iref];
         for (int vd=0; vd<vdim; ++vd)
         {
            fes_lor.GetElementDofs(ilor, vdofs);
            fes_lor.DofsToVDofs(vd, vdofs);
            x.GetSubVector(vdofs, &xel_mat(iref*ndof_lor, vd));
         }
      }
      // Multiply locally by the transpose
      mfem::MultAtB(R_iho, xel_mat, yel_mat);
      // Place the result in the HO vector
      fes_ho.GetElementVDofs(iho, vdofs);
      y.AddElementVector(vdofs, yel_mat.GetData());
   }
}

void L2ProjectionGridTransfer::L2ProjectionL2Space::Prolongate(
   const Vector &x, Vector &y) const
{
   int vdim = fes_ho.GetVDim();
   Array<int> vdofs;
   DenseMatrix xel_mat,yel_mat;
   y = 0.0;
   for (int iho = 0; iho < fes_ho.GetNE(); ++iho)
   {
      int nref = ho2lor.RowSize(iho);
      int ndof_ho = fes_ho.GetFE(iho)->GetDof();
      int ndof_lor = fes_lor.GetFE(ho2lor.GetRow(iho)[0])->GetDof();
      xel_mat.SetSize(ndof_lor*nref, vdim);
      yel_mat.SetSize(ndof_ho, vdim);
      DenseMatrix P_iho(&P[offsets[iho]], ndof_ho, ndof_lor*nref);

      // Extract the LOR DOFs
      for (int iref = 0; iref < nref; ++iref)
      {
         int ilor = ho2lor.GetRow(iho)[iref];
         for (int vd = 0; vd < vdim; ++vd)
         {
            fes_lor.GetElementDofs(ilor, vdofs);
            fes_lor.DofsToVDofs(vd, vdofs);
            x.GetSubVector(vdofs, &xel_mat(iref*ndof_lor, vd));
         }
      }
      // Locally prolongate
      mfem::Mult(P_iho, xel_mat, yel_mat);
      // Place the result in the HO vector
      fes_ho.GetElementVDofs(iho, vdofs);
      y.AddElementVector(vdofs, yel_mat.GetData());
   }
}

void L2ProjectionGridTransfer::L2ProjectionL2Space::ProlongateTranspose(
   const Vector &x, Vector &y) const
{
   int vdim = fes_ho.GetVDim();
   Array<int> vdofs;
   DenseMatrix xel_mat,yel_mat;
   for (int iho = 0; iho < fes_ho.GetNE(); ++iho)
   {
      int nref = ho2lor.RowSize(iho);
      int ndof_ho = fes_ho.GetFE(iho)->GetDof();
      int ndof_lor = fes_lor.GetFE(ho2lor.GetRow(iho)[0])->GetDof();
      xel_mat.SetSize(ndof_ho, vdim);
      yel_mat.SetSize(ndof_lor*nref, vdim);
      DenseMatrix P_iho(&P[offsets[iho]], ndof_ho, ndof_lor*nref);

      fes_ho.GetElementVDofs(iho, vdofs);
      x.GetSubVector(vdofs, xel_mat.GetData());
      mfem::MultAtB(P_iho, xel_mat, yel_mat);

      // Place result correctly into the low-order vector
      for (int iref = 0; iref < nref; ++iref)
      {
         int ilor = ho2lor.GetRow(iho)[iref];
         for (int vd=0; vd<vdim; ++vd)
         {
            fes_lor.GetElementDofs(ilor, vdofs);
            fes_lor.DofsToVDofs(vd, vdofs);
            y.SetSubVector(vdofs, &yel_mat(iref*ndof_lor,vd));
         }
      }
   }
}

L2ProjectionGridTransfer::L2ProjectionH1Space::L2ProjectionH1Space(
   const FiniteElementSpace& fes_ho_, const FiniteElementSpace& fes_lor_)
   : L2Projection(fes_ho_, fes_lor_)
{
   Mesh* mesh_ho = fes_ho.GetMesh();
   Mesh* mesh_lor = fes_lor.GetMesh();
   int nel_ho = mesh_ho->GetNE();
   int nel_lor = mesh_lor->GetNE();
   int ndof_lor = fes_lor.GetNDofs();

   // If the local mesh is empty, skip all computations
   if (nel_ho == 0) { return; }

   const CoarseFineTransformations& cf_tr = mesh_lor->GetRefinementTransforms();

   int nref_max = 0;
   Array<Geometry::Type> geoms;
   mesh_ho->GetGeometries(mesh_ho->Dimension(), geoms);
   for (int ig = 0; ig < geoms.Size(); ++ig)
   {
      Geometry::Type geom = geoms[ig];
      nref_max = std::max(nref_max, cf_tr.point_matrices[geom].SizeK());
   }

   BuildHo2Lor(nel_ho, nel_lor, cf_tr);

   // ML_inv contains the inverse lumped (row sum) mass matrix. Note that the
   // method will also work with a full (consistent) mass matrix, though this is
   // not implemented here. L refers to the low-order refined mesh
   Vector ML_inv(ndof_lor);
   ML_inv = 0.0;

   // Compute ML_inv
   for (int iho = 0; iho < nel_ho; ++iho)
   {
      Array<int> lor_els;
      ho2lor.GetRow(iho, lor_els);
      int nref = ho2lor.RowSize(iho);

      Geometry::Type geom = mesh_ho->GetElementBaseGeometry(iho);
      const FiniteElement& fe_lor = *fes_lor.GetFE(lor_els[0]);
      int nedof_lor = fe_lor.GetDof();

      // Instead of using a MassIntegrator, manually loop over integration
      // points so we can row sum and store the diagonal as a Vector.
      Vector ML_el(nedof_lor);
      Vector shape_lor(nedof_lor);
      Array<int> dofs_lor(nedof_lor);

      for (int iref = 0; iref < nref; ++iref)
      {
         int ilor = lor_els[iref];
         ElementTransformation* el_tr = fes_lor.GetElementTransformation(ilor);

         int order = 2 * fe_lor.GetOrder() + el_tr->OrderW();
         const IntegrationRule* ir = &IntRules.Get(geom, order);
         ML_el = 0.0;
         for (int i = 0; i < ir->GetNPoints(); ++i)
         {
            const IntegrationPoint& ip_lor = ir->IntPoint(i);
            fe_lor.CalcShape(ip_lor, shape_lor);
            el_tr->SetIntPoint(&ip_lor);
            ML_el += (shape_lor *= (el_tr->Weight() * ip_lor.weight));
         }
         fes_lor.GetElementDofs(ilor, dofs_lor);
         ML_inv.AddElementVector(dofs_lor, ML_el);
      }
   }
   // DOF by DOF inverse of non-zero entries
   for (int i = 0; i < ndof_lor; ++i)
   {
      ML_inv[i] = 1.0 / ML_inv[i];
   }

   // Compute sparsity pattern for R = M_L^(-1) M_LH and allocate
   AllocR();
   // Allocate M_LH (same sparsity pattern as R)
   // L refers to the low-order refined mesh (DOFs correspond to rows)
   // H refers to the higher-order mesh (DOFs correspond to columns)
   M_LH = SparseMatrix(R.GetI(), R.GetJ(), NULL,
                       R.Height(), R.Width(), false, true, true);

   IntegrationPointTransformation ip_tr;
   IsoparametricTransformation& emb_tr = ip_tr.Transf;

   // Compute M_LH and R
   for (int iho = 0; iho < nel_ho; ++iho)
   {
      Array<int> lor_els;
      ho2lor.GetRow(iho, lor_els);
      int nref = ho2lor.RowSize(iho);

      Geometry::Type geom = mesh_ho->GetElementBaseGeometry(iho);
      const FiniteElement& fe_ho = *fes_ho.GetFE(iho);
      const FiniteElement& fe_lor = *fes_lor.GetFE(lor_els[0]);

      emb_tr.SetIdentityTransformation(geom);
      const DenseTensor& pmats = cf_tr.point_matrices[geom];

      int nedof_ho = fe_ho.GetDof();
      int nedof_lor = fe_lor.GetDof();
      DenseMatrix M_LH_el(nedof_lor, nedof_ho);
      DenseMatrix R_el(nedof_lor, nedof_ho);

      for (int iref = 0; iref < nref; ++iref)
      {
         int ilor = lor_els[iref];
         ElementTransformation* el_tr = fes_lor.GetElementTransformation(ilor);

         // Create the transformation that embeds the fine low-order element
         // within the coarse high-order element in reference space
         emb_tr.SetPointMat(pmats(cf_tr.embeddings[ilor].matrix));

         ElemMixedMass(geom, fe_ho, fe_lor, el_tr, ip_tr, M_LH_el);

         Array<int> dofs_lor(nedof_lor);
         fes_lor.GetElementDofs(ilor, dofs_lor);
         Vector R_row;
         for (int i = 0; i < nedof_lor; ++i)
         {
            M_LH_el.GetRow(i, R_row);
            R_el.SetRow(i, R_row.Set(ML_inv[dofs_lor[i]], R_row));
         }
         Array<int> dofs_ho(nedof_ho);
         fes_ho.GetElementDofs(iho, dofs_ho);
         M_LH.AddSubMatrix(dofs_lor, dofs_ho, M_LH_el);
         R.AddSubMatrix(dofs_lor, dofs_ho, R_el);
      }
   }

   // Create PCG solver
   RTxM_LH = TransposeMult(R, M_LH);
   pcg.SetPrintLevel(0);
   pcg.SetMaxIter(1000);
   // initial values for relative and absolute tolerance
   SetRelTol(1e-13);
   SetAbsTol(1e-13);
   Ds = DSmoother(*RTxM_LH);
   pcg.SetPreconditioner(Ds);
   pcg.SetOperator(*RTxM_LH);
}

L2ProjectionGridTransfer::L2ProjectionH1Space::~L2ProjectionH1Space()
{
   delete RTxM_LH;
}

void L2ProjectionGridTransfer::L2ProjectionH1Space::Mult(
   const Vector& x, Vector& y) const
{
   int vdim = fes_ho.GetVDim();
   const int ndof_ho = fes_ho.GetNDofs();
   const int ndof_lor = fes_lor.GetNDofs();
   Array<int> dofs_ho(ndof_ho);
   Array<int> dofs_lor(ndof_lor);
   Vector x_dim(ndof_ho);
   Vector y_dim(ndof_lor);

   for (int d = 0; d < vdim; ++d)
   {
      fes_ho.GetVDofs(d, dofs_ho);
      fes_lor.GetVDofs(d, dofs_lor);
      x.GetSubVector(dofs_ho, x_dim);
      R.Mult(x_dim, y_dim);
      y.SetSubVector(dofs_lor, y_dim);
   }
}

void L2ProjectionGridTransfer::L2ProjectionH1Space::MultTranspose(
   const Vector& x, Vector& y) const
{
   int vdim = fes_ho.GetVDim();
   const int ndof_ho = fes_ho.GetNDofs();
   const int ndof_lor = fes_lor.GetNDofs();
   Array<int> dofs_ho(ndof_ho);
   Array<int> dofs_lor(ndof_lor);
   Vector x_dim(ndof_lor);
   Vector y_dim(ndof_ho);

   for (int d = 0; d < vdim; ++d)
   {
      fes_ho.GetVDofs(d, dofs_ho);
      fes_lor.GetVDofs(d, dofs_lor);
      x.GetSubVector(dofs_lor, x_dim);
      R.MultTranspose(x_dim, y_dim);
      y.SetSubVector(dofs_ho, y_dim);
   }
}

void L2ProjectionGridTransfer::L2ProjectionH1Space::Prolongate(
   const Vector& x, Vector& y) const
{
   int vdim = fes_ho.GetVDim();
   const int ndof_ho = fes_ho.GetNDofs();
   const int ndof_lor = fes_lor.GetNDofs();
   Array<int> dofs_ho(ndof_ho);
   Array<int> dofs_lor(ndof_lor);
   Vector x_dim(ndof_lor);
   Vector y_dim(ndof_ho);
   Vector xbar(ndof_ho);

   for (int d = 0; d < vdim; ++d)
   {
      fes_lor.GetVDofs(d, dofs_lor);
      x.GetSubVector(dofs_lor, x_dim);
      // Compute y = P x = (R^T M_LH)^(-1) M_LH^T x = (R^T M_LH)^(-1) xbar
      M_LH.MultTranspose(x_dim, xbar);
      y_dim = 0.0;
      pcg.Mult(xbar, y_dim);
      fes_ho.GetVDofs(d, dofs_ho);
      y.SetSubVector(dofs_ho, y_dim);
   }
}

void L2ProjectionGridTransfer::L2ProjectionH1Space::ProlongateTranspose(
   const Vector& x, Vector& y) const
{
   int vdim = fes_ho.GetVDim();
   const int ndof_ho = fes_ho.GetNDofs();
   const int ndof_lor = fes_lor.GetNDofs();
   Array<int> dofs_ho(ndof_ho);
   Array<int> dofs_lor(ndof_lor);
   Vector x_dim(ndof_ho);
   Vector y_dim(ndof_lor);
   Vector xbar(ndof_ho);

   for (int d = 0; d < vdim; ++d)
   {
      fes_ho.GetVDofs(d, dofs_ho);
      x.GetSubVector(dofs_ho, x_dim);
      // Compute y = P^T x = M_LH (R^T M_LH)^(-1) x = M_LH xbar
      xbar = 0.0;
      pcg.Mult(x_dim, xbar);
      M_LH.Mult(xbar, y_dim);
      fes_lor.GetVDofs(d, dofs_lor);
      y.SetSubVector(dofs_lor, y_dim);
   }
}

void L2ProjectionGridTransfer::L2ProjectionH1Space::SetRelTol(double p_rtol_)
{
   pcg.SetRelTol(p_rtol_);
}

void L2ProjectionGridTransfer::L2ProjectionH1Space::SetAbsTol(double p_atol_)
{
   pcg.SetAbsTol(p_atol_);
}

void L2ProjectionGridTransfer::L2ProjectionH1Space::AllocR()
{
   const Table& elem_dof_ho = fes_ho.GetElementToDofTable();
   const Table& elem_dof_lor = fes_lor.GetElementToDofTable();
   const int ndof_ho = fes_ho.GetNDofs();
   const int ndof_lor = fes_lor.GetNDofs();

   Table dof_elem_lor;
   Transpose(elem_dof_lor, dof_elem_lor, ndof_lor);

   Mesh* mesh_lor = fes_lor.GetMesh();
   const CoarseFineTransformations& cf_tr = mesh_lor->GetRefinementTransforms();

   // mfem::Mult but uses ho2lor to map HO elements to LOR elements
   const int* elem_dof_hoI = elem_dof_ho.GetI();
   const int* elem_dof_hoJ = elem_dof_ho.GetJ();
   const int* dof_elem_lorI = dof_elem_lor.GetI();
   const int* dof_elem_lorJ = dof_elem_lor.GetJ();

   Array<int> I(ndof_lor + 1);

   // figure out the size of J
   Array<int> dof_used_ho;
   dof_used_ho.SetSize(ndof_ho, -1);

   int sizeJ = 0;
   for (int ilor = 0; ilor < ndof_lor; ++ilor)
   {
      for (int jlor = dof_elem_lorI[ilor]; jlor < dof_elem_lorI[ilor + 1]; ++jlor)
      {
         int el_lor = dof_elem_lorJ[jlor];
         int iho = cf_tr.embeddings[el_lor].parent;
         for (int jho = elem_dof_hoI[iho]; jho < elem_dof_hoI[iho + 1]; ++jho)
         {
            int dof_ho = elem_dof_hoJ[jho];
            if (dof_used_ho[dof_ho] != ilor)
            {
               dof_used_ho[dof_ho] = ilor;
               ++sizeJ;
            }
         }
      }
   }

   // initialize dof_ho_dof_lor
   Table dof_lor_dof_ho;
   dof_lor_dof_ho.SetDims(ndof_lor, sizeJ);

   for (int i = 0; i < ndof_ho; ++i)
   {
      dof_used_ho[i] = -1;
   }

   // set values of J
   int* dof_dofI = dof_lor_dof_ho.GetI();
   int* dof_dofJ = dof_lor_dof_ho.GetJ();
   sizeJ = 0;
   for (int ilor = 0; ilor < ndof_lor; ++ilor)
   {
      dof_dofI[ilor] = sizeJ;
      for (int jlor = dof_elem_lorI[ilor]; jlor < dof_elem_lorI[ilor + 1]; ++jlor)
      {
         int el_lor = dof_elem_lorJ[jlor];
         int iho = cf_tr.embeddings[el_lor].parent;
         for (int jho = elem_dof_hoI[iho]; jho < elem_dof_hoI[iho + 1]; ++jho)
         {
            int dof_ho = elem_dof_hoJ[jho];
            if (dof_used_ho[dof_ho] != ilor)
            {
               dof_used_ho[dof_ho] = ilor;
               dof_dofJ[sizeJ] = dof_ho;
               ++sizeJ;
            }
         }
      }
   }

   dof_lor_dof_ho.SortRows();
   double* data = Memory<double>(dof_dofI[ndof_lor]);

   R = SparseMatrix(dof_dofI, dof_dofJ, data, ndof_lor, ndof_ho,
                    true, true, true);
   R = 0.0;

   dof_lor_dof_ho.LoseData();
}

L2ProjectionGridTransfer::~L2ProjectionGridTransfer()
{
   delete F;
   delete B;
}

const Operator &L2ProjectionGridTransfer::ForwardOperator()
{
   if (!F) { BuildF(); }
   return *F;
}

const Operator &L2ProjectionGridTransfer::BackwardOperator()
{
   if (!B)
   {
      if (!F) { BuildF(); }
      B = new L2Prolongation(*F);
   }
   return *B;
}

void L2ProjectionGridTransfer::BuildF()
{
   if (!force_l2_space &&
       dom_fes.FEColl()->GetContType() == FiniteElementCollection::CONTINUOUS)
   {
      F = new L2ProjectionH1Space(dom_fes, ran_fes);
   }
   else
   {
      F = new L2ProjectionL2Space(dom_fes, ran_fes);
   }
}


TransferOperator::TransferOperator(const FiniteElementSpace& lFESpace_,
                                   const FiniteElementSpace& hFESpace_)
   : Operator(hFESpace_.GetVSize(), lFESpace_.GetVSize())
{
   bool isvar_order = lFESpace_.IsVariableOrder() || hFESpace_.IsVariableOrder();
   if (lFESpace_.FEColl() == hFESpace_.FEColl() && !isvar_order)
   {
      OperatorPtr P(Operator::ANY_TYPE);
      hFESpace_.GetTransferOperator(lFESpace_, P);
      P.SetOperatorOwner(false);
      opr = P.Ptr();
   }
   else if (lFESpace_.GetMesh()->GetNE() > 0
            && hFESpace_.GetMesh()->GetNE() > 0
            && lFESpace_.GetVDim() == 1
            && hFESpace_.GetVDim() == 1
            && dynamic_cast<const TensorBasisElement*>(lFESpace_.GetFE(0))
            && dynamic_cast<const TensorBasisElement*>(hFESpace_.GetFE(0))
            && !isvar_order
            && (hFESpace_.FEColl()->GetContType() ==
                mfem::FiniteElementCollection::CONTINUOUS ||
                hFESpace_.FEColl()->GetContType() ==
                mfem::FiniteElementCollection::DISCONTINUOUS))
   {
      opr = new TensorProductPRefinementTransferOperator(lFESpace_, hFESpace_);
   }
   else
   {
      opr = new PRefinementTransferOperator(lFESpace_, hFESpace_);
   }
}

TransferOperator::~TransferOperator() { delete opr; }

void TransferOperator::Mult(const Vector& x, Vector& y) const
{
   opr->Mult(x, y);
}

void TransferOperator::MultTranspose(const Vector& x, Vector& y) const
{
   opr->MultTranspose(x, y);
}


PRefinementTransferOperator::PRefinementTransferOperator(
   const FiniteElementSpace& lFESpace_, const FiniteElementSpace& hFESpace_)
   : Operator(hFESpace_.GetVSize(), lFESpace_.GetVSize()), lFESpace(lFESpace_),
     hFESpace(hFESpace_)
{
   isvar_order = lFESpace_.IsVariableOrder() || hFESpace_.IsVariableOrder();
}

PRefinementTransferOperator::~PRefinementTransferOperator() {}

void PRefinementTransferOperator::Mult(const Vector& x, Vector& y) const
{
   Mesh* mesh = hFESpace.GetMesh();
   Array<int> l_dofs, h_dofs, l_vdofs, h_vdofs;
   DenseMatrix loc_prol;
   Vector subY, subX;

   Geometry::Type cached_geom = Geometry::INVALID;
   const FiniteElement* h_fe = NULL;
   const FiniteElement* l_fe = NULL;
   IsoparametricTransformation T;

   int vdim = lFESpace.GetVDim();

   for (int i = 0; i < mesh->GetNE(); i++)
   {
      DofTransformation * doftrans_h = hFESpace.GetElementDofs(i, h_dofs);
      DofTransformation * doftrans_l = lFESpace.GetElementDofs(i, l_dofs);

      const Geometry::Type geom = mesh->GetElementBaseGeometry(i);
      if (geom != cached_geom || isvar_order)
      {
         h_fe = hFESpace.GetFE(i);
         l_fe = lFESpace.GetFE(i);
         T.SetIdentityTransformation(h_fe->GetGeomType());
         h_fe->GetTransferMatrix(*l_fe, T, loc_prol);
         subY.SetSize(loc_prol.Height());
         cached_geom = geom;
      }

      for (int vd = 0; vd < vdim; vd++)
      {
         l_dofs.Copy(l_vdofs);
         lFESpace.DofsToVDofs(vd, l_vdofs);
         h_dofs.Copy(h_vdofs);
         hFESpace.DofsToVDofs(vd, h_vdofs);
         x.GetSubVector(l_vdofs, subX);
         if (doftrans_l)
         {
            doftrans_l->InvTransformPrimal(subX);
         }
         loc_prol.Mult(subX, subY);
         if (doftrans_h)
         {
            doftrans_h->TransformPrimal(subY);
         }
         y.SetSubVector(h_vdofs, subY);
      }
   }
}

void PRefinementTransferOperator::MultTranspose(const Vector& x,
                                                Vector& y) const
{
   y = 0.0;

   Mesh* mesh = hFESpace.GetMesh();
   Array<int> l_dofs, h_dofs, l_vdofs, h_vdofs;
   DenseMatrix loc_prol;
   Vector subY, subX;

   Array<char> processed(hFESpace.GetVSize());
   processed = 0;

   Geometry::Type cached_geom = Geometry::INVALID;
   const FiniteElement* h_fe = NULL;
   const FiniteElement* l_fe = NULL;
   IsoparametricTransformation T;

   int vdim = lFESpace.GetVDim();

   for (int i = 0; i < mesh->GetNE(); i++)
   {
      DofTransformation * doftrans_h = hFESpace.GetElementDofs(i, h_dofs);
      DofTransformation * doftrans_l = lFESpace.GetElementDofs(i, l_dofs);

      const Geometry::Type geom = mesh->GetElementBaseGeometry(i);
      if (geom != cached_geom || isvar_order)
      {
         h_fe = hFESpace.GetFE(i);
         l_fe = lFESpace.GetFE(i);
         T.SetIdentityTransformation(h_fe->GetGeomType());
         h_fe->GetTransferMatrix(*l_fe, T, loc_prol);
         loc_prol.Transpose();
         subY.SetSize(loc_prol.Height());
         cached_geom = geom;
      }

      for (int vd = 0; vd < vdim; vd++)
      {
         l_dofs.Copy(l_vdofs);
         lFESpace.DofsToVDofs(vd, l_vdofs);
         h_dofs.Copy(h_vdofs);
         hFESpace.DofsToVDofs(vd, h_vdofs);

         x.GetSubVector(h_vdofs, subX);
         if (doftrans_h)
         {
            doftrans_h->InvTransformDual(subX);
         }
         for (int p = 0; p < h_dofs.Size(); ++p)
         {
            if (processed[lFESpace.DecodeDof(h_dofs[p])])
            {
               subX[p] = 0.0;
            }
         }

         loc_prol.Mult(subX, subY);
         if (doftrans_l)
         {
            doftrans_l->TransformDual(subY);
         }
         y.AddElementVector(l_vdofs, subY);
      }

      for (int p = 0; p < h_dofs.Size(); ++p)
      {
         processed[lFESpace.DecodeDof(h_dofs[p])] = 1;
      }
   }
}


TensorProductPRefinementTransferOperator::
TensorProductPRefinementTransferOperator(
   const FiniteElementSpace& lFESpace_,
   const FiniteElementSpace& hFESpace_)
   : Operator(hFESpace_.GetVSize(), lFESpace_.GetVSize()), lFESpace(lFESpace_),
     hFESpace(hFESpace_)
{
   // Assuming the same element type
   Mesh* mesh = lFESpace.GetMesh();
   dim = mesh->Dimension();
   if (mesh->GetNE() == 0)
   {
      return;
   }
   const FiniteElement& el = *lFESpace.GetFE(0);

   const TensorBasisElement* ltel =
      dynamic_cast<const TensorBasisElement*>(&el);
   MFEM_VERIFY(ltel, "Low order FE space must be tensor product space");

   const TensorBasisElement* htel =
      dynamic_cast<const TensorBasisElement*>(hFESpace.GetFE(0));
   MFEM_VERIFY(htel, "High order FE space must be tensor product space");
   const Array<int>& hdofmap = htel->GetDofMap();

   const IntegrationRule& ir = hFESpace.GetFE(0)->GetNodes();
   IntegrationRule irLex = ir;

   // The quadrature points, or equivalently, the dofs of the high order space
   // must be sorted in lexicographical order
   for (int i = 0; i < ir.GetNPoints(); ++i)
   {
      int j = hdofmap[i] >=0 ? hdofmap[i] : -1 - hdofmap[i];
      irLex.IntPoint(i) = ir.IntPoint(j);
   }

   NE = lFESpace.GetNE();
   const DofToQuad& maps = el.GetDofToQuad(irLex, DofToQuad::TENSOR);

   D1D = maps.ndof;
   Q1D = maps.nqpt;
   B = maps.B;
   Bt = maps.Bt;

   elem_restrict_lex_l =
      lFESpace.GetElementRestriction(ElementDofOrdering::LEXICOGRAPHIC);

   MFEM_VERIFY(elem_restrict_lex_l,
               "Low order ElementRestriction not available");

   elem_restrict_lex_h =
      hFESpace.GetElementRestriction(ElementDofOrdering::LEXICOGRAPHIC);

   MFEM_VERIFY(elem_restrict_lex_h,
               "High order ElementRestriction not available");

   localL.SetSize(elem_restrict_lex_l->Height(), Device::GetMemoryType());
   localH.SetSize(elem_restrict_lex_h->Height(), Device::GetMemoryType());
   localL.UseDevice(true);
   localH.UseDevice(true);

   MFEM_VERIFY(dynamic_cast<const ElementRestriction*>(elem_restrict_lex_h),
               "High order element restriction is of unsupported type");

   mask.SetSize(localH.Size(), Device::GetMemoryType());
   static_cast<const ElementRestriction*>(elem_restrict_lex_h)
   ->BooleanMask(mask);
   mask.UseDevice(true);
}

namespace TransferKernels
{
void Prolongation2D(const int NE, const int D1D, const int Q1D,
                    const Vector& localL, Vector& localH,
                    const Array<double>& B, const Vector& mask)
{
   auto x_ = Reshape(localL.Read(), D1D, D1D, NE);
   auto y_ = Reshape(localH.ReadWrite(), Q1D, Q1D, NE);
   auto B_ = Reshape(B.Read(), Q1D, D1D);
   auto m_ = Reshape(mask.Read(), Q1D, Q1D, NE);

   localH = 0.0;

   MFEM_FORALL(e, NE,
   {
      for (int dy = 0; dy < D1D; ++dy)
      {
         double sol_x[MAX_Q1D];
         for (int qy = 0; qy < Q1D; ++qy)
         {
            sol_x[qy] = 0.0;
         }
         for (int dx = 0; dx < D1D; ++dx)
         {
            const double s = x_(dx, dy, e);
            for (int qx = 0; qx < Q1D; ++qx)
            {
               sol_x[qx] += B_(qx, dx) * s;
            }
         }
         for (int qy = 0; qy < Q1D; ++qy)
         {
            const double d2q = B_(qy, dy);
            for (int qx = 0; qx < Q1D; ++qx)
            {
               y_(qx, qy, e) += d2q * sol_x[qx];
            }
         }
      }
      for (int qy = 0; qy < Q1D; ++qy)
      {
         for (int qx = 0; qx < Q1D; ++qx)
         {
            y_(qx, qy, e) *= m_(qx, qy, e);
         }
      }
   });
}

void Prolongation3D(const int NE, const int D1D, const int Q1D,
                    const Vector& localL, Vector& localH,
                    const Array<double>& B, const Vector& mask)
{
   auto x_ = Reshape(localL.Read(), D1D, D1D, D1D, NE);
   auto y_ = Reshape(localH.ReadWrite(), Q1D, Q1D, Q1D, NE);
   auto B_ = Reshape(B.Read(), Q1D, D1D);
   auto m_ = Reshape(mask.Read(), Q1D, Q1D, Q1D, NE);

   localH = 0.0;

   MFEM_FORALL(e, NE,
   {
      for (int dz = 0; dz < D1D; ++dz)
      {
         double sol_xy[MAX_Q1D][MAX_Q1D];
         for (int qy = 0; qy < Q1D; ++qy)
         {
            for (int qx = 0; qx < Q1D; ++qx)
            {
               sol_xy[qy][qx] = 0.0;
            }
         }
         for (int dy = 0; dy < D1D; ++dy)
         {
            double sol_x[MAX_Q1D];
            for (int qx = 0; qx < Q1D; ++qx)
            {
               sol_x[qx] = 0;
            }
            for (int dx = 0; dx < D1D; ++dx)
            {
               const double s = x_(dx, dy, dz, e);
               for (int qx = 0; qx < Q1D; ++qx)
               {
                  sol_x[qx] += B_(qx, dx) * s;
               }
            }
            for (int qy = 0; qy < Q1D; ++qy)
            {
               const double wy = B_(qy, dy);
               for (int qx = 0; qx < Q1D; ++qx)
               {
                  sol_xy[qy][qx] += wy * sol_x[qx];
               }
            }
         }
         for (int qz = 0; qz < Q1D; ++qz)
         {
            const double wz = B_(qz, dz);
            for (int qy = 0; qy < Q1D; ++qy)
            {
               for (int qx = 0; qx < Q1D; ++qx)
               {
                  y_(qx, qy, qz, e) += wz * sol_xy[qy][qx];
               }
            }
         }
      }
      for (int qz = 0; qz < Q1D; ++qz)
      {
         for (int qy = 0; qy < Q1D; ++qy)
         {
            for (int qx = 0; qx < Q1D; ++qx)
            {
               y_(qx, qy, qz, e) *= m_(qx, qy, qz, e);
            }
         }
      }
   });
}

void Restriction2D(const int NE, const int D1D, const int Q1D,
                   const Vector& localH, Vector& localL,
                   const Array<double>& Bt, const Vector& mask)
{
   auto x_ = Reshape(localH.Read(), Q1D, Q1D, NE);
   auto y_ = Reshape(localL.ReadWrite(), D1D, D1D, NE);
   auto Bt_ = Reshape(Bt.Read(), D1D, Q1D);
   auto m_ = Reshape(mask.Read(), Q1D, Q1D, NE);

   localL = 0.0;

   MFEM_FORALL(e, NE,
   {
      for (int qy = 0; qy < Q1D; ++qy)
      {
         double sol_x[MAX_D1D];
         for (int dx = 0; dx < D1D; ++dx)
         {
            sol_x[dx] = 0.0;
         }
         for (int qx = 0; qx < Q1D; ++qx)
         {
            const double s = m_(qx, qy, e) * x_(qx, qy, e);
            for (int dx = 0; dx < D1D; ++dx)
            {
               sol_x[dx] += Bt_(dx, qx) * s;
            }
         }
         for (int dy = 0; dy < D1D; ++dy)
         {
            const double q2d = Bt_(dy, qy);
            for (int dx = 0; dx < D1D; ++dx)
            {
               y_(dx, dy, e) += q2d * sol_x[dx];
            }
         }
      }
   });
}
void Restriction3D(const int NE, const int D1D, const int Q1D,
                   const Vector& localH, Vector& localL,
                   const Array<double>& Bt, const Vector& mask)
{
   auto x_ = Reshape(localH.Read(), Q1D, Q1D, Q1D, NE);
   auto y_ = Reshape(localL.ReadWrite(), D1D, D1D, D1D, NE);
   auto Bt_ = Reshape(Bt.Read(), D1D, Q1D);
   auto m_ = Reshape(mask.Read(), Q1D, Q1D, Q1D, NE);

   localL = 0.0;

   MFEM_FORALL(e, NE,
   {
      for (int qz = 0; qz < Q1D; ++qz)
      {
         double sol_xy[MAX_D1D][MAX_D1D];
         for (int dy = 0; dy < D1D; ++dy)
         {
            for (int dx = 0; dx < D1D; ++dx)
            {
               sol_xy[dy][dx] = 0;
            }
         }
         for (int qy = 0; qy < Q1D; ++qy)
         {
            double sol_x[MAX_D1D];
            for (int dx = 0; dx < D1D; ++dx)
            {
               sol_x[dx] = 0;
            }
            for (int qx = 0; qx < Q1D; ++qx)
            {
               const double s = m_(qx, qy, qz, e) * x_(qx, qy, qz, e);
               for (int dx = 0; dx < D1D; ++dx)
               {
                  sol_x[dx] += Bt_(dx, qx) * s;
               }
            }
            for (int dy = 0; dy < D1D; ++dy)
            {
               const double wy = Bt_(dy, qy);
               for (int dx = 0; dx < D1D; ++dx)
               {
                  sol_xy[dy][dx] += wy * sol_x[dx];
               }
            }
         }
         for (int dz = 0; dz < D1D; ++dz)
         {
            const double wz = Bt_(dz, qz);
            for (int dy = 0; dy < D1D; ++dy)
            {
               for (int dx = 0; dx < D1D; ++dx)
               {
                  y_(dx, dy, dz, e) += wz * sol_xy[dy][dx];
               }
            }
         }
      }
   });
}
} // namespace TransferKernels


TensorProductPRefinementTransferOperator::
~TensorProductPRefinementTransferOperator()
{
}

void TensorProductPRefinementTransferOperator::Mult(const Vector& x,
                                                    Vector& y) const
{
   if (lFESpace.GetMesh()->GetNE() == 0)
   {
      return;
   }

   elem_restrict_lex_l->Mult(x, localL);
   if (dim == 2)
   {
      TransferKernels::Prolongation2D(NE, D1D, Q1D, localL, localH, B, mask);
   }
   else if (dim == 3)
   {
      TransferKernels::Prolongation3D(NE, D1D, Q1D, localL, localH, B, mask);
   }
   else
   {
      MFEM_ABORT("TensorProductPRefinementTransferOperator::Mult not "
                 "implemented for dim = "
                 << dim);
   }
   elem_restrict_lex_h->MultTranspose(localH, y);
}

void TensorProductPRefinementTransferOperator::MultTranspose(const Vector& x,
                                                             Vector& y) const
{
   if (lFESpace.GetMesh()->GetNE() == 0)
   {
      return;
   }

   elem_restrict_lex_h->Mult(x, localH);
   if (dim == 2)
   {
      TransferKernels::Restriction2D(NE, D1D, Q1D, localH, localL, Bt, mask);
   }
   else if (dim == 3)
   {
      TransferKernels::Restriction3D(NE, D1D, Q1D, localH, localL, Bt, mask);
   }
   else
   {
      MFEM_ABORT("TensorProductPRefinementTransferOperator::MultTranspose not "
                 "implemented for dim = "
                 << dim);
   }
   elem_restrict_lex_l->MultTranspose(localL, y);
}


TrueTransferOperator::TrueTransferOperator(const FiniteElementSpace& lFESpace_,
                                           const FiniteElementSpace& hFESpace_)
   : Operator(hFESpace_.GetTrueVSize(), lFESpace_.GetTrueVSize()),
     lFESpace(lFESpace_),
     hFESpace(hFESpace_)
{
   localTransferOperator = new TransferOperator(lFESpace_, hFESpace_);

   P = lFESpace.GetProlongationMatrix();
<<<<<<< HEAD
   R = hFESpace.GetRestrictionMatrix();

   // P and R can be both null
   // P can be null and R not null
   // If P is not null it is assummed that R is not null as well
=======
   R = hFESpace.IsVariableOrder() ? hFESpace.GetHpRestrictionMatrix() :
       hFESpace.GetRestrictionMatrix();

   // P and R can be both null
   // P can be null and R not null
   // If P is not null it is assumed that R is not null as well
>>>>>>> 187d4444
   if (P) { MFEM_VERIFY(R, "Both P and R have to be not NULL") }

   if (P)
   {
      tmpL.SetSize(lFESpace_.GetVSize());
      tmpH.SetSize(hFESpace_.GetVSize());
      R->BuildTranspose();
   }
   // P can be null and R not null
   else if (R)
   {
      tmpH.SetSize(hFESpace_.GetVSize());
      R->BuildTranspose();
   }
}

TrueTransferOperator::~TrueTransferOperator()
{
   delete localTransferOperator;
}

void TrueTransferOperator::Mult(const Vector& x, Vector& y) const
{
   if (P)
   {
      P->Mult(x, tmpL);
      localTransferOperator->Mult(tmpL, tmpH);
      R->Mult(tmpH, y);
   }
   else if (R)
   {
      localTransferOperator->Mult(x, tmpH);
      R->Mult(tmpH, y);
   }
   else
   {
      localTransferOperator->Mult(x, y);
   }
}

void TrueTransferOperator::MultTranspose(const Vector& x, Vector& y) const
{
   if (P)
   {
      R->MultTranspose(x, tmpH);
      localTransferOperator->MultTranspose(tmpH, tmpL);
      P->MultTranspose(tmpL, y);
   }
   else if (R)
   {
      R->MultTranspose(x, tmpH);
      localTransferOperator->MultTranspose(tmpH, y);
   }
   else
   {
      localTransferOperator->MultTranspose(x, y);
   }
}

} // namespace mfem<|MERGE_RESOLUTION|>--- conflicted
+++ resolved
@@ -1439,20 +1439,12 @@
    localTransferOperator = new TransferOperator(lFESpace_, hFESpace_);
 
    P = lFESpace.GetProlongationMatrix();
-<<<<<<< HEAD
-   R = hFESpace.GetRestrictionMatrix();
-
-   // P and R can be both null
-   // P can be null and R not null
-   // If P is not null it is assummed that R is not null as well
-=======
    R = hFESpace.IsVariableOrder() ? hFESpace.GetHpRestrictionMatrix() :
        hFESpace.GetRestrictionMatrix();
 
    // P and R can be both null
    // P can be null and R not null
    // If P is not null it is assumed that R is not null as well
->>>>>>> 187d4444
    if (P) { MFEM_VERIFY(R, "Both P and R have to be not NULL") }
 
    if (P)
