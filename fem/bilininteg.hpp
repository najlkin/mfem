--- conflicted
+++ resolved
@@ -1647,16 +1647,12 @@
    DenseMatrix dshape, dshapedxt, invdfdx, mq;
    DenseMatrix te_dshape, te_dshapedxt;
 #endif
-<<<<<<< HEAD
-
-=======
-   Coefficient *Q;
-   MatrixCoefficient *MQ;
+
    // PA extension
    DofToQuad *maps;
    GeometryExtension *geom;
    int dim, ne, dofs1D, quad1D;
->>>>>>> 21cdc4d8
+
 public:
    /// Construct a diffusion integrator with coefficient Q = 1
    DiffusionIntegrator() { Q = NULL; MQ = NULL; maps = NULL; geom = NULL; }
