// Copyright (c) 2010-2020, Lawrence Livermore National Security, LLC. Produced
// at the Lawrence Livermore National Laboratory. All Rights reserved. See files
// LICENSE and NOTICE for details. LLNL-CODE-806117.
//
// This file is part of the MFEM library. For more information and source code
// availability visit https://mfem.org.
//
// MFEM is free software; you can redistribute it and/or modify it under the
// terms of the BSD-3 license. We welcome feedback and contributions, see file
// CONTRIBUTING.md for details.

#ifndef MFEM_BILININTEG
#define MFEM_BILININTEG

#include "../config/config.hpp"
#include "nonlininteg.hpp"
#include "fespace.hpp"
#include "libceed/ceed.hpp"

namespace mfem
{

// Local maximum size of dofs and quads in 1D
constexpr int HCURL_MAX_D1D = 5;
constexpr int HCURL_MAX_Q1D = 6;

constexpr int HDIV_MAX_D1D = 5;
constexpr int HDIV_MAX_Q1D = 6;

/// Abstract base class BilinearFormIntegrator
class BilinearFormIntegrator : public NonlinearFormIntegrator
{
protected:
   BilinearFormIntegrator(const IntegrationRule *ir = NULL)
      : NonlinearFormIntegrator(ir) { }

public:
   // TODO: add support for other assembly levels (in addition to PA) and their
   // actions.

   // TODO: for mixed meshes the quadrature rules to be used by methods like
   // AssemblePA() can be given as a QuadratureSpace, e.g. using a new method:
   // SetQuadratureSpace().

   // TODO: the methods for the various assembly levels make sense even in the
   // base class NonlinearFormIntegrator, except that not all assembly levels
   // make sense for the action of the nonlinear operator (but they all make
   // sense for its Jacobian).

   using NonlinearFormIntegrator::AssemblePA;

   /// Method defining partial assembly.
   /** The result of the partial assembly is stored internally so that it can be
       used later in the methods AddMultPA() and AddMultTransposePA(). */
   virtual void AssemblePA(const FiniteElementSpace &fes);
   /** Used with BilinearFormIntegrators that have different spaces. */
   virtual void AssemblePA(const FiniteElementSpace &trial_fes,
                           const FiniteElementSpace &test_fes);

   virtual void AssemblePAInteriorFaces(const FiniteElementSpace &fes);

   virtual void AssemblePABoundaryFaces(const FiniteElementSpace &fes);

   /// Assemble diagonal and add it to Vector @a diag.
   virtual void AssembleDiagonalPA(Vector &diag);

   /// Assemble diagonal of ADA^T (A is this integrator) and add it to @a diag.
   virtual void AssembleDiagonalPA_ADAt(const Vector &D, Vector &diag);

   /// Method for partially assembled action.
   /** Perform the action of integrator on the input @a x and add the result to
       the output @a y. Both @a x and @a y are E-vectors, i.e. they represent
       the element-wise discontinuous version of the FE space.

       This method can be called only after the method AssemblePA() has been
       called. */
   virtual void AddMultPA(const Vector &x, Vector &y) const;

   /// Method for partially assembled transposed action.
   /** Perform the transpose action of integrator on the input @a x and add the
       result to the output @a y. Both @a x and @a y are E-vectors, i.e. they
       represent the element-wise discontinuous version of the FE space.

       This method can be called only after the method AssemblePA() has been
       called. */
   virtual void AddMultTransposePA(const Vector &x, Vector &y) const;

   /// Method defining element assembly.
   /** The result of the element assembly is added to the @a emat Vector if
       @a add is true. Otherwise, if @a add is false, we set @a emat. */
   virtual void AssembleEA(const FiniteElementSpace &fes, Vector &emat,
                           const bool add = true);
   /** Used with BilinearFormIntegrators that have different spaces. */
   // virtual void AssembleEA(const FiniteElementSpace &trial_fes,
   //                         const FiniteElementSpace &test_fes,
   //                         Vector &emat);

   /// Method defining matrix-free assembly.
   /** The result of fully matrix-free assembly is stored internally so that it
       can be used later in the methods AddMultMF() and AddMultTransposeMF(). */
   virtual void AssembleMF(const FiniteElementSpace &fes);

   /** Perform the action of integrator on the input @a x and add the result to
       the output @a y. Both @a x and @a y are E-vectors, i.e. they represent
       the element-wise discontinuous version of the FE space.

       This method can be called only after the method AssembleMF() has been
       called. */
   virtual void AddMultMF(const Vector &x, Vector &y) const;

   /** Perform the transpose action of integrator on the input @a x and add the
       result to the output @a y. Both @a x and @a y are E-vectors, i.e. they
       represent the element-wise discontinuous version of the FE space.

       This method can be called only after the method AssemblePA() has been
       called. */
   virtual void AddMultTransposeMF(const Vector &x, Vector &y) const;

   /// Assemble diagonal and add it to Vector @a diag.
   virtual void AssembleDiagonalMF(Vector &diag);

   virtual void AssembleEAInteriorFaces(const FiniteElementSpace &fes,
                                        Vector &ea_data_int,
                                        Vector &ea_data_ext,
                                        const bool add = true);

   virtual void AssembleEABoundaryFaces(const FiniteElementSpace &fes,
                                        Vector &ea_data_bdr,
                                        const bool add = true);

   /// Given a particular Finite Element computes the element matrix elmat.
   virtual void AssembleElementMatrix(const FiniteElement &el,
                                      ElementTransformation &Trans,
                                      DenseMatrix &elmat);

   /** Compute the local matrix representation of a bilinear form
       a(u,v) defined on different trial (given by u) and test
       (given by v) spaces. The rows in the local matrix correspond
       to the test dofs and the columns -- to the trial dofs. */
   virtual void AssembleElementMatrix2(const FiniteElement &trial_fe,
                                       const FiniteElement &test_fe,
                                       ElementTransformation &Trans,
                                       DenseMatrix &elmat);

   virtual void AssembleFaceMatrix(const FiniteElement &el1,
                                   const FiniteElement &el2,
                                   FaceElementTransformations &Trans,
                                   DenseMatrix &elmat);

   /** Abstract method used for assembling TraceFaceIntegrators in a
       MixedBilinearForm. */
   virtual void AssembleFaceMatrix(const FiniteElement &trial_face_fe,
                                   const FiniteElement &test_fe1,
                                   const FiniteElement &test_fe2,
                                   FaceElementTransformations &Trans,
                                   DenseMatrix &elmat);

   /// @brief Perform the local action of the BilinearFormIntegrator.
   /// Note that the default implementation in the base class is general but not
   /// efficient.
   virtual void AssembleElementVector(const FiniteElement &el,
                                      ElementTransformation &Tr,
                                      const Vector &elfun, Vector &elvect);

   /// @brief Perform the local action of the BilinearFormIntegrator resulting
   /// from a face integral term.
   /// Note that the default implementation in the base class is general but not
   /// efficient.
   virtual void AssembleFaceVector(const FiniteElement &el1,
                                   const FiniteElement &el2,
                                   FaceElementTransformations &Tr,
                                   const Vector &elfun, Vector &elvect);

   virtual void AssembleElementGrad(const FiniteElement &el,
                                    ElementTransformation &Tr,
                                    const Vector &elfun, DenseMatrix &elmat)
   { AssembleElementMatrix(el, Tr, elmat); }

   virtual void AssembleFaceGrad(const FiniteElement &el1,
                                 const FiniteElement &el2,
                                 FaceElementTransformations &Tr,
                                 const Vector &elfun, DenseMatrix &elmat)
   { AssembleFaceMatrix(el1, el2, Tr, elmat); }

   /** @brief Virtual method required for Zienkiewicz-Zhu type error estimators.

       The purpose of the method is to compute a local "flux" finite element
       function given a local finite element solution. The "flux" function has
       to be computed in terms of its coefficients (represented by the Vector
       @a flux) which multiply the basis functions defined by the FiniteElement
       @a fluxelem. Typically, the "flux" function will have more than one
       component and consequently @a flux should be store the coefficients of
       all components: first all coefficient for component 0, then all
       coefficients for component 1, etc. What the "flux" function represents
       depends on the specific integrator. For example, in the case of
       DiffusionIntegrator, the flux is the gradient of the solution multiplied
       by the diffusion coefficient.

       @param[in] el     FiniteElement of the solution.
       @param[in] Trans  The ElementTransformation describing the physical
                         position of the mesh element.
       @param[in] u      Solution coefficients representing the expansion of the
                         solution function in the basis of @a el.
       @param[in] fluxelem  FiniteElement of the "flux".
       @param[out] flux  "Flux" coefficients representing the expansion of the
                         "flux" function in the basis of @a fluxelem. The size
                         of @a flux as a Vector has to be set by this method,
                         e.g. using Vector::SetSize().
       @param[in] with_coef  If zero (the default value is 1) the implementation
                             of the method may choose not to scale the "flux"
                             function by any coefficients describing the
                             integrator.
    */
   virtual void ComputeElementFlux(const FiniteElement &el,
                                   ElementTransformation &Trans,
                                   Vector &u,
                                   const FiniteElement &fluxelem,
                                   Vector &flux, bool with_coef = true) { }

   /** @brief Virtual method required for Zienkiewicz-Zhu type error estimators.

       The purpose of this method is to compute a local number that measures the
       energy of a given "flux" function (see ComputeElementFlux() for a
       description of the "flux" function). Typically, the energy of a "flux"
       function should be equal to a_local(u,u), if the "flux" is defined from
       a solution u; here a_local(.,.) denotes the element-local bilinear
       form represented by the integrator.

       @param[in] fluxelem  FiniteElement of the "flux".
       @param[in] Trans  The ElementTransformation describing the physical
                         position of the mesh element.
       @param[in] flux   "Flux" coefficients representing the expansion of the
                         "flux" function in the basis of @a fluxelem.
       @param[out] d_energy  If not NULL, the given Vector should be set to
                             represent directional energy split that can be used
                             for anisotropic error estimation.
       @returns The computed energy.
    */
   virtual double ComputeFluxEnergy(const FiniteElement &fluxelem,
                                    ElementTransformation &Trans,
                                    Vector &flux, Vector *d_energy = NULL)
   { return 0.0; }

   virtual ~BilinearFormIntegrator() { }
};

/** Wraps a given @a BilinearFormIntegrator and transposes the resulting element
    matrices. See for example ex9, ex9p. */
class TransposeIntegrator : public BilinearFormIntegrator
{
private:
   int own_bfi;
   BilinearFormIntegrator *bfi;

   DenseMatrix bfi_elmat;

public:
   TransposeIntegrator (BilinearFormIntegrator *_bfi, int _own_bfi = 1)
   { bfi = _bfi; own_bfi = _own_bfi; }

   virtual void AssembleElementMatrix(const FiniteElement &el,
                                      ElementTransformation &Trans,
                                      DenseMatrix &elmat);

   virtual void AssembleElementMatrix2(const FiniteElement &trial_fe,
                                       const FiniteElement &test_fe,
                                       ElementTransformation &Trans,
                                       DenseMatrix &elmat);

   using BilinearFormIntegrator::AssembleFaceMatrix;
   virtual void AssembleFaceMatrix(const FiniteElement &el1,
                                   const FiniteElement &el2,
                                   FaceElementTransformations &Trans,
                                   DenseMatrix &elmat);

   using BilinearFormIntegrator::AssemblePA;

   virtual void AssemblePA(const FiniteElementSpace& fes)
   {
      bfi->AssemblePA(fes);
   }

   virtual void AssemblePAInteriorFaces(const FiniteElementSpace &fes)
   {
      bfi->AssemblePAInteriorFaces(fes);
   }

   virtual void AssemblePABoundaryFaces(const FiniteElementSpace &fes)
   {
      bfi->AssemblePABoundaryFaces(fes);
   }

   virtual void AddMultTransposePA(const Vector &x, Vector &y) const
   {
      bfi->AddMultPA(x, y);
   }

   virtual void AddMultPA(const Vector& x, Vector& y) const
   {
      bfi->AddMultTransposePA(x, y);
   }

   virtual void AssembleEA(const FiniteElementSpace &fes, Vector &emat,
                           const bool add);

   virtual void AssembleEAInteriorFaces(const FiniteElementSpace &fes,
                                        Vector &ea_data_int,
                                        Vector &ea_data_ext,
                                        const bool add);

   virtual void AssembleEABoundaryFaces(const FiniteElementSpace &fes,
                                        Vector &ea_data_bdr,
                                        const bool add);

   virtual ~TransposeIntegrator() { if (own_bfi) { delete bfi; } }
};

class LumpedIntegrator : public BilinearFormIntegrator
{
private:
   int own_bfi;
   BilinearFormIntegrator *bfi;

public:
   LumpedIntegrator (BilinearFormIntegrator *_bfi, int _own_bfi = 1)
   { bfi = _bfi; own_bfi = _own_bfi; }

   virtual void AssembleElementMatrix(const FiniteElement &el,
                                      ElementTransformation &Trans,
                                      DenseMatrix &elmat);

   virtual ~LumpedIntegrator() { if (own_bfi) { delete bfi; } }
};

/// Integrator that inverts the matrix assembled by another integrator.
class InverseIntegrator : public BilinearFormIntegrator
{
private:
   int own_integrator;
   BilinearFormIntegrator *integrator;

public:
   InverseIntegrator(BilinearFormIntegrator *integ, int own_integ = 1)
   { integrator = integ; own_integrator = own_integ; }

   virtual void AssembleElementMatrix(const FiniteElement &el,
                                      ElementTransformation &Trans,
                                      DenseMatrix &elmat);

   virtual ~InverseIntegrator() { if (own_integrator) { delete integrator; } }
};

/// Integrator defining a sum of multiple Integrators.
class SumIntegrator : public BilinearFormIntegrator
{
private:
   int own_integrators;
   mutable DenseMatrix elem_mat;
   Array<BilinearFormIntegrator*> integrators;

public:
   SumIntegrator(int own_integs = 1) { own_integrators = own_integs; }

   void AddIntegrator(BilinearFormIntegrator *integ)
   { integrators.Append(integ); }

   virtual void AssembleElementMatrix(const FiniteElement &el,
                                      ElementTransformation &Trans,
                                      DenseMatrix &elmat);
   virtual void AssembleElementMatrix2(const FiniteElement &trial_fe,
                                       const FiniteElement &test_fe,
                                       ElementTransformation &Trans,
                                       DenseMatrix &elmat);

   using BilinearFormIntegrator::AssembleFaceMatrix;
   virtual void AssembleFaceMatrix(const FiniteElement &el1,
                                   const FiniteElement &el2,
                                   FaceElementTransformations &Trans,
                                   DenseMatrix &elmat);

   virtual void AssembleFaceMatrix(const FiniteElement &trial_face_fe,
                                   const FiniteElement &test_fe1,
                                   const FiniteElement &test_fe2,
                                   FaceElementTransformations &Trans,
                                   DenseMatrix &elmat);

   using BilinearFormIntegrator::AssemblePA;
   virtual void AssemblePA(const FiniteElementSpace& fes);

   virtual void AssembleDiagonalPA(Vector &diag);

   virtual void AssemblePAInteriorFaces(const FiniteElementSpace &fes);

   virtual void AssemblePABoundaryFaces(const FiniteElementSpace &fes);

   virtual void AddMultTransposePA(const Vector &x, Vector &y) const;

   virtual void AddMultPA(const Vector& x, Vector& y) const;

   virtual void AssembleMF(const FiniteElementSpace &fes);

   virtual void AddMultMF(const Vector &x, Vector &y) const;

   virtual void AddMultTransposeMF(const Vector &x, Vector &y) const;

   virtual void AssembleDiagonalMF(Vector &diag);

   virtual void AssembleEA(const FiniteElementSpace &fes, Vector &emat,
                           const bool add);

   virtual void AssembleEAInteriorFaces(const FiniteElementSpace &fes,
                                        Vector &ea_data_int,
                                        Vector &ea_data_ext,
                                        const bool add);

   virtual void AssembleEABoundaryFaces(const FiniteElementSpace &fes,
                                        Vector &ea_data_bdr,
                                        const bool add);

   virtual ~SumIntegrator();
};

/** An abstract class for integrating the product of two scalar basis functions
    with an optional scalar coefficient. */
class MixedScalarIntegrator: public BilinearFormIntegrator
{
public:

   virtual void AssembleElementMatrix2(const FiniteElement &trial_fe,
                                       const FiniteElement &test_fe,
                                       ElementTransformation &Trans,
                                       DenseMatrix &elmat);

   /// Support for use in BilinearForm. Can be used only when appropriate.
   virtual void AssembleElementMatrix(const FiniteElement &fe,
                                      ElementTransformation &Trans,
                                      DenseMatrix &elmat)
   { AssembleElementMatrix2(fe, fe, Trans, elmat); }

protected:
   /// This parameter can be set by derived methods to enable single shape
   /// evaluation in case CalcTestShape() and CalcTrialShape() return the same
   /// result if given the same FiniteElement. The default is false.
   bool same_calc_shape;

   MixedScalarIntegrator() : same_calc_shape(false), Q(NULL) {}
   MixedScalarIntegrator(Coefficient &q) : same_calc_shape(false), Q(&q) {}

   inline virtual bool VerifyFiniteElementTypes(
      const FiniteElement & trial_fe,
      const FiniteElement & test_fe) const
   {
      return (trial_fe.GetRangeType() == mfem::FiniteElement::SCALAR &&
              test_fe.GetRangeType()  == mfem::FiniteElement::SCALAR );
   }

   inline virtual const char * FiniteElementTypeFailureMessage() const
   {
      return "MixedScalarIntegrator:  "
             "Trial and test spaces must both be scalar fields.";
   }

   inline virtual int GetIntegrationOrder(const FiniteElement & trial_fe,
                                          const FiniteElement & test_fe,
                                          ElementTransformation &Trans)
   { return trial_fe.GetOrder() + test_fe.GetOrder() + Trans.OrderW(); }


   inline virtual void CalcTestShape(const FiniteElement & test_fe,
                                     ElementTransformation &Trans,
                                     Vector & shape)
   { test_fe.CalcPhysShape(Trans, shape); }

   inline virtual void CalcTrialShape(const FiniteElement & trial_fe,
                                      ElementTransformation &Trans,
                                      Vector & shape)
   { trial_fe.CalcPhysShape(Trans, shape); }

   Coefficient *Q;

private:

#ifndef MFEM_THREAD_SAFE
   Vector test_shape;
   Vector trial_shape;
#endif

};

/** An abstract class for integrating the inner product of two vector basis
    functions with an optional scalar, vector, or matrix coefficient. */
class MixedVectorIntegrator: public BilinearFormIntegrator
{
public:

   virtual void AssembleElementMatrix2(const FiniteElement &trial_fe,
                                       const FiniteElement &test_fe,
                                       ElementTransformation &Trans,
                                       DenseMatrix &elmat);

   /// Support for use in BilinearForm. Can be used only when appropriate.
   virtual void AssembleElementMatrix(const FiniteElement &fe,
                                      ElementTransformation &Trans,
                                      DenseMatrix &elmat)
   { AssembleElementMatrix2(fe, fe, Trans, elmat); }

protected:
   /// This parameter can be set by derived methods to enable single shape
   /// evaluation in case CalcTestShape() and CalcTrialShape() return the same
   /// result if given the same FiniteElement. The default is false.
   bool same_calc_shape;

   MixedVectorIntegrator()
      : same_calc_shape(false), Q(NULL), VQ(NULL), DQ(NULL), MQ(NULL) {}
   MixedVectorIntegrator(Coefficient &q)
      : same_calc_shape(false), Q(&q), VQ(NULL), DQ(NULL), MQ(NULL) {}
   MixedVectorIntegrator(VectorCoefficient &vq, bool diag = true)
      : same_calc_shape(false), Q(NULL), VQ(diag?NULL:&vq), DQ(diag?&vq:NULL),
        MQ(NULL) {}
   MixedVectorIntegrator(MatrixCoefficient &mq)
      : same_calc_shape(false), Q(NULL), VQ(NULL), DQ(NULL), MQ(&mq) {}

   inline virtual bool VerifyFiniteElementTypes(
      const FiniteElement & trial_fe,
      const FiniteElement & test_fe) const
   {
      return (trial_fe.GetRangeType() == mfem::FiniteElement::VECTOR &&
              test_fe.GetRangeType()  == mfem::FiniteElement::VECTOR );
   }

   inline virtual const char * FiniteElementTypeFailureMessage() const
   {
      return "MixedVectorIntegrator:  "
             "Trial and test spaces must both be vector fields";
   }

   inline virtual int GetIntegrationOrder(const FiniteElement & trial_fe,
                                          const FiniteElement & test_fe,
                                          ElementTransformation &Trans)
   { return trial_fe.GetOrder() + test_fe.GetOrder() + Trans.OrderW(); }


   inline virtual void CalcTestShape(const FiniteElement & test_fe,
                                     ElementTransformation &Trans,
                                     DenseMatrix & shape)
   { test_fe.CalcVShape(Trans, shape); }

   inline virtual void CalcTrialShape(const FiniteElement & trial_fe,
                                      ElementTransformation &Trans,
                                      DenseMatrix & shape)
   { trial_fe.CalcVShape(Trans, shape); }

   Coefficient *Q;
   VectorCoefficient *VQ;
   DiagonalMatrixCoefficient *DQ;
   MatrixCoefficient *MQ;

private:

#ifndef MFEM_THREAD_SAFE
   Vector V;
   Vector D;
   DenseMatrix M;
   DenseMatrix test_shape;
   DenseMatrix trial_shape;
   DenseMatrix test_shape_tmp;
#endif

};

/** An abstract class for integrating the product of a scalar basis function and
    the inner product of a vector basis function with a vector coefficient. In
    2D the inner product can be replaced with a cross product. */
class MixedScalarVectorIntegrator: public BilinearFormIntegrator
{
public:

   virtual void AssembleElementMatrix2(const FiniteElement &trial_fe,
                                       const FiniteElement &test_fe,
                                       ElementTransformation &Trans,
                                       DenseMatrix &elmat);

   /// Support for use in BilinearForm. Can be used only when appropriate.
   /** Appropriate use cases are classes derived from
       MixedScalarVectorIntegrator where the trial and test spaces can be the
       same. Examples of such classes are: MixedVectorDivergenceIntegrator,
       MixedScalarWeakDivergenceIntegrator, etc. */
   virtual void AssembleElementMatrix(const FiniteElement &fe,
                                      ElementTransformation &Trans,
                                      DenseMatrix &elmat)
   { AssembleElementMatrix2(fe, fe, Trans, elmat); }

protected:

   MixedScalarVectorIntegrator(VectorCoefficient &vq, bool _transpose = false,
                               bool _cross_2d = false)
      : VQ(&vq), transpose(_transpose), cross_2d(_cross_2d) {}

   inline virtual bool VerifyFiniteElementTypes(
      const FiniteElement & trial_fe,
      const FiniteElement & test_fe) const
   {
      return ((transpose &&
               trial_fe.GetRangeType() == mfem::FiniteElement::VECTOR &&
               test_fe.GetRangeType()  == mfem::FiniteElement::SCALAR ) ||
              (!transpose &&
               trial_fe.GetRangeType() == mfem::FiniteElement::SCALAR &&
               test_fe.GetRangeType()  == mfem::FiniteElement::VECTOR )
             );
   }

   inline virtual const char * FiniteElementTypeFailureMessage() const
   {
      if ( transpose )
      {
         return "MixedScalarVectorIntegrator:  "
                "Trial space must be a vector field "
                "and the test space must be a scalar field";
      }
      else
      {
         return "MixedScalarVectorIntegrator:  "
                "Trial space must be a scalar field "
                "and the test space must be a vector field";
      }
   }

   inline virtual int GetIntegrationOrder(const FiniteElement & trial_fe,
                                          const FiniteElement & test_fe,
                                          ElementTransformation &Trans)
   { return trial_fe.GetOrder() + test_fe.GetOrder() + Trans.OrderW(); }


   inline virtual void CalcVShape(const FiniteElement & vector_fe,
                                  ElementTransformation &Trans,
                                  DenseMatrix & shape)
   { vector_fe.CalcVShape(Trans, shape); }

   inline virtual void CalcShape(const FiniteElement & scalar_fe,
                                 ElementTransformation &Trans,
                                 Vector & shape)
   { scalar_fe.CalcPhysShape(Trans, shape); }

   VectorCoefficient *VQ;
   bool transpose;
   bool cross_2d;  // In 2D use a cross product rather than a dot product

private:

#ifndef MFEM_THREAD_SAFE
   Vector V;
   DenseMatrix vshape;
   Vector      shape;
   Vector      vshape_tmp;
#endif

};

/** Class for integrating the bilinear form a(u,v) := (Q u, v) in either 1D, 2D,
    or 3D and where Q is an optional scalar coefficient, u and v are each in H1
    or L2. */
class MixedScalarMassIntegrator : public MixedScalarIntegrator
{
public:
   MixedScalarMassIntegrator() { same_calc_shape = true; }
   MixedScalarMassIntegrator(Coefficient &q)
      : MixedScalarIntegrator(q) { same_calc_shape = true; }
};

/** Class for integrating the bilinear form a(u,v) := (Q u, v) in either 2D, or
    3D and where Q is a vector coefficient, u is in H1 or L2 and v is in H(Curl)
    or H(Div). */
class MixedVectorProductIntegrator : public MixedScalarVectorIntegrator
{
public:
   MixedVectorProductIntegrator(VectorCoefficient &vq)
      : MixedScalarVectorIntegrator(vq) {}
};

/** Class for integrating the bilinear form a(u,v) := (Q D u, v) in 1D where Q
    is an optional scalar coefficient, u is in H1, and v is in L2. */
class MixedScalarDerivativeIntegrator : public MixedScalarIntegrator
{
public:
   MixedScalarDerivativeIntegrator() {}
   MixedScalarDerivativeIntegrator(Coefficient &q)
      : MixedScalarIntegrator(q) {}

protected:
   inline virtual bool VerifyFiniteElementTypes(
      const FiniteElement & trial_fe,
      const FiniteElement & test_fe) const
   {
      return (trial_fe.GetDim() == 1 && test_fe.GetDim() == 1 &&
              trial_fe.GetDerivType() == mfem::FiniteElement::GRAD  &&
              test_fe.GetRangeType()  == mfem::FiniteElement::SCALAR );
   }

   inline virtual const char * FiniteElementTypeFailureMessage() const
   {
      return "MixedScalarDerivativeIntegrator:  "
             "Trial and test spaces must both be scalar fields in 1D "
             "and the trial space must implement CaldDShape.";
   }

   inline virtual void CalcTrialShape(const FiniteElement & trial_fe,
                                      ElementTransformation &Trans,
                                      Vector & shape)
   {
      DenseMatrix dshape(shape.GetData(), shape.Size(), 1);
      trial_fe.CalcPhysDShape(Trans, dshape);
   }
};

/** Class for integrating the bilinear form a(u,v) := -(Q u, D v) in 1D where Q
    is an optional scalar coefficient, u is in L2, and v is in H1. */
class MixedScalarWeakDerivativeIntegrator : public MixedScalarIntegrator
{
public:
   MixedScalarWeakDerivativeIntegrator() {}
   MixedScalarWeakDerivativeIntegrator(Coefficient &q)
      : MixedScalarIntegrator(q) {}

protected:
   inline virtual bool VerifyFiniteElementTypes(
      const FiniteElement & trial_fe,
      const FiniteElement & test_fe) const
   {
      return (trial_fe.GetDim() == 1 && test_fe.GetDim() == 1 &&
              trial_fe.GetRangeType() == mfem::FiniteElement::SCALAR &&
              test_fe.GetDerivType()  == mfem::FiniteElement::GRAD );
   }

   inline virtual const char * FiniteElementTypeFailureMessage() const
   {
      return "MixedScalarWeakDerivativeIntegrator:  "
             "Trial and test spaces must both be scalar fields in 1D "
             "and the test space must implement CalcDShape with "
             "map type \"VALUE\".";
   }

   inline virtual void CalcTestShape(const FiniteElement & test_fe,
                                     ElementTransformation &Trans,
                                     Vector & shape)
   {
      DenseMatrix dshape(shape.GetData(), shape.Size(), 1);
      test_fe.CalcPhysDShape(Trans, dshape);
      shape *= -1.0;
   }
};

/** Class for integrating the bilinear form a(u,v) := (Q div u, v) in either 2D
    or 3D where Q is an optional scalar coefficient, u is in H(Div), and v is a
    scalar field. */
class MixedScalarDivergenceIntegrator : public MixedScalarIntegrator
{
public:
   MixedScalarDivergenceIntegrator() {}
   MixedScalarDivergenceIntegrator(Coefficient &q)
      : MixedScalarIntegrator(q) {}

protected:
   inline virtual bool VerifyFiniteElementTypes(
      const FiniteElement & trial_fe,
      const FiniteElement & test_fe) const
   {
      return (trial_fe.GetDerivType() == mfem::FiniteElement::DIV  &&
              test_fe.GetRangeType()  == mfem::FiniteElement::SCALAR );
   }

   inline virtual const char * FiniteElementTypeFailureMessage() const
   {
      return "MixedScalarDivergenceIntegrator:  "
             "Trial must be H(Div) and the test space must be a "
             "scalar field";
   }

   inline virtual int GetIntegrationOrder(const FiniteElement & trial_fe,
                                          const FiniteElement & test_fe,
                                          ElementTransformation &Trans)
   { return trial_fe.GetOrder() + test_fe.GetOrder() + Trans.OrderW() - 1; }

   inline virtual void CalcTrialShape(const FiniteElement & trial_fe,
                                      ElementTransformation &Trans,
                                      Vector & shape)
   { trial_fe.CalcPhysDivShape(Trans, shape); }
};

/** Class for integrating the bilinear form a(u,v) := (V div u, v) in either 2D
    or 3D where V is a vector coefficient, u is in H(Div), and v is a vector
    field. */
class MixedVectorDivergenceIntegrator : public MixedScalarVectorIntegrator
{
public:
   MixedVectorDivergenceIntegrator(VectorCoefficient &vq)
      : MixedScalarVectorIntegrator(vq) {}

protected:
   inline virtual bool VerifyFiniteElementTypes(
      const FiniteElement & trial_fe,
      const FiniteElement & test_fe) const
   {
      return (trial_fe.GetDerivType() == mfem::FiniteElement::DIV  &&
              test_fe.GetRangeType()  == mfem::FiniteElement::VECTOR );
   }

   inline virtual const char * FiniteElementTypeFailureMessage() const
   {
      return "MixedVectorDivergenceIntegrator:  "
             "Trial must be H(Div) and the test space must be a "
             "vector field";
   }

   // Subtract one due to the divergence and add one for the coefficient
   // which is assumed to be at least linear.
   inline virtual int GetIntegrationOrder(const FiniteElement & trial_fe,
                                          const FiniteElement & test_fe,
                                          ElementTransformation &Trans)
   { return trial_fe.GetOrder() + test_fe.GetOrder() + Trans.OrderW() - 1 + 1; }

   inline virtual void CalcShape(const FiniteElement & scalar_fe,
                                 ElementTransformation &Trans,
                                 Vector & shape)
   { scalar_fe.CalcPhysDivShape(Trans, shape); }
};

/** Class for integrating the bilinear form a(u,v) := -(Q u, div v) in either 2D
    or 3D where Q is an optional scalar coefficient, u is in L2 or H1, and v is
    in H(Div). */
class MixedScalarWeakGradientIntegrator : public MixedScalarIntegrator
{
public:
   MixedScalarWeakGradientIntegrator() {}
   MixedScalarWeakGradientIntegrator(Coefficient &q)
      : MixedScalarIntegrator(q) {}

protected:
   inline virtual bool VerifyFiniteElementTypes(
      const FiniteElement & trial_fe,
      const FiniteElement & test_fe) const
   {
      return (trial_fe.GetRangeType() == mfem::FiniteElement::SCALAR &&
              test_fe.GetDerivType()  == mfem::FiniteElement::DIV );
   }

   inline virtual const char * FiniteElementTypeFailureMessage() const
   {
      return "MixedScalarWeakGradientIntegrator:  "
             "Trial space must be a scalar field "
             "and the test space must be H(Div)";
   }

   inline virtual int GetIntegrationOrder(const FiniteElement & trial_fe,
                                          const FiniteElement & test_fe,
                                          ElementTransformation &Trans)
   { return trial_fe.GetOrder() + test_fe.GetOrder() + Trans.OrderW() - 1; }

   virtual void CalcTestShape(const FiniteElement & test_fe,
                              ElementTransformation &Trans,
                              Vector & shape)
   {
      test_fe.CalcPhysDivShape(Trans, shape);
      shape *= -1.0;
   }
};

/** Class for integrating the bilinear form a(u,v) := (Q curl u, v) in 2D where
    Q is an optional scalar coefficient, u is in H(Curl), and v is in L2 or
    H1. */
class MixedScalarCurlIntegrator : public MixedScalarIntegrator
{
public:
   MixedScalarCurlIntegrator() {}
   MixedScalarCurlIntegrator(Coefficient &q)
      : MixedScalarIntegrator(q) {}

protected:
   inline virtual bool VerifyFiniteElementTypes(
      const FiniteElement & trial_fe,
      const FiniteElement & test_fe) const
   {
      return (trial_fe.GetDim() == 2 && test_fe.GetDim() == 2 &&
              trial_fe.GetDerivType() == mfem::FiniteElement::CURL  &&
              test_fe.GetRangeType()  == mfem::FiniteElement::SCALAR );
   }

   inline virtual const char * FiniteElementTypeFailureMessage() const
   {
      return "MixedScalarCurlIntegrator:  "
             "Trial must be H(Curl) and the test space must be a "
             "scalar field";
   }

   inline virtual int GetIntegrationOrder(const FiniteElement & trial_fe,
                                          const FiniteElement & test_fe,
                                          ElementTransformation &Trans)
   { return trial_fe.GetOrder() + test_fe.GetOrder() + Trans.OrderW() - 1; }

   inline virtual void CalcTrialShape(const FiniteElement & trial_fe,
                                      ElementTransformation &Trans,
                                      Vector & shape)
   {
      DenseMatrix dshape(shape.GetData(), shape.Size(), 1);
      trial_fe.CalcPhysCurlShape(Trans, dshape);
   }
};

/** Class for integrating the bilinear form a(u,v) := (Q u, curl v) in 2D where
    Q is an optional scalar coefficient, u is in L2 or H1, and v is in
    H(Curl). */
class MixedScalarWeakCurlIntegrator : public MixedScalarIntegrator
{
public:
   MixedScalarWeakCurlIntegrator() {}
   MixedScalarWeakCurlIntegrator(Coefficient &q)
      : MixedScalarIntegrator(q) {}

protected:
   inline virtual bool VerifyFiniteElementTypes(
      const FiniteElement & trial_fe,
      const FiniteElement & test_fe) const
   {
      return (trial_fe.GetDim() == 2 && test_fe.GetDim() == 2 &&
              trial_fe.GetRangeType() == mfem::FiniteElement::SCALAR &&
              test_fe.GetDerivType()  == mfem::FiniteElement::CURL );
   }

   inline virtual const char * FiniteElementTypeFailureMessage() const
   {
      return "MixedScalarWeakCurlIntegrator:  "
             "Trial space must be a scalar field "
             "and the test space must be H(Curl)";
   }

   inline virtual void CalcTestShape(const FiniteElement & test_fe,
                                     ElementTransformation &Trans,
                                     Vector & shape)
   {
      DenseMatrix dshape(shape.GetData(), shape.Size(), 1);
      test_fe.CalcPhysCurlShape(Trans, dshape);
   }
};

/** Class for integrating the bilinear form a(u,v) := (Q u, v) in either 2D or
    3D and where Q is an optional coefficient (of type scalar, matrix, or
    diagonal matrix) u and v are each in H(Curl) or H(Div). */
class MixedVectorMassIntegrator : public MixedVectorIntegrator
{
public:
   MixedVectorMassIntegrator() { same_calc_shape = true; }
   MixedVectorMassIntegrator(Coefficient &q)
      : MixedVectorIntegrator(q) { same_calc_shape = true; }
   MixedVectorMassIntegrator(DiagonalMatrixCoefficient &dq)
      : MixedVectorIntegrator(dq, true) { same_calc_shape = true; }
   MixedVectorMassIntegrator(MatrixCoefficient &mq)
      : MixedVectorIntegrator(mq) { same_calc_shape = true; }
};

/** Class for integrating the bilinear form a(u,v) := (V x u, v) in 3D and where
    V is a vector coefficient u and v are each in H(Curl) or H(Div). */
class MixedCrossProductIntegrator : public MixedVectorIntegrator
{
public:
   MixedCrossProductIntegrator(VectorCoefficient &vq)
      : MixedVectorIntegrator(vq, false) { same_calc_shape = true; }
};

/** Class for integrating the bilinear form a(u,v) := (V . u, v) in 2D or 3D and
    where V is a vector coefficient u is in H(Curl) or H(Div) and v is in H1 or
    L2. */
class MixedDotProductIntegrator : public MixedScalarVectorIntegrator
{
public:
   MixedDotProductIntegrator(VectorCoefficient &vq)
      : MixedScalarVectorIntegrator(vq, true) {}

   inline virtual bool VerifyFiniteElementTypes(
      const FiniteElement & trial_fe,
      const FiniteElement & test_fe) const
   {
      return (trial_fe.GetRangeType() == mfem::FiniteElement::VECTOR &&
              test_fe.GetRangeType()  == mfem::FiniteElement::SCALAR );
   }

   inline virtual const char * FiniteElementTypeFailureMessage() const
   {
      return "MixedDotProductIntegrator:  "
             "Trial space must be a vector field "
             "and the test space must be a scalar field";
   }
};

/** Class for integrating the bilinear form a(u,v) := (-V . u, Div v) in 2D or
    3D and where V is a vector coefficient u is in H(Curl) or H(Div) and v is in
    RT. */
class MixedWeakGradDotIntegrator : public MixedScalarVectorIntegrator
{
public:
   MixedWeakGradDotIntegrator(VectorCoefficient &vq)
      : MixedScalarVectorIntegrator(vq, true) {}

   inline virtual bool VerifyFiniteElementTypes(
      const FiniteElement & trial_fe,
      const FiniteElement & test_fe) const
   {
      return (trial_fe.GetRangeType() == mfem::FiniteElement::VECTOR &&
              test_fe.GetRangeType()  == mfem::FiniteElement::VECTOR &&
              test_fe.GetDerivType()  == mfem::FiniteElement::DIV );
   }

   inline virtual const char * FiniteElementTypeFailureMessage() const
   {
      return "MixedWeakGradDotIntegrator:  "
             "Trial space must be a vector field "
             "and the test space must be a vector field with a divergence";
   }

   // Subtract one due to the gradient and add one for the coefficient
   // which is assumed to be at least linear.
   inline virtual int GetIntegrationOrder(const FiniteElement & trial_fe,
                                          const FiniteElement & test_fe,
                                          ElementTransformation &Trans)
   { return trial_fe.GetOrder() + test_fe.GetOrder() + Trans.OrderW() - 1 + 1; }

   inline virtual void CalcShape(const FiniteElement & scalar_fe,
                                 ElementTransformation &Trans,
                                 Vector & shape)
   { scalar_fe.CalcPhysDivShape(Trans, shape); shape *= -1.0; }
};

/** Class for integrating the bilinear form a(u,v) := (V x u, Grad v) in 3D and
    where V is a vector coefficient u is in H(Curl) or H(Div) and v is in H1. */
class MixedWeakDivCrossIntegrator : public MixedVectorIntegrator
{
public:
   MixedWeakDivCrossIntegrator(VectorCoefficient &vq)
      : MixedVectorIntegrator(vq, false) {}

   inline virtual bool VerifyFiniteElementTypes(
      const FiniteElement & trial_fe,
      const FiniteElement & test_fe) const
   {
      return (trial_fe.GetDim() == 3 && test_fe.GetDim() == 3 &&
              trial_fe.GetRangeType() == mfem::FiniteElement::VECTOR &&
              test_fe.GetRangeType()  == mfem::FiniteElement::SCALAR &&
              test_fe.GetDerivType()  == mfem::FiniteElement::GRAD );
   }

   inline virtual const char * FiniteElementTypeFailureMessage() const
   {
      return "MixedWeakDivCrossIntegrator:  "
             "Trial space must be a vector field in 3D "
             "and the test space must be a scalar field with a gradient";
   }

   inline virtual void CalcTestShape(const FiniteElement & test_fe,
                                     ElementTransformation &Trans,
                                     DenseMatrix & shape)
   { test_fe.CalcPhysDShape(Trans, shape); shape *= -1.0; }
};

/** Class for integrating the bilinear form a(u,v) := (Q Grad u, Grad v) in 3D
    or in 2D and where Q is a scalar or matrix coefficient u and v are both in
    H1. */
class MixedGradGradIntegrator : public MixedVectorIntegrator
{
public:
   MixedGradGradIntegrator() { same_calc_shape = true; }
   MixedGradGradIntegrator(Coefficient &q)
      : MixedVectorIntegrator(q) { same_calc_shape = true; }
   MixedGradGradIntegrator(DiagonalMatrixCoefficient &dq)
      : MixedVectorIntegrator(dq, true) { same_calc_shape = true; }
   MixedGradGradIntegrator(MatrixCoefficient &mq)
      : MixedVectorIntegrator(mq) { same_calc_shape = true; }

   inline virtual bool VerifyFiniteElementTypes(
      const FiniteElement & trial_fe,
      const FiniteElement & test_fe) const
   {
      return (trial_fe.GetRangeType() == mfem::FiniteElement::SCALAR &&
              trial_fe.GetDerivType() == mfem::FiniteElement::GRAD &&
              test_fe.GetRangeType()  == mfem::FiniteElement::SCALAR &&
              test_fe.GetDerivType()  == mfem::FiniteElement::GRAD );
   }

   inline virtual const char * FiniteElementTypeFailureMessage() const
   {
      return "MixedGradGradIntegrator:  "
             "Trial and test spaces must both be scalar fields "
             "with a gradient operator.";
   }

   inline virtual int GetIntegrationOrder(const FiniteElement & trial_fe,
                                          const FiniteElement & test_fe,
                                          ElementTransformation &Trans)
   {
      // Same as DiffusionIntegrator
      return test_fe.Space() == FunctionSpace::Pk ?
             trial_fe.GetOrder() + test_fe.GetOrder() - 2 :
             trial_fe.GetOrder() + test_fe.GetOrder() + test_fe.GetDim() - 1;
   }

   inline virtual void CalcTrialShape(const FiniteElement & trial_fe,
                                      ElementTransformation &Trans,
                                      DenseMatrix & shape)
   { trial_fe.CalcPhysDShape(Trans, shape); }

   inline virtual void CalcTestShape(const FiniteElement & test_fe,
                                     ElementTransformation &Trans,
                                     DenseMatrix & shape)
   { test_fe.CalcPhysDShape(Trans, shape); }
};

/** Class for integrating the bilinear form a(u,v) := (V x Grad u, Grad v) in 3D
    or in 2D and where V is a vector coefficient u and v are both in H1. */
class MixedCrossGradGradIntegrator : public MixedVectorIntegrator
{
public:
   MixedCrossGradGradIntegrator(VectorCoefficient &vq)
      : MixedVectorIntegrator(vq, false) { same_calc_shape = true; }

   inline virtual bool VerifyFiniteElementTypes(
      const FiniteElement & trial_fe,
      const FiniteElement & test_fe) const
   {
      return (trial_fe.GetRangeType() == mfem::FiniteElement::SCALAR &&
              trial_fe.GetDerivType() == mfem::FiniteElement::GRAD &&
              test_fe.GetRangeType()  == mfem::FiniteElement::SCALAR &&
              test_fe.GetDerivType()  == mfem::FiniteElement::GRAD );
   }

   inline virtual const char * FiniteElementTypeFailureMessage() const
   {
      return "MixedCrossGradGradIntegrator:  "
             "Trial and test spaces must both be scalar fields "
             "with a gradient operator.";
   }

   inline virtual void CalcTrialShape(const FiniteElement & trial_fe,
                                      ElementTransformation &Trans,
                                      DenseMatrix & shape)
   { trial_fe.CalcPhysDShape(Trans, shape); }

   inline virtual void CalcTestShape(const FiniteElement & test_fe,
                                     ElementTransformation &Trans,
                                     DenseMatrix & shape)
   { test_fe.CalcPhysDShape(Trans, shape); }
};

/** Class for integrating the bilinear form a(u,v) := (Q Curl u, Curl v) in 3D
    and where Q is a scalar or matrix coefficient u and v are both in
    H(Curl). */
class MixedCurlCurlIntegrator : public MixedVectorIntegrator
{
public:
   MixedCurlCurlIntegrator() { same_calc_shape = true; }
   MixedCurlCurlIntegrator(Coefficient &q)
      : MixedVectorIntegrator(q) { same_calc_shape = true; }
   MixedCurlCurlIntegrator(DiagonalMatrixCoefficient &dq)
      : MixedVectorIntegrator(dq, true) { same_calc_shape = true; }
   MixedCurlCurlIntegrator(MatrixCoefficient &mq)
      : MixedVectorIntegrator(mq) { same_calc_shape = true; }

   inline virtual bool VerifyFiniteElementTypes(
      const FiniteElement & trial_fe,
      const FiniteElement & test_fe) const
   {
      return (trial_fe.GetDim() == 3 && test_fe.GetDim() == 3 &&
              trial_fe.GetRangeType() == mfem::FiniteElement::VECTOR &&
              trial_fe.GetDerivType() == mfem::FiniteElement::CURL &&
              test_fe.GetRangeType()  == mfem::FiniteElement::VECTOR &&
              test_fe.GetDerivType()  == mfem::FiniteElement::CURL );
   }

   inline virtual const char * FiniteElementTypeFailureMessage() const
   {
      return "MixedCurlCurlIntegrator"
             "Trial and test spaces must both be vector fields in 3D "
             "with a curl.";
   }

   inline virtual void CalcTrialShape(const FiniteElement & trial_fe,
                                      ElementTransformation &Trans,
                                      DenseMatrix & shape)
   { trial_fe.CalcPhysCurlShape(Trans, shape); }

   inline virtual void CalcTestShape(const FiniteElement & test_fe,
                                     ElementTransformation &Trans,
                                     DenseMatrix & shape)
   { test_fe.CalcPhysCurlShape(Trans, shape); }
};

/** Class for integrating the bilinear form a(u,v) := (V x Curl u, Curl v) in 3D
    and where V is a vector coefficient u and v are both in H(Curl). */
class MixedCrossCurlCurlIntegrator : public MixedVectorIntegrator
{
public:
   MixedCrossCurlCurlIntegrator(VectorCoefficient &vq)
      : MixedVectorIntegrator(vq, false) { same_calc_shape = true; }

   inline virtual bool VerifyFiniteElementTypes(
      const FiniteElement & trial_fe,
      const FiniteElement & test_fe) const
   {
      return (trial_fe.GetDim() == 3 && test_fe.GetDim() == 3 &&
              trial_fe.GetRangeType() == mfem::FiniteElement::VECTOR &&
              trial_fe.GetDerivType() == mfem::FiniteElement::CURL &&
              test_fe.GetRangeType()  == mfem::FiniteElement::VECTOR &&
              test_fe.GetDerivType()  == mfem::FiniteElement::CURL );
   }

   inline virtual const char * FiniteElementTypeFailureMessage() const
   {
      return "MixedCrossCurlCurlIntegrator:  "
             "Trial and test spaces must both be vector fields in 3D "
             "with a curl.";
   }

   inline virtual void CalcTrialShape(const FiniteElement & trial_fe,
                                      ElementTransformation &Trans,
                                      DenseMatrix & shape)
   { trial_fe.CalcPhysCurlShape(Trans, shape); }

   inline virtual void CalcTestShape(const FiniteElement & test_fe,
                                     ElementTransformation &Trans,
                                     DenseMatrix & shape)
   { test_fe.CalcPhysCurlShape(Trans, shape); }
};

/** Class for integrating the bilinear form a(u,v) := (V x Curl u, Grad v) in 3D
    and where V is a vector coefficient u is in H(Curl) and v is in H1. */
class MixedCrossCurlGradIntegrator : public MixedVectorIntegrator
{
public:
   MixedCrossCurlGradIntegrator(VectorCoefficient &vq)
      : MixedVectorIntegrator(vq, false) {}

   inline virtual bool VerifyFiniteElementTypes(
      const FiniteElement & trial_fe,
      const FiniteElement & test_fe) const
   {
      return (trial_fe.GetDim() == 3 && test_fe.GetDim() == 3 &&
              trial_fe.GetRangeType() == mfem::FiniteElement::VECTOR &&
              trial_fe.GetDerivType() == mfem::FiniteElement::CURL &&
              test_fe.GetRangeType()  == mfem::FiniteElement::SCALAR &&
              test_fe.GetDerivType()  == mfem::FiniteElement::GRAD );
   }

   inline virtual const char * FiniteElementTypeFailureMessage() const
   {
      return "MixedCrossCurlGradIntegrator"
             "Trial space must be a vector field in 3D with a curl"
             "and the test space must be a scalar field with a gradient";
   }

   inline virtual void CalcTrialShape(const FiniteElement & trial_fe,
                                      ElementTransformation &Trans,
                                      DenseMatrix & shape)
   { trial_fe.CalcPhysCurlShape(Trans, shape); }

   inline virtual void CalcTestShape(const FiniteElement & test_fe,
                                     ElementTransformation &Trans,
                                     DenseMatrix & shape)
   { test_fe.CalcPhysDShape(Trans, shape); }
};

/** Class for integrating the bilinear form a(u,v) := (V x Grad u, Curl v) in 3D
    and where V is a scalar coefficient u is in H1 and v is in H(Curl). */
class MixedCrossGradCurlIntegrator : public MixedVectorIntegrator
{
public:
   MixedCrossGradCurlIntegrator(VectorCoefficient &vq)
      : MixedVectorIntegrator(vq, false) {}

   inline virtual bool VerifyFiniteElementTypes(
      const FiniteElement & trial_fe,
      const FiniteElement & test_fe) const
   {
      return (trial_fe.GetDim() == 3 && test_fe.GetDim() == 3 &&
              trial_fe.GetRangeType()  == mfem::FiniteElement::SCALAR &&
              trial_fe.GetDerivType()  == mfem::FiniteElement::GRAD &&
              test_fe.GetRangeType() == mfem::FiniteElement::VECTOR &&
              test_fe.GetDerivType() == mfem::FiniteElement::CURL );
   }

   inline virtual const char * FiniteElementTypeFailureMessage() const
   {
      return "MixedCrossGradCurlIntegrator"
             "Trial space must be a scalar field in 3D with a gradient"
             "and the test space must be a vector field with a curl";
   }

   inline virtual void CalcTrialShape(const FiniteElement & trial_fe,
                                      ElementTransformation &Trans,
                                      DenseMatrix & shape)
   { trial_fe.CalcPhysDShape(Trans, shape); }

   inline virtual void CalcTestShape(const FiniteElement & test_fe,
                                     ElementTransformation &Trans,
                                     DenseMatrix & shape)
   { test_fe.CalcPhysCurlShape(Trans, shape); }
};

/** Class for integrating the bilinear form a(u,v) := (V x u, Curl v) in 3D and
    where V is a vector coefficient u is in H(Curl) or H(Div) and v is in
    H(Curl). */
class MixedWeakCurlCrossIntegrator : public MixedVectorIntegrator
{
public:
   MixedWeakCurlCrossIntegrator(VectorCoefficient &vq)
      : MixedVectorIntegrator(vq, false) {}

   inline virtual bool VerifyFiniteElementTypes(
      const FiniteElement & trial_fe,
      const FiniteElement & test_fe) const
   {
      return (trial_fe.GetDim() == 3 && test_fe.GetDim() == 3 &&
              trial_fe.GetRangeType() == mfem::FiniteElement::VECTOR &&
              test_fe.GetRangeType()  == mfem::FiniteElement::VECTOR &&
              test_fe.GetDerivType()  == mfem::FiniteElement::CURL );
   }

   inline virtual const char * FiniteElementTypeFailureMessage() const
   {
      return "MixedWeakCurlCrossIntegrator:  "
             "Trial space must be a vector field in 3D "
             "and the test space must be a vector field with a curl";
   }

   inline virtual void CalcTestShape(const FiniteElement & test_fe,
                                     ElementTransformation &Trans,
                                     DenseMatrix & shape)
   { test_fe.CalcPhysCurlShape(Trans, shape); }
};

/** Class for integrating the bilinear form a(u,v) := (V x u, Curl v) in 2D and
    where V is a vector coefficient u is in H(Curl) or H(Div) and v is in
    H(Curl). */
class MixedScalarWeakCurlCrossIntegrator : public MixedScalarVectorIntegrator
{
public:
   MixedScalarWeakCurlCrossIntegrator(VectorCoefficient &vq)
      : MixedScalarVectorIntegrator(vq, true, true) {}

   inline virtual bool VerifyFiniteElementTypes(
      const FiniteElement & trial_fe,
      const FiniteElement & test_fe) const
   {
      return (trial_fe.GetDim() == 2 && test_fe.GetDim() == 2 &&
              trial_fe.GetRangeType() == mfem::FiniteElement::VECTOR &&
              test_fe.GetRangeType()  == mfem::FiniteElement::VECTOR &&
              test_fe.GetDerivType()  == mfem::FiniteElement::CURL );
   }

   inline virtual const char * FiniteElementTypeFailureMessage() const
   {
      return "MixedScalarWeakCurlCrossIntegrator:  "
             "Trial space must be a vector field in 2D "
             "and the test space must be a vector field with a curl";
   }

   inline virtual void CalcShape(const FiniteElement & scalar_fe,
                                 ElementTransformation &Trans,
                                 Vector & shape)
   {
      DenseMatrix dshape(shape.GetData(), shape.Size(), 1);
      scalar_fe.CalcPhysCurlShape(Trans, dshape);
   }
};

/** Class for integrating the bilinear form a(u,v) := (V x Grad u, v) in 3D or
    in 2D and where V is a vector coefficient u is in H1 and v is in H(Curl) or
    H(Div). */
class MixedCrossGradIntegrator : public MixedVectorIntegrator
{
public:
   MixedCrossGradIntegrator(VectorCoefficient &vq)
      : MixedVectorIntegrator(vq, false) {}

   inline virtual bool VerifyFiniteElementTypes(
      const FiniteElement & trial_fe,
      const FiniteElement & test_fe) const
   {
      return (trial_fe.GetDim() == 3 && test_fe.GetDim() == 3 &&
              trial_fe.GetRangeType() == mfem::FiniteElement::SCALAR &&
              trial_fe.GetDerivType() == mfem::FiniteElement::GRAD &&
              test_fe.GetRangeType()  == mfem::FiniteElement::VECTOR );
   }

   inline virtual const char * FiniteElementTypeFailureMessage() const
   {
      return "MixedCrossGradIntegrator:  "
             "Trial space must be a scalar field with a gradient operator"
             " and the test space must be a vector field both in 3D.";
   }

   inline virtual void CalcTrialShape(const FiniteElement & trial_fe,
                                      ElementTransformation &Trans,
                                      DenseMatrix & shape)
   { trial_fe.CalcPhysDShape(Trans, shape); }

   inline virtual void CalcTestShape(const FiniteElement & test_fe,
                                     ElementTransformation &Trans,
                                     DenseMatrix & shape)
   { test_fe.CalcVShape(Trans, shape); }
};

/** Class for integrating the bilinear form a(u,v) := (V x Curl u, v) in 3D and
    where V is a vector coefficient u is in H(Curl) and v is in H(Curl) or
    H(Div). */
class MixedCrossCurlIntegrator : public MixedVectorIntegrator
{
public:
   MixedCrossCurlIntegrator(VectorCoefficient &vq)
      : MixedVectorIntegrator(vq, false) {}

   inline virtual bool VerifyFiniteElementTypes(
      const FiniteElement & trial_fe,
      const FiniteElement & test_fe) const
   {
      return (trial_fe.GetDim() == 3 && test_fe.GetDim() == 3 &&
              trial_fe.GetRangeType() == mfem::FiniteElement::VECTOR &&
              trial_fe.GetDerivType() == mfem::FiniteElement::CURL   &&
              test_fe.GetRangeType()  == mfem::FiniteElement::VECTOR );
   }

   inline virtual const char * FiniteElementTypeFailureMessage() const
   {
      return "MixedCrossCurlIntegrator:  "
             "Trial space must be a vector field in 3D with a curl "
             "and the test space must be a vector field";
   }

   inline virtual void CalcTrialShape(const FiniteElement & trial_fe,
                                      ElementTransformation &Trans,
                                      DenseMatrix & shape)
   { trial_fe.CalcPhysCurlShape(Trans, shape); }
};

/** Class for integrating the bilinear form a(u,v) := (V x Curl u, v) in 2D and
    where V is a vector coefficient u is in H(Curl) and v is in H(Curl) or
    H(Div). */
class MixedScalarCrossCurlIntegrator : public MixedScalarVectorIntegrator
{
public:
   MixedScalarCrossCurlIntegrator(VectorCoefficient &vq)
      : MixedScalarVectorIntegrator(vq, false, true) {}

   inline virtual bool VerifyFiniteElementTypes(
      const FiniteElement & trial_fe,
      const FiniteElement & test_fe) const
   {
      return (trial_fe.GetDim() == 2 && test_fe.GetDim() == 2 &&
              trial_fe.GetRangeType() == mfem::FiniteElement::VECTOR &&
              trial_fe.GetDerivType() == mfem::FiniteElement::CURL   &&
              test_fe.GetRangeType()  == mfem::FiniteElement::VECTOR );
   }

   inline virtual const char * FiniteElementTypeFailureMessage() const
   {
      return "MixedCrossCurlIntegrator:  "
             "Trial space must be a vector field in 2D with a curl "
             "and the test space must be a vector field";
   }

   inline virtual void CalcShape(const FiniteElement & scalar_fe,
                                 ElementTransformation &Trans,
                                 Vector & shape)
   {
      DenseMatrix dshape(shape.GetData(), shape.Size(), 1);
      scalar_fe.CalcPhysCurlShape(Trans, dshape); shape *= -1.0;
   }
};

/** Class for integrating the bilinear form a(u,v) := (V x Grad u, v) in 2D and
    where V is a vector coefficient u is in H1 and v is in H1 or L2. */
class MixedScalarCrossGradIntegrator : public MixedScalarVectorIntegrator
{
public:
   MixedScalarCrossGradIntegrator(VectorCoefficient &vq)
      : MixedScalarVectorIntegrator(vq, true, true) {}

   inline virtual bool VerifyFiniteElementTypes(
      const FiniteElement & trial_fe,
      const FiniteElement & test_fe) const
   {
      return (trial_fe.GetDim() == 2 && test_fe.GetDim() == 2 &&
              trial_fe.GetRangeType() == mfem::FiniteElement::SCALAR &&
              trial_fe.GetDerivType() == mfem::FiniteElement::GRAD   &&
              test_fe.GetRangeType()  == mfem::FiniteElement::SCALAR );
   }

   inline virtual const char * FiniteElementTypeFailureMessage() const
   {
      return "MixedScalarCrossGradIntegrator:  "
             "Trial space must be a scalar field in 2D with a gradient "
             "and the test space must be a scalar field";
   }

   inline virtual void CalcVShape(const FiniteElement & vector_fe,
                                  ElementTransformation &Trans,
                                  DenseMatrix & shape)
   { vector_fe.CalcPhysDShape(Trans, shape); }
};

/** Class for integrating the bilinear form a(u,v) := (V x u, v) in 2D and where
    V is a vector coefficient u is in ND or RT and v is in H1 or L2. */
class MixedScalarCrossProductIntegrator : public MixedScalarVectorIntegrator
{
public:
   MixedScalarCrossProductIntegrator(VectorCoefficient &vq)
      : MixedScalarVectorIntegrator(vq, true, true) {}

   inline virtual bool VerifyFiniteElementTypes(
      const FiniteElement & trial_fe,
      const FiniteElement & test_fe) const
   {
      return (trial_fe.GetDim() == 2 && test_fe.GetDim() == 2 &&
              trial_fe.GetRangeType() == mfem::FiniteElement::VECTOR &&
              test_fe.GetRangeType()  == mfem::FiniteElement::SCALAR );
   }

   inline virtual const char * FiniteElementTypeFailureMessage() const
   {
      return "MixedScalarCrossProductIntegrator:  "
             "Trial space must be a vector field in 2D "
             "and the test space must be a scalar field";
   }
};

/** Class for integrating the bilinear form a(u,v) := (V x z u, v) in 2D and
    where V is a vector coefficient u is in H1 or L2 and v is in ND or RT. */
class MixedScalarWeakCrossProductIntegrator : public MixedScalarVectorIntegrator
{
public:
   MixedScalarWeakCrossProductIntegrator(VectorCoefficient &vq)
      : MixedScalarVectorIntegrator(vq, false, true) {}

   inline virtual bool VerifyFiniteElementTypes(
      const FiniteElement & trial_fe,
      const FiniteElement & test_fe) const
   {
      return (trial_fe.GetDim() == 2 && test_fe.GetDim() == 2 &&
              trial_fe.GetRangeType() == mfem::FiniteElement::SCALAR &&
              test_fe.GetRangeType()  == mfem::FiniteElement::VECTOR );
   }

   inline virtual const char * FiniteElementTypeFailureMessage() const
   {
      return "MixedScalarWeakCrossProductIntegrator:  "
             "Trial space must be a scalar field in 2D "
             "and the test space must be a vector field";
   }

   inline virtual void CalcShape(const FiniteElement & scalar_fe,
                                 ElementTransformation &Trans,
                                 Vector & shape)
   { scalar_fe.CalcPhysShape(Trans, shape); shape *= -1.0; }
};

/** Class for integrating the bilinear form a(u,v) := (V . Grad u, v) in 2D or
    3D and where V is a vector coefficient, u is in H1 and v is in H1 or L2. */
class MixedDirectionalDerivativeIntegrator : public MixedScalarVectorIntegrator
{
public:
   MixedDirectionalDerivativeIntegrator(VectorCoefficient &vq)
      : MixedScalarVectorIntegrator(vq, true) {}

   inline virtual bool VerifyFiniteElementTypes(
      const FiniteElement & trial_fe,
      const FiniteElement & test_fe) const
   {
      return (trial_fe.GetRangeType() == mfem::FiniteElement::SCALAR &&
              trial_fe.GetDerivType() == mfem::FiniteElement::GRAD   &&
              test_fe.GetRangeType()  == mfem::FiniteElement::SCALAR );
   }

   inline virtual const char * FiniteElementTypeFailureMessage() const
   {
      return "MixedDirectionalDerivativeIntegrator:  "
             "Trial space must be a scalar field with a gradient "
             "and the test space must be a scalar field";
   }

   inline virtual void CalcVShape(const FiniteElement & vector_fe,
                                  ElementTransformation &Trans,
                                  DenseMatrix & shape)
   { vector_fe.CalcPhysDShape(Trans, shape); }
};

/** Class for integrating the bilinear form a(u,v) := (-V . Grad u, Div v) in 2D
    or 3D and where V is a vector coefficient, u is in H1 and v is in RT. */
class MixedGradDivIntegrator : public MixedScalarVectorIntegrator
{
public:
   MixedGradDivIntegrator(VectorCoefficient &vq)
      : MixedScalarVectorIntegrator(vq, true) {}

   inline virtual bool VerifyFiniteElementTypes(
      const FiniteElement & trial_fe,
      const FiniteElement & test_fe) const
   {
      return (trial_fe.GetRangeType() == mfem::FiniteElement::SCALAR &&
              trial_fe.GetDerivType() == mfem::FiniteElement::GRAD   &&
              test_fe.GetRangeType()  == mfem::FiniteElement::VECTOR &&
              test_fe.GetDerivType()  == mfem::FiniteElement::DIV   );
   }

   inline virtual const char * FiniteElementTypeFailureMessage() const
   {
      return "MixedGradDivIntegrator:  "
             "Trial space must be a scalar field with a gradient"
             "and the test space must be a vector field with a divergence";
   }

   inline virtual void CalcVShape(const FiniteElement & vector_fe,
                                  ElementTransformation &Trans,
                                  DenseMatrix & shape)
   { vector_fe.CalcPhysDShape(Trans, shape); shape *= -1.0; }

   inline virtual void CalcShape(const FiniteElement & scalar_fe,
                                 ElementTransformation &Trans,
                                 Vector & shape)
   { scalar_fe.CalcPhysDivShape(Trans, shape); }
};

/** Class for integrating the bilinear form a(u,v) := (-V Div u, Grad v) in 2D
    or 3D and where V is a vector coefficient, u is in RT and v is in H1. */
class MixedDivGradIntegrator : public MixedScalarVectorIntegrator
{
public:
   MixedDivGradIntegrator(VectorCoefficient &vq)
      : MixedScalarVectorIntegrator(vq, false) {}

   inline virtual bool VerifyFiniteElementTypes(
      const FiniteElement & trial_fe,
      const FiniteElement & test_fe) const
   {
      return (trial_fe.GetRangeType() == mfem::FiniteElement::VECTOR &&
              trial_fe.GetDerivType() == mfem::FiniteElement::DIV    &&
              test_fe.GetRangeType()  == mfem::FiniteElement::SCALAR &&
              test_fe.GetDerivType()  == mfem::FiniteElement::GRAD
             );
   }

   inline virtual const char * FiniteElementTypeFailureMessage() const
   {
      return "MixedDivGradIntegrator:  "
             "Trial space must be a vector field with a divergence"
             "and the test space must be a scalar field with a gradient";
   }

   inline virtual void CalcVShape(const FiniteElement & vector_fe,
                                  ElementTransformation &Trans,
                                  DenseMatrix & shape)
   { vector_fe.CalcPhysDShape(Trans, shape); shape *= -1.0; }

   inline virtual void CalcShape(const FiniteElement & scalar_fe,
                                 ElementTransformation &Trans,
                                 Vector & shape)
   { scalar_fe.CalcPhysDivShape(Trans, shape); }
};

/** Class for integrating the bilinear form a(u,v) := (-V u, Grad v) in 2D or 3D
    and where V is a vector coefficient, u is in H1 or L2 and v is in H1. */
class MixedScalarWeakDivergenceIntegrator : public MixedScalarVectorIntegrator
{
public:
   MixedScalarWeakDivergenceIntegrator(VectorCoefficient &vq)
      : MixedScalarVectorIntegrator(vq, false) {}

   inline virtual bool VerifyFiniteElementTypes(
      const FiniteElement & trial_fe,
      const FiniteElement & test_fe) const
   {
      return (trial_fe.GetRangeType() == mfem::FiniteElement::SCALAR &&
              test_fe.GetRangeType()  == mfem::FiniteElement::SCALAR &&
              test_fe.GetDerivType()  == mfem::FiniteElement::GRAD   );
   }

   inline virtual const char * FiniteElementTypeFailureMessage() const
   {
      return "MixedScalarWeakDivergenceIntegrator:  "
             "Trial space must be a scalar field "
             "and the test space must be a scalar field with a gradient";
   }

   inline virtual void CalcVShape(const FiniteElement & vector_fe,
                                  ElementTransformation &Trans,
                                  DenseMatrix & shape)
   { vector_fe.CalcPhysDShape(Trans, shape); shape *= -1.0; }
};

/** Class for integrating the bilinear form a(u,v) := (Q grad u, v) in either 2D
    or 3D and where Q is an optional coefficient (of type scalar, matrix, or
    diagonal matrix) u is in H1 and v is in H(Curl) or H(Div). */
class MixedVectorGradientIntegrator : public MixedVectorIntegrator
{
public:
   MixedVectorGradientIntegrator() {}
   MixedVectorGradientIntegrator(Coefficient &q)
      : MixedVectorIntegrator(q) {}
   MixedVectorGradientIntegrator(DiagonalMatrixCoefficient &dq)
      : MixedVectorIntegrator(dq, true) {}
   MixedVectorGradientIntegrator(MatrixCoefficient &mq)
      : MixedVectorIntegrator(mq) {}

protected:
   inline virtual bool VerifyFiniteElementTypes(
      const FiniteElement & trial_fe,
      const FiniteElement & test_fe) const
   {
      return (trial_fe.GetDerivType() == mfem::FiniteElement::GRAD &&
              test_fe.GetRangeType()  == mfem::FiniteElement::VECTOR );
   }

   inline virtual const char * FiniteElementTypeFailureMessage() const
   {
      return "MixedVectorGradientIntegrator:  "
             "Trial spaces must be H1 and the test space must be a "
             "vector field in 2D or 3D";
   }

   inline virtual void CalcTrialShape(const FiniteElement & trial_fe,
                                      ElementTransformation &Trans,
                                      DenseMatrix & shape)
   {
      trial_fe.CalcPhysDShape(Trans, shape);
   }

   using BilinearFormIntegrator::AssemblePA;
   virtual void AssemblePA(const FiniteElementSpace &trial_fes,
                           const FiniteElementSpace &test_fes);

   virtual void AddMultPA(const Vector&, Vector&) const;

private:
   DenseMatrix Jinv;

   // PA extension
   Vector pa_data;
   const DofToQuad *mapsO;         ///< Not owned. DOF-to-quad map, open.
   const DofToQuad *mapsC;         ///< Not owned. DOF-to-quad map, closed.
   const GeometricFactors *geom;   ///< Not owned
   int dim, ne, dofs1D, quad1D;
};

/** Class for integrating the bilinear form a(u,v) := (Q curl u, v) in 3D and
    where Q is an optional coefficient (of type scalar, matrix, or diagonal
    matrix) u is in H(Curl) and v is in H(Div) or H(Curl). */
class MixedVectorCurlIntegrator : public MixedVectorIntegrator
{
public:
   MixedVectorCurlIntegrator() {}
   MixedVectorCurlIntegrator(Coefficient &q)
      : MixedVectorIntegrator(q) {}
   MixedVectorCurlIntegrator(DiagonalMatrixCoefficient &dq)
      : MixedVectorIntegrator(dq, true) {}
   MixedVectorCurlIntegrator(MatrixCoefficient &mq)
      : MixedVectorIntegrator(mq) {}

protected:
   inline virtual bool VerifyFiniteElementTypes(
      const FiniteElement & trial_fe,
      const FiniteElement & test_fe) const
   {
      return (trial_fe.GetDim() == 3 && test_fe.GetDim() == 3 &&
              trial_fe.GetDerivType() == mfem::FiniteElement::CURL  &&
              test_fe.GetRangeType()  == mfem::FiniteElement::VECTOR );
   }

   inline virtual const char * FiniteElementTypeFailureMessage() const
   {
      return "MixedVectorCurlIntegrator:  "
             "Trial space must be H(Curl) and the test space must be a "
             "vector field in 3D";
   }

   inline virtual void CalcTrialShape(const FiniteElement & trial_fe,
                                      ElementTransformation &Trans,
                                      DenseMatrix & shape)
   {
      trial_fe.CalcPhysCurlShape(Trans, shape);
   }

   using BilinearFormIntegrator::AssemblePA;
   virtual void AssemblePA(const FiniteElementSpace &trial_fes,
                           const FiniteElementSpace &test_fes);

   virtual void AddMultPA(const Vector&, Vector&) const;

private:
   // PA extension
   Vector pa_data;
   const DofToQuad *mapsO;         ///< Not owned. DOF-to-quad map, open.
   const DofToQuad *mapsC;         ///< Not owned. DOF-to-quad map, closed.
   const DofToQuad *mapsOtest;     ///< Not owned. DOF-to-quad map, open.
   const DofToQuad *mapsCtest;     ///< Not owned. DOF-to-quad map, closed.
   const GeometricFactors *geom;   ///< Not owned
   int dim, ne, dofs1D, dofs1Dtest,quad1D, testType, trialType, coeffDim;
};

/** Class for integrating the bilinear form a(u,v) := (Q u, curl v) in 3D and
    where Q is an optional coefficient (of type scalar, matrix, or diagonal
    matrix) u is in H(Div) or H(Curl) and v is in H(Curl). */
class MixedVectorWeakCurlIntegrator : public MixedVectorIntegrator
{
public:
   MixedVectorWeakCurlIntegrator() {}
   MixedVectorWeakCurlIntegrator(Coefficient &q)
      : MixedVectorIntegrator(q) {}
   MixedVectorWeakCurlIntegrator(DiagonalMatrixCoefficient &dq)
      : MixedVectorIntegrator(dq, true) {}
   MixedVectorWeakCurlIntegrator(MatrixCoefficient &mq)
      : MixedVectorIntegrator(mq) {}

protected:
   inline virtual bool VerifyFiniteElementTypes(
      const FiniteElement & trial_fe,
      const FiniteElement & test_fe) const
   {
      return (trial_fe.GetDim() == 3 && test_fe.GetDim() == 3 &&
              trial_fe.GetRangeType() == mfem::FiniteElement::VECTOR &&
              test_fe.GetDerivType()  == mfem::FiniteElement::CURL );
   }

   inline virtual const char * FiniteElementTypeFailureMessage() const
   {
      return "MixedVectorWeakCurlIntegrator:  "
             "Trial space must be vector field in 3D and the "
             "test space must be H(Curl)";
   }

   inline virtual void CalcTestShape(const FiniteElement & test_fe,
                                     ElementTransformation &Trans,
                                     DenseMatrix & shape)
   {
      test_fe.CalcPhysCurlShape(Trans, shape);
   }

   using BilinearFormIntegrator::AssemblePA;
   virtual void AssemblePA(const FiniteElementSpace &trial_fes,
                           const FiniteElementSpace &test_fes);

   virtual void AddMultPA(const Vector&, Vector&) const;

private:
   // PA extension
   Vector pa_data;
   const DofToQuad *mapsO;         ///< Not owned. DOF-to-quad map, open.
   const DofToQuad *mapsC;         ///< Not owned. DOF-to-quad map, closed.
   const GeometricFactors *geom;   ///< Not owned
   int dim, ne, dofs1D, quad1D, testType, trialType, coeffDim;
};

/** Class for integrating the bilinear form a(u,v) := - (Q u, grad v) in either
    2D or 3D and where Q is an optional coefficient (of type scalar, matrix, or
    diagonal matrix) u is in H(Div) or H(Curl) and v is in H1. */
class MixedVectorWeakDivergenceIntegrator : public MixedVectorIntegrator
{
public:
   MixedVectorWeakDivergenceIntegrator() {}
   MixedVectorWeakDivergenceIntegrator(Coefficient &q)
      : MixedVectorIntegrator(q) {}
   MixedVectorWeakDivergenceIntegrator(DiagonalMatrixCoefficient &dq)
      : MixedVectorIntegrator(dq, true) {}
   MixedVectorWeakDivergenceIntegrator(MatrixCoefficient &mq)
      : MixedVectorIntegrator(mq) {}

protected:
   inline virtual bool VerifyFiniteElementTypes(
      const FiniteElement & trial_fe,
      const FiniteElement & test_fe) const
   {
      return (trial_fe.GetRangeType() == mfem::FiniteElement::VECTOR &&
              test_fe.GetDerivType()  == mfem::FiniteElement::GRAD );
   }

   inline virtual const char * FiniteElementTypeFailureMessage() const
   {
      return "MixedVectorWeakDivergenceIntegrator:  "
             "Trial space must be vector field and the "
             "test space must be H1";
   }

   inline virtual void CalcTestShape(const FiniteElement & test_fe,
                                     ElementTransformation &Trans,
                                     DenseMatrix & shape)
   {
      test_fe.CalcPhysDShape(Trans, shape);
      shape *= -1.0;
   }
};

/** Class for integrating the bilinear form a(u,v) := (Q grad u, v) where Q is a
    scalar coefficient, and v is a vector with components v_i in the same (H1) space
    as u.

    See also MixedVectorGradientIntegrator when v is in H(curl). */
class GradientIntegrator : public BilinearFormIntegrator
{
protected:
   Coefficient *Q;

private:
   Vector shape;
   DenseMatrix dshape;
   DenseMatrix gshape;
   DenseMatrix Jadj;
   DenseMatrix elmat_comp;
   // PA extension
   Vector pa_data;
   const DofToQuad *trial_maps, *test_maps; ///< Not owned
   const GeometricFactors *geom;            ///< Not owned
   int dim, ne, nq;
   int trial_dofs1D, test_dofs1D, quad1D;

public:
   GradientIntegrator() :
      Q{NULL}, trial_maps{NULL}, test_maps{NULL}, geom{NULL}
   { }
   GradientIntegrator(Coefficient *_q) :
      Q{_q}, trial_maps{NULL}, test_maps{NULL}, geom{NULL}
   { }
   GradientIntegrator(Coefficient &q) :
      Q{&q}, trial_maps{NULL}, test_maps{NULL}, geom{NULL}
   { }

   virtual void AssembleElementMatrix2(const FiniteElement &trial_fe,
                                       const FiniteElement &test_fe,
                                       ElementTransformation &Trans,
                                       DenseMatrix &elmat);

   using BilinearFormIntegrator::AssemblePA;
   virtual void AssemblePA(const FiniteElementSpace &trial_fes,
                           const FiniteElementSpace &test_fes);

   virtual void AddMultPA(const Vector &x, Vector &y) const;
   virtual void AddMultTransposePA(const Vector &x, Vector &y) const;

   static const IntegrationRule &GetRule(const FiniteElement &trial_fe,
                                         const FiniteElement &test_fe,
                                         ElementTransformation &Trans);
};

/** Class for integrating the bilinear form a(u,v) := (Q grad u, grad v) where Q
    can be a scalar or a matrix coefficient. */
class DiffusionIntegrator: public BilinearFormIntegrator
{
protected:
   Coefficient *Q;
   VectorCoefficient *VQ;
   MatrixCoefficient *MQ;
   SymmetricMatrixCoefficient *SMQ;

private:
   Vector vec, pointflux, shape;
#ifndef MFEM_THREAD_SAFE
   DenseMatrix dshape, dshapedxt, invdfdx, mq;
   DenseMatrix te_dshape, te_dshapedxt;
   Vector D;
#endif

   // PA extension
   const FiniteElementSpace *fespace;
   const DofToQuad *maps;         ///< Not owned
   const GeometricFactors *geom;  ///< Not owned
   int dim, ne, dofs1D, quad1D;
   Vector pa_data;
   bool symmetric = true; ///< False if using a nonsymmetric matrix coefficient
   // CEED extension
   CeedData* ceedDataPtr;

public:
   /// Construct a diffusion integrator with coefficient Q = 1
   DiffusionIntegrator()
      : Q(NULL), VQ(NULL), MQ(NULL), SMQ(NULL), maps(NULL), geom(NULL),
        ceedDataPtr(NULL) { }

   /// Construct a diffusion integrator with a scalar coefficient q
   DiffusionIntegrator(Coefficient &q)
      : Q(&q), VQ(NULL), MQ(NULL), SMQ(NULL), maps(NULL), geom(NULL),
        ceedDataPtr(NULL) { }

   /// Construct a diffusion integrator with a vector coefficient q
   DiffusionIntegrator(VectorCoefficient &q)
      : Q(NULL), VQ(&q), MQ(NULL), SMQ(NULL), maps(NULL), geom(NULL),
        ceedDataPtr(NULL) { }

   /// Construct a diffusion integrator with a matrix coefficient q
   DiffusionIntegrator(MatrixCoefficient &q)
      : Q(NULL), VQ(NULL), MQ(&q), SMQ(NULL), maps(NULL), geom(NULL),
        ceedDataPtr(NULL) { }

   /// Construct a diffusion integrator with a symmetric matrix coefficient q
   DiffusionIntegrator(SymmetricMatrixCoefficient &q)
      : Q(NULL), VQ(NULL), MQ(NULL), SMQ(&q), maps(NULL), geom(NULL),
        ceedDataPtr(NULL) { }

   virtual ~DiffusionIntegrator()
   {
      delete ceedDataPtr;
   }

   /** Given a particular Finite Element computes the element stiffness matrix
       elmat. */
   virtual void AssembleElementMatrix(const FiniteElement &el,
                                      ElementTransformation &Trans,
                                      DenseMatrix &elmat);
   /** Given a trial and test Finite Element computes the element stiffness
       matrix elmat. */
   virtual void AssembleElementMatrix2(const FiniteElement &trial_fe,
                                       const FiniteElement &test_fe,
                                       ElementTransformation &Trans,
                                       DenseMatrix &elmat);

   /// Perform the local action of the BilinearFormIntegrator
   virtual void AssembleElementVector(const FiniteElement &el,
                                      ElementTransformation &Tr,
                                      const Vector &elfun, Vector &elvect);

   virtual void ComputeElementFlux(const FiniteElement &el,
                                   ElementTransformation &Trans,
                                   Vector &u, const FiniteElement &fluxelem,
                                   Vector &flux, bool with_coef = true);

   virtual double ComputeFluxEnergy(const FiniteElement &fluxelem,
                                    ElementTransformation &Trans,
                                    Vector &flux, Vector *d_energy = NULL);

   using BilinearFormIntegrator::AssemblePA;

   virtual void AssembleMF(const FiniteElementSpace &fes);

   virtual void AssemblePA(const FiniteElementSpace &fes);

   virtual void AssembleEA(const FiniteElementSpace &fes, Vector &emat,
                           const bool add);

   virtual void AssembleDiagonalPA(Vector &diag);

   virtual void AssembleDiagonalMF(Vector &diag);

   virtual void AddMultMF(const Vector&, Vector&) const;

   virtual void AddMultPA(const Vector&, Vector&) const;

   virtual void AddMultTransposePA(const Vector&, Vector&) const;

   static const IntegrationRule &GetRule(const FiniteElement &trial_fe,
                                         const FiniteElement &test_fe);
};

/** Class for local mass matrix assembling a(u,v) := (Q u, v) */
class MassIntegrator: public BilinearFormIntegrator
{
protected:
#ifndef MFEM_THREAD_SAFE
   Vector shape, te_shape;
#endif
   Coefficient *Q;
   // PA extension
   const FiniteElementSpace *fespace;
   Vector pa_data;
   const DofToQuad *maps;         ///< Not owned
   const GeometricFactors *geom;  ///< Not owned
   int dim, ne, nq, dofs1D, quad1D;

   // CEED extension
   CeedData* ceedDataPtr;

public:
   MassIntegrator(const IntegrationRule *ir = NULL)
      : BilinearFormIntegrator(ir), Q(NULL), maps(NULL), geom(NULL),
        ceedDataPtr(NULL) { }

   /// Construct a mass integrator with coefficient q
   MassIntegrator(Coefficient &q, const IntegrationRule *ir = NULL)
      : BilinearFormIntegrator(ir), Q(&q), maps(NULL), geom(NULL),
        ceedDataPtr(NULL) { }

   virtual ~MassIntegrator()
   {
      delete ceedDataPtr;
   }
   /** Given a particular Finite Element computes the element mass matrix
       elmat. */
   virtual void AssembleElementMatrix(const FiniteElement &el,
                                      ElementTransformation &Trans,
                                      DenseMatrix &elmat);
   virtual void AssembleElementMatrix2(const FiniteElement &trial_fe,
                                       const FiniteElement &test_fe,
                                       ElementTransformation &Trans,
                                       DenseMatrix &elmat);

   using BilinearFormIntegrator::AssemblePA;

   virtual void AssembleMF(const FiniteElementSpace &fes);

   virtual void AssemblePA(const FiniteElementSpace &fes);

   virtual void AssembleEA(const FiniteElementSpace &fes, Vector &emat,
                           const bool add);

   virtual void AssembleDiagonalPA(Vector &diag);

   virtual void AssembleDiagonalMF(Vector &diag);

   virtual void AddMultMF(const Vector&, Vector&) const;

   virtual void AddMultPA(const Vector&, Vector&) const;

   virtual void AddMultTransposePA(const Vector&, Vector&) const;

   static const IntegrationRule &GetRule(const FiniteElement &trial_fe,
                                         const FiniteElement &test_fe,
                                         ElementTransformation &Trans);
};

/** Mass integrator (u, v) restricted to the boundary of a domain */
class BoundaryMassIntegrator : public MassIntegrator
{
public:
   BoundaryMassIntegrator(Coefficient &q) : MassIntegrator(q) { }

   using BilinearFormIntegrator::AssembleFaceMatrix;

   virtual void AssembleFaceMatrix(const FiniteElement &el1,
                                   const FiniteElement &el2,
                                   FaceElementTransformations &Trans,
                                   DenseMatrix &elmat);
};

/// alpha (q . grad u, v)
class ConvectionIntegrator : public BilinearFormIntegrator
{
protected:
   VectorCoefficient *Q;
   double alpha;
   // PA extension
   Vector pa_data;
   const DofToQuad *maps;         ///< Not owned
   const GeometricFactors *geom;  ///< Not owned
   int dim, ne, nq, dofs1D, quad1D;

private:
#ifndef MFEM_THREAD_SAFE
   DenseMatrix dshape, adjJ, Q_ir;
   Vector shape, vec2, BdFidxT;
#endif

public:
   ConvectionIntegrator(VectorCoefficient &q, double a = 1.0)
      : Q(&q) { alpha = a; }
   virtual void AssembleElementMatrix(const FiniteElement &,
                                      ElementTransformation &,
                                      DenseMatrix &);

   using BilinearFormIntegrator::AssemblePA;

   virtual void AssemblePA(const FiniteElementSpace&);

   virtual void AssembleEA(const FiniteElementSpace &fes, Vector &emat,
                           const bool add);

   virtual void AddMultPA(const Vector&, Vector&) const;

   static const IntegrationRule &GetRule(const FiniteElement &el,
                                         ElementTransformation &Trans);

   static const IntegrationRule &GetRule(const FiniteElement &trial_fe,
                                         const FiniteElement &test_fe,
                                         ElementTransformation &Trans);
};

// Alias for @ConvectionIntegrator.
using NonconservativeConvectionIntegrator = ConvectionIntegrator;

/// -alpha (u, q . grad v), negative transpose of ConvectionIntegrator
class ConservativeConvectionIntegrator : public TransposeIntegrator
{
public:
   ConservativeConvectionIntegrator(VectorCoefficient &q, double a = 1.0)
      : TransposeIntegrator(new ConvectionIntegrator(q, -a)) { }
};

/// alpha (q . grad u, v) using the "group" FE discretization
class GroupConvectionIntegrator : public BilinearFormIntegrator
{
protected:
   VectorCoefficient *Q;
   double alpha;

private:
   DenseMatrix dshape, adjJ, Q_nodal, grad;
   Vector shape;

public:
   GroupConvectionIntegrator(VectorCoefficient &q, double a = 1.0)
      : Q(&q) { alpha = a; }
   virtual void AssembleElementMatrix(const FiniteElement &,
                                      ElementTransformation &,
                                      DenseMatrix &);
};

/** Class for integrating the bilinear form a(u,v) := (Q u, v),
    where u=(u1,...,un) and v=(v1,...,vn); ui and vi are defined
    by scalar FE through standard transformation. */
class VectorMassIntegrator: public BilinearFormIntegrator
{
private:
   int vdim;
   Vector shape, te_shape, vec;
   DenseMatrix partelmat;
   DenseMatrix mcoeff;
   int Q_order;

protected:
   Coefficient *Q;
   VectorCoefficient *VQ;
   MatrixCoefficient *MQ;
   // PA extension
   Vector pa_data;
   const DofToQuad *maps;         ///< Not owned
   const GeometricFactors *geom;  ///< Not owned
   int dim, ne, nq, dofs1D, quad1D;

   // CEED extension
   CeedData* ceedDataPtr;

public:
   /// Construct an integrator with coefficient 1.0
   VectorMassIntegrator()
      : vdim(-1), Q_order(0), Q(NULL), VQ(NULL), MQ(NULL), ceedDataPtr(NULL) { }
   /** Construct an integrator with scalar coefficient q.  If possible, save
       memory by using a scalar integrator since the resulting matrix is block
       diagonal with the same diagonal block repeated. */
   VectorMassIntegrator(Coefficient &q, int qo = 0)
      : vdim(-1), Q_order(qo), Q(&q), VQ(NULL), MQ(NULL), ceedDataPtr(NULL) { }
   VectorMassIntegrator(Coefficient &q, const IntegrationRule *ir)
      : BilinearFormIntegrator(ir), vdim(-1), Q_order(0), Q(&q), VQ(NULL),
        MQ(NULL), ceedDataPtr(NULL) { }
   /// Construct an integrator with diagonal coefficient q
   VectorMassIntegrator(VectorCoefficient &q, int qo = 0)
      : vdim(q.GetVDim()), Q_order(qo), Q(NULL), VQ(&q), MQ(NULL),
        ceedDataPtr(NULL) { }
   /// Construct an integrator with matrix coefficient q
   VectorMassIntegrator(MatrixCoefficient &q, int qo = 0)
      : vdim(q.GetVDim()), Q_order(qo), Q(NULL), VQ(NULL), MQ(&q),
        ceedDataPtr(NULL) { }

   virtual ~VectorMassIntegrator()
   {
      delete ceedDataPtr;
   }

   int GetVDim() const { return vdim; }
   void SetVDim(int vdim) { this->vdim = vdim; }

   virtual void AssembleElementMatrix(const FiniteElement &el,
                                      ElementTransformation &Trans,
                                      DenseMatrix &elmat);
   virtual void AssembleElementMatrix2(const FiniteElement &trial_fe,
                                       const FiniteElement &test_fe,
                                       ElementTransformation &Trans,
                                       DenseMatrix &elmat);
   using BilinearFormIntegrator::AssemblePA;
   virtual void AssemblePA(const FiniteElementSpace &fes);
   virtual void AssembleMF(const FiniteElementSpace &fes);
   virtual void AssembleDiagonalPA(Vector &diag);
   virtual void AssembleDiagonalMF(Vector &diag);
   virtual void AddMultPA(const Vector &x, Vector &y) const;
   virtual void AddMultMF(const Vector &x, Vector &y) const;
};


/** Class for integrating (div u, p) where u is a vector field given by
    VectorFiniteElement through Piola transformation (for RT elements); p is
    scalar function given by FiniteElement through standard transformation.
    Here, u is the trial function and p is the test function.

    Note: the element matrix returned by AssembleElementMatrix2 does NOT depend
    on the ElementTransformation Trans. */
class VectorFEDivergenceIntegrator : public BilinearFormIntegrator
{
protected:
   Coefficient *Q;

   using BilinearFormIntegrator::AssemblePA;
   virtual void AssemblePA(const FiniteElementSpace &trial_fes,
                           const FiniteElementSpace &test_fes);

   virtual void AddMultPA(const Vector&, Vector&) const;
   virtual void AddMultTransposePA(const Vector&, Vector&) const;

private:
#ifndef MFEM_THREAD_SAFE
   Vector divshape, shape;
#endif

   // PA extension
   Vector pa_data;
   const DofToQuad *mapsO;         ///< Not owned. DOF-to-quad map, open.
   const DofToQuad *L2mapsO;       ///< Not owned. DOF-to-quad map, open.
   const DofToQuad *mapsC;         ///< Not owned. DOF-to-quad map, closed.
   int dim, ne, dofs1D, L2dofs1D, quad1D;

public:
   VectorFEDivergenceIntegrator() { Q = NULL; }
   VectorFEDivergenceIntegrator(Coefficient &q) { Q = &q; }
   virtual void AssembleElementMatrix(const FiniteElement &el,
                                      ElementTransformation &Trans,
                                      DenseMatrix &elmat) { }
   virtual void AssembleElementMatrix2(const FiniteElement &trial_fe,
                                       const FiniteElement &test_fe,
                                       ElementTransformation &Trans,
                                       DenseMatrix &elmat);

   virtual void AssembleDiagonalPA_ADAt(const Vector &D, Vector &diag);
};


/** Integrator for `(-Q u, grad v)` for Nedelec (`u`) and H1 (`v`) elements.
    This is equivalent to a weak divergence of the Nedelec basis functions. */
class VectorFEWeakDivergenceIntegrator: public BilinearFormIntegrator
{
protected:
   Coefficient *Q;

private:
#ifndef MFEM_THREAD_SAFE
   DenseMatrix dshape;
   DenseMatrix dshapedxt;
   DenseMatrix vshape;
   DenseMatrix invdfdx;
#endif

public:
   VectorFEWeakDivergenceIntegrator() { Q = NULL; }
   VectorFEWeakDivergenceIntegrator(Coefficient &q) { Q = &q; }
   virtual void AssembleElementMatrix(const FiniteElement &el,
                                      ElementTransformation &Trans,
                                      DenseMatrix &elmat) { }
   virtual void AssembleElementMatrix2(const FiniteElement &trial_fe,
                                       const FiniteElement &test_fe,
                                       ElementTransformation &Trans,
                                       DenseMatrix &elmat);
};

/** Integrator for (curl u, v) for Nedelec and RT elements. If the trial and
    test spaces are switched, assembles the form (u, curl v). */
class VectorFECurlIntegrator: public BilinearFormIntegrator
{
protected:
   Coefficient *Q;

private:
#ifndef MFEM_THREAD_SAFE
   DenseMatrix curlshapeTrial;
   DenseMatrix vshapeTest;
   DenseMatrix curlshapeTrial_dFT;
#endif

public:
   VectorFECurlIntegrator() { Q = NULL; }
   VectorFECurlIntegrator(Coefficient &q) { Q = &q; }
   virtual void AssembleElementMatrix(const FiniteElement &el,
                                      ElementTransformation &Trans,
                                      DenseMatrix &elmat) { }
   virtual void AssembleElementMatrix2(const FiniteElement &trial_fe,
                                       const FiniteElement &test_fe,
                                       ElementTransformation &Trans,
                                       DenseMatrix &elmat);
};

/// Class for integrating (Q D_i(u), v); u and v are scalars
class DerivativeIntegrator : public BilinearFormIntegrator
{
protected:
   Coefficient* Q;

private:
   int xi;
   DenseMatrix dshape, dshapedxt, invdfdx;
   Vector shape, dshapedxi;

public:
   DerivativeIntegrator(Coefficient &q, int i) : Q(&q), xi(i) { }
   virtual void AssembleElementMatrix(const FiniteElement &el,
                                      ElementTransformation &Trans,
                                      DenseMatrix &elmat)
   { AssembleElementMatrix2(el,el,Trans,elmat); }
   virtual void AssembleElementMatrix2(const FiniteElement &trial_fe,
                                       const FiniteElement &test_fe,
                                       ElementTransformation &Trans,
                                       DenseMatrix &elmat);
};

/// Integrator for (curl u, curl v) for Nedelec elements
class CurlCurlIntegrator: public BilinearFormIntegrator
{
private:
   Vector vec, pointflux;
#ifndef MFEM_THREAD_SAFE
   Vector D;
   DenseMatrix curlshape, curlshape_dFt, M;
   DenseMatrix vshape, projcurl;
#endif

protected:
   Coefficient *Q;
   DiagonalMatrixCoefficient *DQ;
   MatrixCoefficient *MQ;
   SymmetricMatrixCoefficient *SMQ;

   // PA extension
   Vector pa_data;
   const DofToQuad *mapsO;         ///< Not owned. DOF-to-quad map, open.
   const DofToQuad *mapsC;         ///< Not owned. DOF-to-quad map, closed.
   const GeometricFactors *geom;   ///< Not owned
   int dim, ne, nq, dofs1D, quad1D;
   bool symmetric = true; ///< False if using a nonsymmetric matrix coefficient

public:
   CurlCurlIntegrator() { Q = NULL; DQ = NULL; MQ = NULL; SMQ = NULL; }
   /// Construct a bilinear form integrator for Nedelec elements
   CurlCurlIntegrator(Coefficient &q, const IntegrationRule *ir = NULL) :
      BilinearFormIntegrator(ir), Q(&q), DQ(NULL), MQ(NULL), SMQ(NULL) { }
   CurlCurlIntegrator(DiagonalMatrixCoefficient &dq,
                      const IntegrationRule *ir = NULL) :
      BilinearFormIntegrator(ir), Q(NULL), DQ(&dq), MQ(NULL), SMQ(NULL) { }
   CurlCurlIntegrator(MatrixCoefficient &mq, const IntegrationRule *ir = NULL) :
      BilinearFormIntegrator(ir), Q(NULL), DQ(NULL), MQ(&mq), SMQ(NULL) { }
   CurlCurlIntegrator(SymmetricMatrixCoefficient &smq,
                      const IntegrationRule *ir = NULL) :
      BilinearFormIntegrator(ir), Q(NULL), DQ(NULL), MQ(NULL), SMQ(&smq) { }

   /* Given a particular Finite Element, compute the
      element curl-curl matrix elmat */
   virtual void AssembleElementMatrix(const FiniteElement &el,
                                      ElementTransformation &Trans,
                                      DenseMatrix &elmat);

   virtual void ComputeElementFlux(const FiniteElement &el,
                                   ElementTransformation &Trans,
                                   Vector &u, const FiniteElement &fluxelem,
                                   Vector &flux, bool with_coef);

   virtual double ComputeFluxEnergy(const FiniteElement &fluxelem,
                                    ElementTransformation &Trans,
                                    Vector &flux, Vector *d_energy = NULL);

   using BilinearFormIntegrator::AssemblePA;
   virtual void AssemblePA(const FiniteElementSpace &fes);
   virtual void AddMultPA(const Vector &x, Vector &y) const;
   virtual void AssembleDiagonalPA(Vector& diag);
};

/** Integrator for (curl u, curl v) for FE spaces defined by 'dim' copies of a
    scalar FE space. */
class VectorCurlCurlIntegrator: public BilinearFormIntegrator
{
private:
#ifndef MFEM_THREAD_SAFE
   DenseMatrix dshape_hat, dshape, curlshape, Jadj, grad_hat, grad;
#endif

protected:
   Coefficient *Q;

public:
   VectorCurlCurlIntegrator() { Q = NULL; }

   VectorCurlCurlIntegrator(Coefficient &q) : Q(&q) { }

   /// Assemble an element matrix
   virtual void AssembleElementMatrix(const FiniteElement &el,
                                      ElementTransformation &Trans,
                                      DenseMatrix &elmat);
   /// Compute element energy: (1/2) (curl u, curl u)_E
   virtual double GetElementEnergy(const FiniteElement &el,
                                   ElementTransformation &Tr,
                                   const Vector &elfun);
};

/** Integrator for (Q u, v), where Q is an optional coefficient (of type scalar,
    vector (diagonal matrix), or matrix), trial function u is in H(Curl) or
    H(Div), and test function v is in H(Curl), H(Div), or v=(v1,...,vn), where
    vi are in H1. */
class VectorFEMassIntegrator: public BilinearFormIntegrator
{
private:
   void Init(Coefficient *q, DiagonalMatrixCoefficient *dq, MatrixCoefficient *mq,
             SymmetricMatrixCoefficient *smq)
   { Q = q; DQ = dq; MQ = mq; SMQ = smq; }

#ifndef MFEM_THREAD_SAFE
   Vector shape;
   Vector D;
   DenseMatrix K;
   DenseMatrix partelmat;
   DenseMatrix test_vshape;
   DenseMatrix trial_vshape;
#endif

protected:
   Coefficient *Q;
   DiagonalMatrixCoefficient *DQ;
   MatrixCoefficient *MQ;
   SymmetricMatrixCoefficient *SMQ;

   // PA extension
   Vector pa_data;
   const DofToQuad *mapsO;         ///< Not owned. DOF-to-quad map, open.
   const DofToQuad *mapsC;         ///< Not owned. DOF-to-quad map, closed.
   const DofToQuad *mapsOtest;     ///< Not owned. DOF-to-quad map, open.
   const DofToQuad *mapsCtest;     ///< Not owned. DOF-to-quad map, closed.
   const GeometricFactors *geom;   ///< Not owned
   int dim, ne, nq, dofs1D, dofs1Dtest, quad1D, trial_fetype, test_fetype;
   bool symmetric = true; ///< False if using a nonsymmetric matrix coefficient

public:
   VectorFEMassIntegrator() { Init(NULL, NULL, NULL, NULL); }
   VectorFEMassIntegrator(Coefficient *_q) { Init(_q, NULL, NULL, NULL); }
   VectorFEMassIntegrator(Coefficient &q) { Init(&q, NULL, NULL, NULL); }
   VectorFEMassIntegrator(DiagonalMatrixCoefficient *_dq) { Init(NULL, _dq, NULL, NULL); }
   VectorFEMassIntegrator(DiagonalMatrixCoefficient &dq) { Init(NULL, &dq, NULL, NULL); }
   VectorFEMassIntegrator(MatrixCoefficient *_mq) { Init(NULL, NULL, _mq, NULL); }
   VectorFEMassIntegrator(MatrixCoefficient &mq) { Init(NULL, NULL, &mq, NULL); }
   VectorFEMassIntegrator(SymmetricMatrixCoefficient &smq) { Init(NULL, NULL, NULL, &smq); }
   VectorFEMassIntegrator(SymmetricMatrixCoefficient *smq) { Init(NULL, NULL, NULL, smq); }

   virtual void AssembleElementMatrix(const FiniteElement &el,
                                      ElementTransformation &Trans,
                                      DenseMatrix &elmat);
   virtual void AssembleElementMatrix2(const FiniteElement &trial_fe,
                                       const FiniteElement &test_fe,
                                       ElementTransformation &Trans,
                                       DenseMatrix &elmat);

   using BilinearFormIntegrator::AssemblePA;
   virtual void AssemblePA(const FiniteElementSpace &fes);
   virtual void AssemblePA(const FiniteElementSpace &trial_fes,
                           const FiniteElementSpace &test_fes);
   virtual void AddMultPA(const Vector &x, Vector &y) const;
   virtual void AssembleDiagonalPA(Vector& diag);
};

/** Integrator for (Q div u, p) where u=(v1,...,vn) and all vi are in the same
    scalar FE space; p is also in a (different) scalar FE space.  */
class VectorDivergenceIntegrator : public BilinearFormIntegrator
{
protected:
   Coefficient *Q;

private:
   Vector shape;
   Vector divshape;
   DenseMatrix dshape;
   DenseMatrix gshape;
   DenseMatrix Jadj;
   // PA extension
   Vector pa_data;
   const DofToQuad *trial_maps, *test_maps; ///< Not owned
   const GeometricFactors *geom;            ///< Not owned
   int dim, ne, nq;
   int trial_dofs1D, test_dofs1D, quad1D;

public:
   VectorDivergenceIntegrator() :
      Q(NULL), trial_maps(NULL), test_maps(NULL), geom(NULL)
   {  }
   VectorDivergenceIntegrator(Coefficient *_q) :
      Q(_q), trial_maps(NULL), test_maps(NULL), geom(NULL)
   { }
   VectorDivergenceIntegrator(Coefficient &q) :
      Q(&q), trial_maps(NULL), test_maps(NULL), geom(NULL)
   { }

   virtual void AssembleElementMatrix2(const FiniteElement &trial_fe,
                                       const FiniteElement &test_fe,
                                       ElementTransformation &Trans,
                                       DenseMatrix &elmat);

   using BilinearFormIntegrator::AssemblePA;
   virtual void AssemblePA(const FiniteElementSpace &trial_fes,
                           const FiniteElementSpace &test_fes);

   virtual void AddMultPA(const Vector &x, Vector &y) const;
   virtual void AddMultTransposePA(const Vector &x, Vector &y) const;

   static const IntegrationRule &GetRule(const FiniteElement &trial_fe,
                                         const FiniteElement &test_fe,
                                         ElementTransformation &Trans);
};

/// (Q div u, div v) for RT elements
class DivDivIntegrator: public BilinearFormIntegrator
{
protected:
   Coefficient *Q;

   using BilinearFormIntegrator::AssemblePA;
   virtual void AssemblePA(const FiniteElementSpace &fes);
   virtual void AddMultPA(const Vector &x, Vector &y) const;
   virtual void AssembleDiagonalPA(Vector& diag);

private:
#ifndef MFEM_THREAD_SAFE
   Vector divshape;
#endif

   // PA extension
   Vector pa_data;
   const DofToQuad *mapsO;         ///< Not owned. DOF-to-quad map, open.
   const DofToQuad *mapsC;         ///< Not owned. DOF-to-quad map, closed.
   const GeometricFactors *geom;   ///< Not owned
   int dim, ne, dofs1D, quad1D;

public:
   DivDivIntegrator() { Q = NULL; }
   DivDivIntegrator(Coefficient &q) : Q(&q) { }

   virtual void AssembleElementMatrix(const FiniteElement &el,
                                      ElementTransformation &Trans,
                                      DenseMatrix &elmat);
};

/** Integrator for
      (Q grad u, grad v) = sum_i (Q grad u_i, grad v_i) e_i e_i^T
    for FE spaces defined by 'dim' copies of a scalar FE space. Where e_i
    is the unit vector in the i-th direction.  The resulting local element
    matrix is a block-diagonal matrix consisting of 'dim' copies of a scalar
    diffusion matrix in each diagonal block. */
class VectorDiffusionIntegrator : public BilinearFormIntegrator
{
protected:
   Coefficient *Q;

   // PA extension
   const DofToQuad *maps;         ///< Not owned
   const GeometricFactors *geom;  ///< Not owned
   int dim, sdim, ne, dofs1D, quad1D;
   Vector pa_data;

   // CEED extension
   CeedData* ceedDataPtr;

private:
   DenseMatrix dshape, dshapedxt, pelmat;
   DenseMatrix Jinv, gshape;

public:
   VectorDiffusionIntegrator()
      : Q(NULL), ceedDataPtr(NULL) { }
   VectorDiffusionIntegrator(Coefficient &q)
      : Q(&q), ceedDataPtr(NULL) { }

   virtual ~VectorDiffusionIntegrator()
   {
      delete ceedDataPtr;
   }

   virtual void AssembleElementMatrix(const FiniteElement &el,
                                      ElementTransformation &Trans,
                                      DenseMatrix &elmat);
   virtual void AssembleElementVector(const FiniteElement &el,
                                      ElementTransformation &Tr,
                                      const Vector &elfun, Vector &elvect);
   using BilinearFormIntegrator::AssemblePA;
   virtual void AssemblePA(const FiniteElementSpace &fes);
   virtual void AssembleMF(const FiniteElementSpace &fes);
   virtual void AssembleDiagonalPA(Vector &diag);
   virtual void AssembleDiagonalMF(Vector &diag);
   virtual void AddMultPA(const Vector &x, Vector &y) const;
   virtual void AddMultMF(const Vector &x, Vector &y) const;
};

/** Integrator for the linear elasticity form:
    a(u,v) = (lambda div(u), div(v)) + (2 mu e(u), e(v)),
    where e(v) = (1/2) (grad(v) + grad(v)^T).
    This is a 'Vector' integrator, i.e. defined for FE spaces
    using multiple copies of a scalar FE space. */
class ElasticityIntegrator : public BilinearFormIntegrator
{
protected:
   double q_lambda, q_mu;
   Coefficient *lambda, *mu;

private:
#ifndef MFEM_THREAD_SAFE
   Vector shape;
   DenseMatrix dshape, gshape, pelmat;
   Vector divshape;
#endif

public:
   ElasticityIntegrator(Coefficient &l, Coefficient &m)
   { lambda = &l; mu = &m; }
   /** With this constructor lambda = q_l * m and mu = q_m * m;
       if dim * q_l + 2 * q_m = 0 then trace(sigma) = 0. */
   ElasticityIntegrator(Coefficient &m, double q_l, double q_m)
   { lambda = NULL; mu = &m; q_lambda = q_l; q_mu = q_m; }

   virtual void AssembleElementMatrix(const FiniteElement &,
                                      ElementTransformation &,
                                      DenseMatrix &);

   /** Compute the stress corresponding to the local displacement @a u and
       interpolate it at the nodes of the given @a fluxelem. Only the symmetric
       part of the stress is stored, so that the size of @a flux is equal to
       the number of DOFs in @a fluxelem times dim*(dim+1)/2. In 2D, the order
       of the stress components is: s_xx, s_yy, s_xy. In 3D, it is: s_xx, s_yy,
       s_zz, s_xy, s_xz, s_yz. In other words, @a flux is the local vector for
       a FE space with dim*(dim+1)/2 vector components, based on the finite
       element @a fluxelem. */
   virtual void ComputeElementFlux(const FiniteElement &el,
                                   ElementTransformation &Trans,
                                   Vector &u,
                                   const FiniteElement &fluxelem,
                                   Vector &flux, bool with_coef = true);

   /** Compute the element energy (integral of the strain energy density)
       corresponding to the stress represented by @a flux which is a vector of
       coefficients multiplying the basis functions defined by @a fluxelem. In
       other words, @a flux is the local vector for a FE space with
       dim*(dim+1)/2 vector components, based on the finite element @a fluxelem.
       The number of components, dim*(dim+1)/2 is such that it represents the
       symmetric part of the (symmetric) stress tensor. The order of the
       components is: s_xx, s_yy, s_xy in 2D, and s_xx, s_yy, s_zz, s_xy, s_xz,
       s_yz in 3D. */
   virtual double ComputeFluxEnergy(const FiniteElement &fluxelem,
                                    ElementTransformation &Trans,
                                    Vector &flux, Vector *d_energy = NULL);
};

/** Integrator for the DG form:
    alpha < rho_u (u.n) {v},[w] > + beta < rho_u |u.n| [v],[w] >,
    where v and w are the trial and test variables, respectively, and rho/u are
    given scalar/vector coefficients. {v} represents the average value of v on
    the face and [v] is the jump such that {v}=(v1+v2)/2 and [v]=(v1-v2) for the
    face between elements 1 and 2. For boundary elements, v2=0. The vector
    coefficient, u, is assumed to be continuous across the faces and when given
    the scalar coefficient, rho, is assumed to be discontinuous. The integrator
    uses the upwind value of rho, rho_u, which is value from the side into which
    the vector coefficient, u, points.

<<<<<<< HEAD
    When combined with ConservativeConvectionIntegrator integrator, the
    coefficients alpha=1.0, beta=0.5 can be used to implement the upwind flux
    and outflow boundary conditions in conservative form. Setting beta=0.0
    results in a centered flux.

    For the non-conservative formulation of convection using
    ConvectionIntegrator, the transpose of this form with alpha=-1.0, beta=0.5
    can be used to implement the upwind flux, see
    NonconservativeDGTraceIntegrator and ex9 and ex9p.
=======
    One use case for this integrator is to discretize the operator -u.grad(v)
    with a DG formulation. The resulting formulation uses the
    ConvectionIntegrator (with coefficient u, and parameter alpha = -1) and the
    transpose of the DGTraceIntegrator (with coefficient u, and parameters
    alpha = 1, beta = -1/2 to use the upwind face flux). This discretization and
    the handling of the inflow and outflow boundaries is illustrated in Example
    9/9p.

    Another use case for this integrator is to discretize the operator -div(u v)
    with a DG formulation. The resulting formulation is conservative and
    consists of the transpose of the ConvectionIntegrator (with coefficient u,
    and parameter alpha = 1) plus the DGTraceIntegrator (with coefficient u, and
    parameters alpha = -1, beta = -1/2 to use the upwind face flux).
>>>>>>> 1155c003
    */
class DGTraceIntegrator : public BilinearFormIntegrator
{
protected:
   Coefficient *rho;
   VectorCoefficient *u;
   double alpha, beta;
   // PA extension
   Vector pa_data;
   const DofToQuad *maps;             ///< Not owned
   const FaceGeometricFactors *geom;  ///< Not owned
   int dim, nf, nq, dofs1D, quad1D;

private:
   Vector shape1, shape2;

public:
   /// Construct integrator with rho = 1, b = 0.5*a.
   DGTraceIntegrator(VectorCoefficient &u_, double a)
   { rho = NULL; u = &u_; alpha = a; beta = 0.5*a; }

   /// Construct integrator with rho = 1.
   DGTraceIntegrator(VectorCoefficient &u_, double a, double b)
   { rho = NULL; u = &u_; alpha = a; beta = b; }

   DGTraceIntegrator(Coefficient &_rho, VectorCoefficient &u_,
                     double a, double b)
   { rho = &_rho; u = &u_; alpha = a; beta = b; }

   using BilinearFormIntegrator::AssembleFaceMatrix;
   virtual void AssembleFaceMatrix(const FiniteElement &el1,
                                   const FiniteElement &el2,
                                   FaceElementTransformations &Trans,
                                   DenseMatrix &elmat);

   using BilinearFormIntegrator::AssemblePA;

   virtual void AssemblePAInteriorFaces(const FiniteElementSpace &fes);

   virtual void AssemblePABoundaryFaces(const FiniteElementSpace &fes);

   virtual void AddMultTransposePA(const Vector &x, Vector &y) const;

   virtual void AddMultPA(const Vector&, Vector&) const;

   virtual void AssembleEAInteriorFaces(const FiniteElementSpace& fes,
                                        Vector &ea_data_int,
                                        Vector &ea_data_ext,
                                        const bool add);

   virtual void AssembleEABoundaryFaces(const FiniteElementSpace& fes,
                                        Vector &ea_data_bdr,
                                        const bool add);

   static const IntegrationRule &GetRule(Geometry::Type geom, int order,
                                         FaceElementTransformations &T);

private:
   void SetupPA(const FiniteElementSpace &fes, FaceType type);
};

// Alias for @a DGTraceIntegrator.
using ConservativeDGTraceIntegrator = DGTraceIntegrator;

/** Integrator that represents the face terms used for the non-conservative
    DG discretization of the convection equation:
    -alpha < rho_u (u.n) {v},[w] > + beta < rho_u |u.n| [v],[w] >.

    This integrator can be used with alpha=1.0, beta=0.5, together with
    ConvectionIntegrator to implement an upwind DG discretization in
    non-conservative form, see ex9 and ex9p. */
class NonconservativeDGTraceIntegrator : public TransposeIntegrator
{
public:
   NonconservativeDGTraceIntegrator(VectorCoefficient &u, double a)
      : TransposeIntegrator(new DGTraceIntegrator(u, -a, 0.5*a)) { }

   NonconservativeDGTraceIntegrator(VectorCoefficient &u, double a, double b)
      : TransposeIntegrator(new DGTraceIntegrator(u, -a, b)) { }

   NonconservativeDGTraceIntegrator(Coefficient &rho, VectorCoefficient &u,
                                    double a, double b)
      : TransposeIntegrator(new DGTraceIntegrator(rho, u, -a, b)) { }
};

/** Integrator for the DG form:

    - < {(Q grad(u)).n}, [v] > + sigma < [u], {(Q grad(v)).n} >
    + kappa < {h^{-1} Q} [u], [v] >,

    where Q is a scalar or matrix diffusion coefficient and u, v are the trial
    and test spaces, respectively. The parameters sigma and kappa determine the
    DG method to be used (when this integrator is added to the "broken"
    DiffusionIntegrator):
    * sigma = -1, kappa >= kappa0: symm. interior penalty (IP or SIPG) method,
    * sigma = +1, kappa > 0: non-symmetric interior penalty (NIPG) method,
    * sigma = +1, kappa = 0: the method of Baumann and Oden. */
class DGDiffusionIntegrator : public BilinearFormIntegrator
{
protected:
   Coefficient *Q;
   MatrixCoefficient *MQ;
   double sigma, kappa;

   // these are not thread-safe!
   Vector shape1, shape2, dshape1dn, dshape2dn, nor, nh, ni;
   DenseMatrix jmat, dshape1, dshape2, mq, adjJ;

public:
   DGDiffusionIntegrator(const double s, const double k)
      : Q(NULL), MQ(NULL), sigma(s), kappa(k) { }
   DGDiffusionIntegrator(Coefficient &q, const double s, const double k)
      : Q(&q), MQ(NULL), sigma(s), kappa(k) { }
   DGDiffusionIntegrator(MatrixCoefficient &q, const double s, const double k)
      : Q(NULL), MQ(&q), sigma(s), kappa(k) { }
   using BilinearFormIntegrator::AssembleFaceMatrix;
   virtual void AssembleFaceMatrix(const FiniteElement &el1,
                                   const FiniteElement &el2,
                                   FaceElementTransformations &Trans,
                                   DenseMatrix &elmat);
};

/** Integrator for the "BR2" diffusion stabilization term

    sum_e eta (r_e([u]), r_e([v]))

    where r_e is the lifting operator defined on each edge e. The parameter eta
    can be chosen to be one to obtain a stable discretization. The constructor
    for this integrator requires the finite element space because the lifting
    operator depends on the element-wise inverse mass matrix.

    BR2 stands for the second method of Bassi and Rebay:

    - F. Bassi and S. Rebay. A high order discontinuous Galerkin method for
      compressible turbulent flows. In B. Cockburn, G. E. Karniadakis, and
      C.-W. Shu, editors, Discontinuous Galerkin Methods, pages 77–88. Springer
      Berlin Heidelberg, 2000.
    - D. N. Arnold, F. Brezzi, B. Cockburn, and L. D. Marini. Unified analysis
      of discontinuous Galerkin methods for elliptic problems. SIAM Journal on
      Numerical Analysis, 39(5):1749–1779, 2002.
*/
class DGDiffusionBR2Integrator : public BilinearFormIntegrator
{
protected:
   double eta;

   // Block factorizations of local mass matrices, with offsets for the case of
   // not equally sized blocks (mixed meshes, p-refinement)
   Array<double> Minv;
   Array<int> ipiv;
   Array<int> ipiv_offsets, Minv_offsets;

   Vector shape1, shape2;

   DenseMatrix R11, R12, R21, R22;
   DenseMatrix MinvR11, MinvR12, MinvR21, MinvR22;
   DenseMatrix Re, MinvRe;

public:
   DGDiffusionBR2Integrator(class FiniteElementSpace *fes, double e = 1.0);
   using BilinearFormIntegrator::AssembleFaceMatrix;
   virtual void AssembleFaceMatrix(const FiniteElement &el1,
                                   const FiniteElement &el2,
                                   FaceElementTransformations &Trans,
                                   DenseMatrix &elmat);
};

/** Integrator for the DG elasticity form, for the formulations see:
    - PhD Thesis of Jonas De Basabe, High-Order Finite %Element Methods for
      Seismic Wave Propagation, UT Austin, 2009, p. 23, and references therein
    - Peter Hansbo and Mats G. Larson, Discontinuous Galerkin and the
      Crouzeix-Raviart %Element: Application to Elasticity, PREPRINT 2000-09,
      p.3

    \f[
    - \left< \{ \tau(u) \}, [v] \right> + \alpha \left< \{ \tau(v) \}, [u]
        \right> + \kappa \left< h^{-1} \{ \lambda + 2 \mu \} [u], [v] \right>
    \f]

    where \f$ \left<u, v\right> = \int_{F} u \cdot v \f$, and \f$ F \f$ is a
    face which is either a boundary face \f$ F_b \f$ of an element \f$ K \f$ or
    an interior face \f$ F_i \f$ separating elements \f$ K_1 \f$ and \f$ K_2 \f$.

    In the bilinear form above \f$ \tau(u) \f$ is traction, and it's also
    \f$ \tau(u) = \sigma(u) \cdot \vec{n} \f$, where \f$ \sigma(u) \f$ is
    stress, and \f$ \vec{n} \f$ is the unit normal vector w.r.t. to \f$ F \f$.

    In other words, we have
    \f[
    - \left< \{ \sigma(u) \cdot \vec{n} \}, [v] \right> + \alpha \left< \{
        \sigma(v) \cdot \vec{n} \}, [u] \right> + \kappa \left< h^{-1} \{
        \lambda + 2 \mu \} [u], [v] \right>
    \f]

    For isotropic media
    \f[
    \begin{split}
    \sigma(u) &= \lambda \nabla \cdot u I + 2 \mu \varepsilon(u) \\
              &= \lambda \nabla \cdot u I + 2 \mu \frac{1}{2} (\nabla u + \nabla
                 u^T) \\
              &= \lambda \nabla \cdot u I + \mu (\nabla u + \nabla u^T)
    \end{split}
    \f]

    where \f$ I \f$ is identity matrix, \f$ \lambda \f$ and \f$ \mu \f$ are Lame
    coefficients (see ElasticityIntegrator), \f$ u, v \f$ are the trial and test
    functions, respectively.

    The parameters \f$ \alpha \f$ and \f$ \kappa \f$ determine the DG method to
    use (when this integrator is added to the "broken" ElasticityIntegrator):

    - IIPG, \f$\alpha = 0\f$,
      C. Dawson, S. Sun, M. Wheeler, Compatible algorithms for coupled flow and
      transport, Comp. Meth. Appl. Mech. Eng., 193(23-26), 2565-2580, 2004.

    - SIPG, \f$\alpha = -1\f$,
      M. Grote, A. Schneebeli, D. Schotzau, Discontinuous Galerkin Finite
      %Element Method for the Wave Equation, SINUM, 44(6), 2408-2431, 2006.

    - NIPG, \f$\alpha = 1\f$,
      B. Riviere, M. Wheeler, V. Girault, A Priori Error Estimates for Finite
      %Element Methods Based on Discontinuous Approximation Spaces for Elliptic
      Problems, SINUM, 39(3), 902-931, 2001.

    This is a '%Vector' integrator, i.e. defined for FE spaces using multiple
    copies of a scalar FE space.
 */
class DGElasticityIntegrator : public BilinearFormIntegrator
{
public:
   DGElasticityIntegrator(double alpha_, double kappa_)
      : lambda(NULL), mu(NULL), alpha(alpha_), kappa(kappa_) { }

   DGElasticityIntegrator(Coefficient &lambda_, Coefficient &mu_,
                          double alpha_, double kappa_)
      : lambda(&lambda_), mu(&mu_), alpha(alpha_), kappa(kappa_) { }

   using BilinearFormIntegrator::AssembleFaceMatrix;
   virtual void AssembleFaceMatrix(const FiniteElement &el1,
                                   const FiniteElement &el2,
                                   FaceElementTransformations &Trans,
                                   DenseMatrix &elmat);

protected:
   Coefficient *lambda, *mu;
   double alpha, kappa;

#ifndef MFEM_THREAD_SAFE
   // values of all scalar basis functions for one component of u (which is a
   // vector) at the integration point in the reference space
   Vector shape1, shape2;
   // values of derivatives of all scalar basis functions for one component
   // of u (which is a vector) at the integration point in the reference space
   DenseMatrix dshape1, dshape2;
   // Adjugate of the Jacobian of the transformation: adjJ = det(J) J^{-1}
   DenseMatrix adjJ;
   // gradient of shape functions in the real (physical, not reference)
   // coordinates, scaled by det(J):
   //    dshape_ps(jdof,jm) = sum_{t} adjJ(t,jm)*dshape(jdof,t)
   DenseMatrix dshape1_ps, dshape2_ps;
   Vector nor;  // nor = |weight(J_face)| n
   Vector nL1, nL2;  // nL1 = (lambda1 * ip.weight / detJ1) nor
   Vector nM1, nM2;  // nM1 = (mu1     * ip.weight / detJ1) nor
   Vector dshape1_dnM, dshape2_dnM; // dshape1_dnM = dshape1_ps . nM1
   // 'jmat' corresponds to the term: kappa <h^{-1} {lambda + 2 mu} [u], [v]>
   DenseMatrix jmat;
#endif

   static void AssembleBlock(
      const int dim, const int row_ndofs, const int col_ndofs,
      const int row_offset, const int col_offset,
      const double jmatcoef, const Vector &col_nL, const Vector &col_nM,
      const Vector &row_shape, const Vector &col_shape,
      const Vector &col_dshape_dnM, const DenseMatrix &col_dshape,
      DenseMatrix &elmat, DenseMatrix &jmat);
};

/** Integrator for the DPG form: < v, [w] > over all faces (the interface) where
    the trial variable v is defined on the interface and the test variable w is
    defined inside the elements, generally in a DG space. */
class TraceJumpIntegrator : public BilinearFormIntegrator
{
private:
   Vector face_shape, shape1, shape2;

public:
   TraceJumpIntegrator() { }
   using BilinearFormIntegrator::AssembleFaceMatrix;
   virtual void AssembleFaceMatrix(const FiniteElement &trial_face_fe,
                                   const FiniteElement &test_fe1,
                                   const FiniteElement &test_fe2,
                                   FaceElementTransformations &Trans,
                                   DenseMatrix &elmat);
};

/** Integrator for the form: < v, [w.n] > over all faces (the interface) where
    the trial variable v is defined on the interface and the test variable w is
    in an H(div)-conforming space. */
class NormalTraceJumpIntegrator : public BilinearFormIntegrator
{
private:
   Vector face_shape, normal, shape1_n, shape2_n;
   DenseMatrix shape1, shape2;

public:
   NormalTraceJumpIntegrator() { }
   using BilinearFormIntegrator::AssembleFaceMatrix;
   virtual void AssembleFaceMatrix(const FiniteElement &trial_face_fe,
                                   const FiniteElement &test_fe1,
                                   const FiniteElement &test_fe2,
                                   FaceElementTransformations &Trans,
                                   DenseMatrix &elmat);
};

/** Abstract class to serve as a base for local interpolators to be used in the
    DiscreteLinearOperator class. */
class DiscreteInterpolator : public BilinearFormIntegrator { };


/** Class for constructing the gradient as a DiscreteLinearOperator from an
    H1-conforming space to an H(curl)-conforming space. The range space can be
    vector L2 space as well. */
class GradientInterpolator : public DiscreteInterpolator
{
public:
   GradientInterpolator() : dofquad_fe(NULL) { }
   virtual ~GradientInterpolator() { delete dofquad_fe; }

   virtual void AssembleElementMatrix2(const FiniteElement &h1_fe,
                                       const FiniteElement &nd_fe,
                                       ElementTransformation &Trans,
                                       DenseMatrix &elmat)
   { nd_fe.ProjectGrad(h1_fe, Trans, elmat); }

   using BilinearFormIntegrator::AssemblePA;

   /** @brief Setup method for PA data.

       @param[in] trial_fes   H1 Lagrange space
       @param[in] test_fes    H(curl) Nedelec space
    */
   virtual void AssemblePA(const FiniteElementSpace &trial_fes,
                           const FiniteElementSpace &test_fes);

   virtual void AddMultPA(const Vector &x, Vector &y) const;
   virtual void AddMultTransposePA(const Vector &x, Vector &y) const;

private:
   /// 1D finite element that generates and owns the 1D DofToQuad maps below
   FiniteElement * dofquad_fe;

   bool B_id; // is the B basis operator (maps_C_C) the identity?
   const DofToQuad *maps_C_C; // one-d map with Lobatto rows, Lobatto columns
   const DofToQuad *maps_O_C; // one-d map with Legendre rows, Lobatto columns
   int dim, ne, o_dofs1D, c_dofs1D;
};


/** Class for constructing the identity map as a DiscreteLinearOperator. This
    is the discrete embedding matrix when the domain space is a subspace of
    the range space. Otherwise, a dof projection matrix is constructed. */
class IdentityInterpolator : public DiscreteInterpolator
{
public:
   virtual void AssembleElementMatrix2(const FiniteElement &dom_fe,
                                       const FiniteElement &ran_fe,
                                       ElementTransformation &Trans,
                                       DenseMatrix &elmat)
   { ran_fe.Project(dom_fe, Trans, elmat); }

   using BilinearFormIntegrator::AssemblePA;

   virtual void AssemblePA(const FiniteElementSpace &trial_fes,
                           const FiniteElementSpace &test_fes);

   virtual void AddMultPA(const Vector &x, Vector &y) const;
   virtual void AddMultTransposePA(const Vector &x, Vector &y) const;

private:
   /// 1D finite element that generates and owns the 1D DofToQuad maps below
   FiniteElement * dofquad_fe;

   const DofToQuad *maps_C_C; // one-d map with Lobatto rows, Lobatto columns
   const DofToQuad *maps_O_C; // one-d map with Legendre rows, Lobatto columns
   int dim, ne, o_dofs1D, c_dofs1D;

   Vector pa_data;
};


/** Class for constructing the (local) discrete curl matrix which can be used
    as an integrator in a DiscreteLinearOperator object to assemble the global
    discrete curl matrix. */
class CurlInterpolator : public DiscreteInterpolator
{
public:
   virtual void AssembleElementMatrix2(const FiniteElement &dom_fe,
                                       const FiniteElement &ran_fe,
                                       ElementTransformation &Trans,
                                       DenseMatrix &elmat)
   { ran_fe.ProjectCurl(dom_fe, Trans, elmat); }
};


/** Class for constructing the (local) discrete divergence matrix which can
    be used as an integrator in a DiscreteLinearOperator object to assemble
    the global discrete divergence matrix.

    Note: Since the dofs in the L2_FECollection are nodal values, the local
    discrete divergence matrix (with an RT-type domain space) will depend on
    the transformation. On the other hand, the local matrix returned by
    VectorFEDivergenceIntegrator is independent of the transformation. */
class DivergenceInterpolator : public DiscreteInterpolator
{
public:
   virtual void AssembleElementMatrix2(const FiniteElement &dom_fe,
                                       const FiniteElement &ran_fe,
                                       ElementTransformation &Trans,
                                       DenseMatrix &elmat)
   { ran_fe.ProjectDiv(dom_fe, Trans, elmat); }
};


/** A trace face interpolator class for interpolating the normal component of
    the domain space, e.g. vector H1, into the range space, e.g. the trace of
    RT which uses FiniteElement::INTEGRAL map type. */
class NormalInterpolator : public DiscreteInterpolator
{
public:
   virtual void AssembleElementMatrix2(const FiniteElement &dom_fe,
                                       const FiniteElement &ran_fe,
                                       ElementTransformation &Trans,
                                       DenseMatrix &elmat);
};

/** Interpolator of a scalar coefficient multiplied by a scalar field onto
    another scalar field. Note that this can produce inaccurate fields unless
    the target is sufficiently high order. */
class ScalarProductInterpolator : public DiscreteInterpolator
{
public:
   ScalarProductInterpolator(Coefficient & sc) : Q(&sc) { }

   virtual void AssembleElementMatrix2(const FiniteElement &dom_fe,
                                       const FiniteElement &ran_fe,
                                       ElementTransformation &Trans,
                                       DenseMatrix &elmat);

protected:
   Coefficient *Q;
};

/** Interpolator of a scalar coefficient multiplied by a vector field onto
    another vector field. Note that this can produce inaccurate fields unless
    the target is sufficiently high order. */
class ScalarVectorProductInterpolator : public DiscreteInterpolator
{
public:
   ScalarVectorProductInterpolator(Coefficient & sc)
      : Q(&sc) { }

   virtual void AssembleElementMatrix2(const FiniteElement &dom_fe,
                                       const FiniteElement &ran_fe,
                                       ElementTransformation &Trans,
                                       DenseMatrix &elmat);
protected:
   Coefficient *Q;
};

/** Interpolator of a vector coefficient multiplied by a scalar field onto
    another vector field. Note that this can produce inaccurate fields unless
    the target is sufficiently high order. */
class VectorScalarProductInterpolator : public DiscreteInterpolator
{
public:
   VectorScalarProductInterpolator(VectorCoefficient & vc)
      : VQ(&vc) { }

   virtual void AssembleElementMatrix2(const FiniteElement &dom_fe,
                                       const FiniteElement &ran_fe,
                                       ElementTransformation &Trans,
                                       DenseMatrix &elmat);
protected:
   VectorCoefficient *VQ;
};

/** Interpolator of the 2D cross product between a vector coefficient and an
    H(curl)-conforming field onto an L2-conforming field. */
class ScalarCrossProductInterpolator : public DiscreteInterpolator
{
public:
   ScalarCrossProductInterpolator(VectorCoefficient & vc)
      : VQ(&vc) { }

   virtual void AssembleElementMatrix2(const FiniteElement &nd_fe,
                                       const FiniteElement &l2_fe,
                                       ElementTransformation &Trans,
                                       DenseMatrix &elmat);
protected:
   VectorCoefficient *VQ;
};

/** Interpolator of the cross product between a vector coefficient and an
    H(curl)-conforming field onto an H(div)-conforming field. The range space
    can also be vector L2. */
class VectorCrossProductInterpolator : public DiscreteInterpolator
{
public:
   VectorCrossProductInterpolator(VectorCoefficient & vc)
      : VQ(&vc) { }

   virtual void AssembleElementMatrix2(const FiniteElement &nd_fe,
                                       const FiniteElement &rt_fe,
                                       ElementTransformation &Trans,
                                       DenseMatrix &elmat);
protected:
   VectorCoefficient *VQ;
};

/** Interpolator of the inner product between a vector coefficient and an
    H(div)-conforming field onto an L2-conforming field. The range space can
    also be H1. */
class VectorInnerProductInterpolator : public DiscreteInterpolator
{
public:
   VectorInnerProductInterpolator(VectorCoefficient & vc) : VQ(&vc) { }

   virtual void AssembleElementMatrix2(const FiniteElement &rt_fe,
                                       const FiniteElement &l2_fe,
                                       ElementTransformation &Trans,
                                       DenseMatrix &elmat);
protected:
   VectorCoefficient *VQ;
};



// PA Diffusion Assemble 2D kernel
template<const int T_SDIM>
void PADiffusionSetup2D(const int Q1D,
                        const int coeffDim,
                        const int NE,
                        const Array<double> &w,
                        const Vector &j,
                        const Vector &c,
                        Vector &d);

}
#endif<|MERGE_RESOLUTION|>--- conflicted
+++ resolved
@@ -2745,31 +2745,19 @@
     uses the upwind value of rho, rho_u, which is value from the side into which
     the vector coefficient, u, points.
 
-<<<<<<< HEAD
-    When combined with ConservativeConvectionIntegrator integrator, the
-    coefficients alpha=1.0, beta=0.5 can be used to implement the upwind flux
-    and outflow boundary conditions in conservative form. Setting beta=0.0
-    results in a centered flux.
-
-    For the non-conservative formulation of convection using
-    ConvectionIntegrator, the transpose of this form with alpha=-1.0, beta=0.5
-    can be used to implement the upwind flux, see
-    NonconservativeDGTraceIntegrator and ex9 and ex9p.
-=======
     One use case for this integrator is to discretize the operator -u.grad(v)
     with a DG formulation. The resulting formulation uses the
     ConvectionIntegrator (with coefficient u, and parameter alpha = -1) and the
-    transpose of the DGTraceIntegrator (with coefficient u, and parameters
-    alpha = 1, beta = -1/2 to use the upwind face flux). This discretization and
-    the handling of the inflow and outflow boundaries is illustrated in Example
-    9/9p.
+    transpose of the DGTraceIntegrator (with coefficient u, and parameters alpha
+    = 1, beta = -1/2 to use the upwind face flux, see also
+    NonconservativeDGTraceIntegrator). This discretization and the handling of
+    the inflow and outflow boundaries is illustrated in Example 9/9p.
 
     Another use case for this integrator is to discretize the operator -div(u v)
     with a DG formulation. The resulting formulation is conservative and
-    consists of the transpose of the ConvectionIntegrator (with coefficient u,
-    and parameter alpha = 1) plus the DGTraceIntegrator (with coefficient u, and
+    consists of the ConservativeConvectionIntegrator (with coefficient u, and
+    parameter alpha = -1) plus the DGTraceIntegrator (with coefficient u, and
     parameters alpha = -1, beta = -1/2 to use the upwind face flux).
->>>>>>> 1155c003
     */
 class DGTraceIntegrator : public BilinearFormIntegrator
 {
@@ -2838,9 +2826,9 @@
     DG discretization of the convection equation:
     -alpha < rho_u (u.n) {v},[w] > + beta < rho_u |u.n| [v],[w] >.
 
-    This integrator can be used with alpha=1.0, beta=0.5, together with
-    ConvectionIntegrator to implement an upwind DG discretization in
-    non-conservative form, see ex9 and ex9p. */
+    This integrator can be used with together with ConvectionIntegrator to
+    implement an upwind DG discretization in non-conservative form, see ex9 and
+    ex9p. */
 class NonconservativeDGTraceIntegrator : public TransposeIntegrator
 {
 public:
