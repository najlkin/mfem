// Copyright (c) 2010-2023, Lawrence Livermore National Security, LLC. Produced
// at the Lawrence Livermore National Laboratory. All Rights reserved. See files
// LICENSE and NOTICE for details. LLNL-CODE-806117.
//
// This file is part of the MFEM library. For more information and source code
// availability visit https://mfem.org.
//
// MFEM is free software; you can redistribute it and/or modify it under the
// terms of the BSD-3 license. We welcome feedback and contributions, see file
// CONTRIBUTING.md for details.

#include "../../general/forall.hpp"
#include "../bilininteg.hpp"
#include "../gridfunc.hpp"
#include "../qfunction.hpp"

namespace mfem
{

/* Description of the *SetupND functions
   Inputs are as follows
   \b Q1D number of quadrature points in one dimension.
   \b NE number of elements.
   \b MAP_TYPE map type of test fe.
   \b w quadrature weights.
   \b j element Jacobians.
   \b detj element Jacobian determinants.
   \b c coefficient at quadrature points.

   The function is used to precompute data needed at quadrature points during
   the action. */

/* Description of the *ApplyND functions
   The template parameters are
   \b T_D1D number of degrees of freedom in one dimension,
   \b T_Q1D number of quadrature points in one dimension,
   and are necessary to allow for compiler optimizations inside the kernel.

   Inputs are as follows
   \b NE number of elements.
   \b B matrix of basis functions.
   \b G matrix of derivatives of the basis functions.
   \b Bt transpose of matrix of basis functions.
   \b Gt transpose matrix of derivatives of the basis functions.
   \b op data used during action of the element matrix in the tensor
   product application.

   \b x input vector of degrees of freedom on the element.
   \b y output vector of degrees of freedom on the element.

   The function computes the kernel for one dimension that is suitable for
   tensor product action to form ND operators.
   Most of the ND inputs are reshaped as NQ*(ND*ND)*NE data structure, i.e.
   to allow indexing such as op(qpt,i,j,el).

   The output data structure is dependent on the kernel and layout of the
   dimension ND and element number, but in general resembles the action of the
   element matrix in the tensor product application. */

/* Description of the Smem*ApplyND functions
   The shared memory (Smem) versions of the kernels differ from the regular
   versions in the following properties.

   \b mfem::forall is using only one level of parallelism.
   \b mfem::forall_ND uses an additional level of parallelism
   \b MFEM_FOREACH_THREAD

   These macros allow automatic mapping of manually defined blocks to
   underlying hardware threads. These threads can share memory by using
   the \b MFEM_SHARED keyword for local arrays. */

// PA Gradient Assemble 2D kernel
static void PAGradientSetup2D(const int Q1D,
                              const int NE,
<<<<<<< HEAD
                              const Array<real_t> &w,
=======
                              const int MAP_TYPE,
                              const Array<double> &w,
>>>>>>> dd83719b
                              const Vector &j,
                              const Vector &detj,
                              const Vector &c,
                              Vector &op)
{
   const bool by_val = (MAP_TYPE == FiniteElement::VALUE);
   const int NQ = Q1D*Q1D;
   auto W = w.Read();
   auto J = Reshape(j.Read(), NQ, 2, 2, NE);
   auto DETJ = Reshape(detj.Read(), NQ, NE);
   auto y = Reshape(op.Write(), NQ, 2, 2, NE);

   const bool const_c = c.Size() == 1;
   const auto C = const_c ? Reshape(c.Read(), 1,1) :
                  Reshape(c.Read(), NQ, NE);

   mfem::forall(NE, [=] MFEM_HOST_DEVICE (int e)
   {
      for (int q = 0; q < NQ; ++q)
      {
<<<<<<< HEAD
         const real_t J11 = J(q,0,0,e);
         const real_t J12 = J(q,0,1,e);
         const real_t J21 = J(q,1,0,e);
         const real_t J22 = J(q,1,1,e);
         // Store wq * Q * adj(J)
         const real_t Co = const_c ? C(0,0) : C(q,e);
         y(q,0,0,e) = W[q] * Co *  J22; // 1,1
         y(q,0,1,e) = W[q] * Co * -J12; // 1,2
         y(q,1,0,e) = W[q] * Co * -J21; // 2,1
         y(q,1,1,e) = W[q] * Co *  J11; // 2,2
=======
         const double J11 = J(q,0,0,e);
         const double J12 = J(q,0,1,e);
         const double J21 = J(q,1,0,e);
         const double J22 = J(q,1,1,e);
         // Coefficient and weight
         const double Co = const_c ? C(0,0) : C(q,e);
         const double cw = W[q] * Co * (by_val ? 1.0 : 1.0/DETJ(q,e));
         // Store wq * Q * adj(J)
         y(q,0,0,e) = cw *  J22; // 1,1
         y(q,0,1,e) = cw * -J12; // 1,2
         y(q,1,0,e) = cw * -J21; // 2,1
         y(q,1,1,e) = cw *  J11; // 2,2
>>>>>>> dd83719b
      }
   });
}

// PA Gradient Assemble 3D kernel
static void PAGradientSetup3D(const int Q1D,
                              const int NE,
<<<<<<< HEAD
                              const Array<real_t> &w,
=======
                              const int MAP_TYPE,
                              const Array<double> &w,
>>>>>>> dd83719b
                              const Vector &j,
                              const Vector &detj,
                              const Vector &c,
                              Vector &op)
{
   const bool by_val = (MAP_TYPE == FiniteElement::VALUE);
   const int NQ = Q1D*Q1D*Q1D;
   auto W = w.Read();
   auto J = Reshape(j.Read(), NQ, 3, 3, NE);
   auto DETJ = Reshape(detj.Read(), NQ, NE);
   auto y = Reshape(op.Write(), NQ, 3, 3, NE);

   const bool const_c = c.Size() == 1;
   const auto C = const_c ? Reshape(c.Read(), 1,1) :
                  Reshape(c.Read(), NQ,NE);

   mfem::forall(NE, [=] MFEM_HOST_DEVICE (int e)
   {
      for (int q = 0; q < NQ; ++q)
      {
<<<<<<< HEAD
         const real_t Co = const_c ? C(0,0) : C(q,e);

         const real_t J11 = J(q,0,0,e);
         const real_t J21 = J(q,1,0,e);
         const real_t J31 = J(q,2,0,e);
         const real_t J12 = J(q,0,1,e);
         const real_t J22 = J(q,1,1,e);
         const real_t J32 = J(q,2,1,e);
         const real_t J13 = J(q,0,2,e);
         const real_t J23 = J(q,1,2,e);
         const real_t J33 = J(q,2,2,e);
         const real_t cw  = W[q] * Co;
         // adj(J)
         const real_t A11 = (J22 * J33) - (J23 * J32);
         const real_t A12 = (J32 * J13) - (J12 * J33);
         const real_t A13 = (J12 * J23) - (J22 * J13);
         const real_t A21 = (J31 * J23) - (J21 * J33);
         const real_t A22 = (J11 * J33) - (J13 * J31);
         const real_t A23 = (J21 * J13) - (J11 * J23);
         const real_t A31 = (J21 * J32) - (J31 * J22);
         const real_t A32 = (J31 * J12) - (J11 * J32);
         const real_t A33 = (J11 * J22) - (J12 * J21);
=======
         const double J11 = J(q,0,0,e);
         const double J21 = J(q,1,0,e);
         const double J31 = J(q,2,0,e);
         const double J12 = J(q,0,1,e);
         const double J22 = J(q,1,1,e);
         const double J32 = J(q,2,1,e);
         const double J13 = J(q,0,2,e);
         const double J23 = J(q,1,2,e);
         const double J33 = J(q,2,2,e);
         // adj(J)
         const double A11 = (J22 * J33) - (J23 * J32);
         const double A12 = (J32 * J13) - (J12 * J33);
         const double A13 = (J12 * J23) - (J22 * J13);
         const double A21 = (J31 * J23) - (J21 * J33);
         const double A22 = (J11 * J33) - (J13 * J31);
         const double A23 = (J21 * J13) - (J11 * J23);
         const double A31 = (J21 * J32) - (J31 * J22);
         const double A32 = (J31 * J12) - (J11 * J32);
         const double A33 = (J11 * J22) - (J12 * J21);
         // Coefficient and weight
         const double Co = const_c ? C(0,0) : C(q,e);
         const double cw = W[q] * Co * (by_val ? 1.0 : 1.0/DETJ(q,e));
>>>>>>> dd83719b
         // Store wq * Q * adj(J)
         y(q,0,0,e) = cw * A11; // 1,1
         y(q,0,1,e) = cw * A12; // 1,2
         y(q,0,2,e) = cw * A13; // 1,3
         y(q,1,0,e) = cw * A21; // 2,1
         y(q,1,1,e) = cw * A22; // 2,2
         y(q,1,2,e) = cw * A23; // 2,3
         y(q,2,0,e) = cw * A31; // 3,1
         y(q,2,1,e) = cw * A32; // 3,2
         y(q,2,2,e) = cw * A33; // 3,3
      }
   });
}

static void PAGradientSetup(const int dim,
                            const int TR_D1D,
                            const int TE_D1D,
                            const int Q1D,
                            const int NE,
<<<<<<< HEAD
                            const Array<real_t> &W,
=======
                            const int MAP_TYPE,
                            const Array<double> &W,
>>>>>>> dd83719b
                            const Vector &J,
                            const Vector &DET_J,
                            const Vector &COEFF,
                            Vector &op)
{
   if (dim == 1) { MFEM_ABORT("dim==1 not supported in PAGradientSetup"); }
   if (dim == 2)
   {
      PAGradientSetup2D(Q1D, NE, MAP_TYPE, W, J, DET_J, COEFF, op);
   }
   if (dim == 3)
   {
      PAGradientSetup3D(Q1D, NE, MAP_TYPE, W, J, DET_J, COEFF, op);
   }
}

void GradientIntegrator::AssemblePA(const FiniteElementSpace &trial_fes,
                                    const FiniteElementSpace &test_fes)
{
   // Assumes tensor-product elements ordered by nodes
   MFEM_ASSERT(trial_fes.GetOrdering() == Ordering::byNODES,
               "PA Only supports Ordering::byNODES!");
   // Assuming the same element type
   Mesh *mesh = trial_fes.GetMesh();
   const FiniteElement &trial_fe = *trial_fes.GetFE(0); // H1
   const FiniteElement &test_fe = *test_fes.GetFE(0); // H1^d or L2^d
   ElementTransformation *trans = mesh->GetElementTransformation(0);
   const IntegrationRule *ir = IntRule ? IntRule : &GetRule(trial_fe, test_fe,
                                                            *trans);
   const int dims = trial_fe.GetDim();
   const int dimsToStore = dims * dims;
   nq = ir->GetNPoints();
   dim = mesh->Dimension();
   ne = trial_fes.GetNE();
   geom = mesh->GetGeometricFactors(*ir, GeometricFactors::JACOBIANS |
                                    GeometricFactors::DETERMINANTS);
   trial_maps = &trial_fe.GetDofToQuad(*ir, DofToQuad::TENSOR);
   trial_dofs1D = trial_maps->ndof;
   quad1D = trial_maps->nqpt;
   test_maps  = &test_fe.GetDofToQuad(*ir, DofToQuad::TENSOR);
   test_dofs1D = test_maps->ndof;
   MFEM_ASSERT(quad1D == test_maps->nqpt,
               "PA requires test and trial space to have same number of quadrature points!");
   pa_data.SetSize(nq * dimsToStore * ne, Device::GetMemoryType());

   QuadratureSpace qs(*mesh, *ir);
   CoefficientVector coeff(Q, qs, CoefficientStorage::COMPRESSED);

   PAGradientSetup(dim, trial_dofs1D, test_dofs1D, quad1D, ne,
                   test_fe.GetMapType(), ir->GetWeights(), geom->J, geom->detJ,
                   coeff, pa_data);
}

// PA Gradient Apply 2D kernel
template<int T_TR_D1D = 0, int T_TE_D1D = 0, int T_Q1D = 0>
static void PAGradientApply2D(const int NE,
                              const Array<real_t> &b,
                              const Array<real_t> &g,
                              const Array<real_t> &bt,
                              const Vector &op_,
                              const Vector &x_,
                              Vector &y_,
                              const int tr_d1d = 0,
                              const int te_d1d = 0,
                              const int q1d = 0)
{
   const int TR_D1D = T_TR_D1D ? T_TR_D1D : tr_d1d;
   const int TE_D1D = T_TE_D1D ? T_TE_D1D : te_d1d;
   const int Q1D = T_Q1D ? T_Q1D : q1d;
   MFEM_VERIFY(TR_D1D <= DeviceDofQuadLimits::Get().MAX_D1D, "");
   MFEM_VERIFY(TE_D1D <= DeviceDofQuadLimits::Get().MAX_D1D, "");
   MFEM_VERIFY(Q1D <= DeviceDofQuadLimits::Get().MAX_Q1D, "");
   auto B = Reshape(b.Read(), Q1D, TR_D1D);
   auto G = Reshape(g.Read(), Q1D, TR_D1D);
   auto Bt = Reshape(bt.Read(), TE_D1D, Q1D);
   auto op = Reshape(op_.Read(), Q1D*Q1D, 2,2, NE);
   auto x = Reshape(x_.Read(), TR_D1D, TR_D1D, NE);
   auto y = Reshape(y_.ReadWrite(), TE_D1D, TE_D1D, 2, NE);
   mfem::forall(NE, [=] MFEM_HOST_DEVICE (int e)
   {
      const int TR_D1D = T_TR_D1D ? T_TR_D1D : tr_d1d;
      const int TE_D1D = T_TE_D1D ? T_TE_D1D : te_d1d;
      const int Q1D = T_Q1D ? T_Q1D : q1d;
      const int VDIM = 2;
      // the following variables are evaluated at compile time
      constexpr int max_TE_D1D = T_TE_D1D ? T_TE_D1D : DofQuadLimits::MAX_D1D;
      constexpr int max_Q1D = T_Q1D ? T_Q1D : DofQuadLimits::MAX_Q1D;

      real_t grad[max_Q1D][max_Q1D][VDIM];
      for (int qy = 0; qy < Q1D; ++qy)
      {
         for (int qx = 0; qx < Q1D; ++qx)
         {
            grad[qy][qx][0] = 0.0;
            grad[qy][qx][1] = 0.0;
         }
      }
      for (int dy = 0; dy < TR_D1D; ++dy)
      {
         real_t gradX[max_Q1D][VDIM];
         for (int qx = 0; qx < Q1D; ++qx)
         {
            gradX[qx][0] = 0.0;
            gradX[qx][1] = 0.0;
         }
         for (int dx = 0; dx < TR_D1D; ++dx)
         {
            const real_t s = x(dx,dy,e);
            for (int qx = 0; qx < Q1D; ++qx)
            {
               gradX[qx][0] += s * G(qx,dx);
               gradX[qx][1] += s * B(qx,dx);
            }
         }
         for (int qy = 0; qy < Q1D; ++qy)
         {
            const real_t wy  = B(qy,dy);
            const real_t wDy = G(qy,dy);
            for (int qx = 0; qx < Q1D; ++qx)
            {
               grad[qy][qx][0] += gradX[qx][0] * wy;
               grad[qy][qx][1] += gradX[qx][1] * wDy;
            }
         }
      }
      // We've now calculated grad(p) = [Dxy, xDy] in plane
      for (int qy = 0; qy < Q1D; ++qy)
      {
         for (int qx = 0; qx < Q1D; ++qx)
         {
            const int q = qx + qy * Q1D;
            const real_t gradX = grad[qy][qx][0];
            const real_t gradY = grad[qy][qx][1];

            grad[qy][qx][0] = gradX*op(q,0,0,e) + gradY*op(q,1,0,e);
            grad[qy][qx][1] = gradX*op(q,0,1,e) + gradY*op(q,1,1,e);
         }
      }
      // We've now calculated grad = grad p * op
      for (int qy = 0; qy < Q1D; ++qy)
      {
         real_t opX[max_TE_D1D][VDIM];
         for (int dx = 0; dx < TE_D1D; ++dx)
         {
            opX[dx][0] = 0.0;
            opX[dx][1] = 0.0;
            for (int qx = 0; qx < Q1D; ++qx)
            {
               opX[dx][0] += Bt(dx,qx)*grad[qy][qx][0];
               opX[dx][1] += Bt(dx,qx)*grad[qy][qx][1];
            }
         }
         for (int dy = 0; dy < TE_D1D; ++dy)
         {
            const double wy = Bt(dy,qy);
            for (int dx = 0; dx < TE_D1D; ++dx)
            {
               y(dx,dy,0,e) += wy*opX[dx][0];
               y(dx,dy,1,e) += wy*opX[dx][1];
            }
         }
      }
      // We've now calculated y = u * grad
   });
}

// PA Gradient Apply 2D kernel transpose
template<int T_TR_D1D = 0, int T_TE_D1D = 0, int T_Q1D = 0>
static void PAGradientApplyTranspose2D(const int NE,
                                       const Array<real_t> &bt,
                                       const Array<real_t> &gt,
                                       const Array<real_t> &b,
                                       const Vector &op_,
                                       const Vector &x_,
                                       Vector &y_,
                                       const int tr_d1d = 0,
                                       const int te_d1d = 0,
                                       const int q1d = 0)
{
   const int TR_D1D = T_TR_D1D ? T_TR_D1D : tr_d1d;
   const int TE_D1D = T_TE_D1D ? T_TE_D1D : te_d1d;
   const int Q1D = T_Q1D ? T_Q1D : q1d;
   MFEM_VERIFY(TR_D1D <= DeviceDofQuadLimits::Get().MAX_D1D, "");
   MFEM_VERIFY(TE_D1D <= DeviceDofQuadLimits::Get().MAX_D1D, "");
   MFEM_VERIFY(Q1D <= DeviceDofQuadLimits::Get().MAX_Q1D, "");
   auto Bt = Reshape(bt.Read(), TR_D1D, Q1D);
   auto Gt = Reshape(gt.Read(), TR_D1D, Q1D);
   auto B = Reshape(b.Read(), Q1D, TE_D1D);
   auto op = Reshape(op_.Read(), Q1D*Q1D, 2,2, NE);
   auto x = Reshape(x_.Read(), TE_D1D, TE_D1D, 2, NE);
   auto y = Reshape(y_.ReadWrite(), TR_D1D, TR_D1D, NE);
   mfem::forall(NE, [=] MFEM_HOST_DEVICE (int e)
   {
      const int TR_D1D = T_TR_D1D ? T_TR_D1D : tr_d1d;
      const int TE_D1D = T_TE_D1D ? T_TE_D1D : te_d1d;
      const int Q1D = T_Q1D ? T_Q1D : q1d;
      const int VDIM = 2;
      // the following variables are evaluated at compile time
      constexpr int max_TR_D1D = T_TR_D1D ? T_TR_D1D : DofQuadLimits::MAX_D1D;
      constexpr int max_Q1D = T_Q1D ? T_Q1D : DofQuadLimits::MAX_Q1D;

      // B: testdof-to-quad
      double Bxy[max_Q1D][max_Q1D][VDIM];
      for (int qy = 0; qy < Q1D; ++qy)
      {
         for (int qx = 0; qx < Q1D; ++qx)
         {
            Bxy[qy][qx][0] = 0.0;
            Bxy[qy][qx][1] = 0.0;
         }
      }
      for (int dy = 0; dy < TE_D1D; ++dy)
      {
         double Bx[max_Q1D][VDIM];
         for (int qx = 0; qx < Q1D; ++qx)
         {
            Bx[qx][0] = 0.0;
            Bx[qx][1] = 0.0;
         }
         for (int dx = 0; dx < TE_D1D; ++dx)
         {
            const double s0 = x(dx,dy,0,e);
            const double s1 = x(dx,dy,1,e);
            for (int qx = 0; qx < Q1D; ++qx)
            {
               Bx[qx][0] += s0 * B(qx,dx);
               Bx[qx][1] += s1 * B(qx,dx);
            }
         }
         for (int qy = 0; qy < Q1D; ++qy)
         {
            const double wy = B(qy,dy);
            for (int qx = 0; qx < Q1D; ++qx)
            {
               Bxy[qy][qx][0] += Bx[qx][0] * wy;
               Bxy[qy][qx][1] += Bx[qx][1] * wy;
            }
         }
      }
      // D: quad-to-quad
      for (int qy = 0; qy < Q1D; ++qy)
      {
         for (int qx = 0; qx < Q1D; ++qx)
         {
            const int q = qx + qy * Q1D;
            const double Bxy0 = Bxy[qy][qx][0];
            const double Bxy1 = Bxy[qy][qx][1];

            Bxy[qy][qx][0] = Bxy0*op(q,0,0,e) + Bxy1*op(q,0,1,e);
            Bxy[qy][qx][1] = Bxy0*op(q,1,0,e) + Bxy1*op(q,1,1,e);
         }
      }
      // Bt: quad-to-trialdof
      for (int qy = 0; qy < Q1D; ++qy)
      {
         double Btx[max_TR_D1D][VDIM];
         for (int dx = 0; dx < TR_D1D; ++dx)
         {
            Btx[dx][0] = 0.0;
            Btx[dx][1] = 0.0;
            for (int qx = 0; qx < Q1D; ++qx)
            {
               Btx[dx][0] += Gt(dx,qx)*Bxy[qy][qx][0];
               Btx[dx][1] += Bt(dx,qx)*Bxy[qy][qx][1];
            }
         }
         for (int dy = 0; dy < TR_D1D; ++dy)
         {
            const double wy = Bt(dy,qy);
            const double wDy = Gt(dy,qy);
            for (int dx = 0; dx < TR_D1D; ++dx)
            {
               y(dx,dy,e) += wy*Btx[dx][0] + wDy*Btx[dx][1];
            }
         }
      }
   });
}

// PA Gradient Apply 3D kernel
template<const int T_TR_D1D = 0, const int T_TE_D1D = 0, const int T_Q1D = 0>
static void PAGradientApply3D(const int NE,
                              const Array<real_t> &b,
                              const Array<real_t> &g,
                              const Array<real_t> &bt,
                              const Vector &op_,
                              const Vector &x_,
                              Vector &y_,
                              int tr_d1d = 0,
                              int te_d1d = 0,
                              int q1d = 0)
{
   const int TR_D1D = T_TR_D1D ? T_TR_D1D : tr_d1d;
   const int TE_D1D = T_TE_D1D ? T_TE_D1D : te_d1d;
   const int Q1D = T_Q1D ? T_Q1D : q1d;
   MFEM_VERIFY(TR_D1D <= DeviceDofQuadLimits::Get().MAX_D1D, "");
   MFEM_VERIFY(TE_D1D <= DeviceDofQuadLimits::Get().MAX_D1D, "");
   MFEM_VERIFY(Q1D <= DeviceDofQuadLimits::Get().MAX_Q1D, "");
   auto B = Reshape(b.Read(), Q1D, TR_D1D);
   auto G = Reshape(g.Read(), Q1D, TR_D1D);
   auto Bt = Reshape(bt.Read(), TE_D1D, Q1D);
   auto op = Reshape(op_.Read(), Q1D*Q1D*Q1D, 3,3, NE);
   auto x = Reshape(x_.Read(), TR_D1D, TR_D1D, TR_D1D, NE);
   auto y = Reshape(y_.ReadWrite(), TE_D1D, TE_D1D, TE_D1D, 3, NE);
   mfem::forall(NE, [=] MFEM_HOST_DEVICE (int e)
   {
      const int TR_D1D = T_TR_D1D ? T_TR_D1D : tr_d1d;
      const int TE_D1D = T_TE_D1D ? T_TE_D1D : te_d1d;
      const int Q1D = T_Q1D ? T_Q1D : q1d;
      const int VDIM = 3;
      // the following variables are evaluated at compile time
      constexpr int max_TE_D1D = T_TE_D1D ? T_TE_D1D : DofQuadLimits::MAX_D1D;
      constexpr int max_Q1D = T_Q1D ? T_Q1D : DofQuadLimits::MAX_Q1D;

      real_t grad[max_Q1D][max_Q1D][max_Q1D][VDIM];
      for (int qz = 0; qz < Q1D; ++qz)
      {
         for (int qy = 0; qy < Q1D; ++qy)
         {
            for (int qx = 0; qx < Q1D; ++qx)
            {
               grad[qz][qy][qx][0] = 0.0;
               grad[qz][qy][qx][1] = 0.0;
               grad[qz][qy][qx][2] = 0.0;
            }
         }
      }
      for (int dz = 0; dz < TR_D1D; ++dz)
      {
         real_t gradXY[max_Q1D][max_Q1D][3];
         for (int qy = 0; qy < Q1D; ++qy)
         {
            for (int qx = 0; qx < Q1D; ++qx)
            {
               gradXY[qy][qx][0] = 0.0;
               gradXY[qy][qx][1] = 0.0;
               gradXY[qy][qx][2] = 0.0;
            }
         }
         for (int dy = 0; dy < TR_D1D; ++dy)
         {
            real_t gradX[max_Q1D][2];
            for (int qx = 0; qx < Q1D; ++qx)
            {
               gradX[qx][0] = 0.0;
               gradX[qx][1] = 0.0;
            }
            for (int dx = 0; dx < TR_D1D; ++dx)
            {
               const real_t s = x(dx,dy,dz,e);
               for (int qx = 0; qx < Q1D; ++qx)
               {
                  gradX[qx][0] += s * B(qx,dx);
                  gradX[qx][1] += s * G(qx,dx);
               }
            }
            for (int qy = 0; qy < Q1D; ++qy)
            {
               const real_t wy  = B(qy,dy);
               const real_t wDy = G(qy,dy);
               for (int qx = 0; qx < Q1D; ++qx)
               {
                  const real_t wx  = gradX[qx][0];
                  const real_t wDx = gradX[qx][1];
                  gradXY[qy][qx][0] += wDx * wy;
                  gradXY[qy][qx][1] += wx  * wDy;
                  gradXY[qy][qx][2] += wx  * wy;
               }
            }
         }
         for (int qz = 0; qz < Q1D; ++qz)
         {
            const real_t wz  = B(qz,dz);
            const real_t wDz = G(qz,dz);
            for (int qy = 0; qy < Q1D; ++qy)
            {
               for (int qx = 0; qx < Q1D; ++qx)
               {
                  grad[qz][qy][qx][0] += gradXY[qy][qx][0] * wz;
                  grad[qz][qy][qx][1] += gradXY[qy][qx][1] * wz;
                  grad[qz][qy][qx][2] += gradXY[qy][qx][2] * wDz;
               }
            }
         }
      }
      // We've now calculated grad(p) = [Dxyz, xDyz, xyDz] in plane
      for (int qz = 0; qz < Q1D; ++qz)
      {
         for (int qy = 0; qy < Q1D; ++qy)
         {
            for (int qx = 0; qx < Q1D; ++qx)
            {
               const int q = qx + (qy + qz * Q1D) * Q1D;
               const real_t gradX = grad[qz][qy][qx][0];
               const real_t gradY = grad[qz][qy][qx][1];
               const real_t gradZ = grad[qz][qy][qx][2];

               grad[qz][qy][qx][0] = gradX*op(q,0,0,e) + gradY*op(q,1,0,e) + gradZ*op(q,2,0,e);
               grad[qz][qy][qx][1] = gradX*op(q,0,1,e) + gradY*op(q,1,1,e) + gradZ*op(q,2,1,e);
               grad[qz][qy][qx][2] = gradX*op(q,0,2,e) + gradY*op(q,1,2,e) + gradZ*op(q,2,2,e);
            }
         }
      }
      // We've now calculated grad = grad p * op
      for (int qz = 0; qz < Q1D; ++qz)
      {
         real_t opXY[max_TE_D1D][max_TE_D1D][VDIM];
         for (int dy = 0; dy < TE_D1D; ++dy)
         {
            for (int dx = 0; dx < TE_D1D; ++dx)
            {
               opXY[dy][dx][0] = 0.0;
               opXY[dy][dx][1] = 0.0;
               opXY[dy][dx][2] = 0.0;
            }
         }
         for (int qy = 0; qy < Q1D; ++qy)
         {
            real_t opX[max_TE_D1D][VDIM];
            for (int dx = 0; dx < TE_D1D; ++dx)
            {
               opX[dx][0] = 0.0;
               opX[dx][1] = 0.0;
               opX[dx][2] = 0.0;
               for (int qx = 0; qx < Q1D; ++qx)
               {
                  opX[dx][0] += Bt(dx,qx)*grad[qz][qy][qx][0];
                  opX[dx][1] += Bt(dx,qx)*grad[qz][qy][qx][1];
                  opX[dx][2] += Bt(dx,qx)*grad[qz][qy][qx][2];
               }
            }
            for (int dy = 0; dy < TE_D1D; ++dy)
            {
               for (int dx = 0; dx < TE_D1D; ++dx)
               {
                  opXY[dy][dx][0] += Bt(dy,qy)*opX[dx][0];
                  opXY[dy][dx][1] += Bt(dy,qy)*opX[dx][1];
                  opXY[dy][dx][2] += Bt(dy,qy)*opX[dx][2];
               }
            }
         }
         for (int dz = 0; dz < TE_D1D; ++dz)
         {
            for (int dy = 0; dy < TE_D1D; ++dy)
            {
               for (int dx = 0; dx < TE_D1D; ++dx)
               {
                  y(dx,dy,dz,0,e) += Bt(dz,qz)*opXY[dy][dx][0];
                  y(dx,dy,dz,1,e) += Bt(dz,qz)*opXY[dy][dx][1];
                  y(dx,dy,dz,2,e) += Bt(dz,qz)*opXY[dy][dx][2];
               }
            }
         }
      }
      // We've now calculated y = u * grad
   });
}

// PA Gradient Apply 3D kernel
template<const int T_TR_D1D = 0, const int T_TE_D1D = 0, const int T_Q1D = 0>
static void PAGradientApplyTranspose3D(const int NE,
                                       const Array<real_t> &bt,
                                       const Array<real_t> &gt,
                                       const Array<real_t> &b,
                                       const Vector &op_,
                                       const Vector &x_,
                                       Vector &y_,
                                       int tr_d1d = 0,
                                       int te_d1d = 0,
                                       int q1d = 0)
{
   const int TR_D1D = T_TR_D1D ? T_TR_D1D : tr_d1d;
   const int TE_D1D = T_TE_D1D ? T_TE_D1D : te_d1d;
   const int Q1D = T_Q1D ? T_Q1D : q1d;
   MFEM_VERIFY(TR_D1D <= DeviceDofQuadLimits::Get().MAX_D1D, "");
   MFEM_VERIFY(TE_D1D <= DeviceDofQuadLimits::Get().MAX_D1D, "");
   MFEM_VERIFY(Q1D <= DeviceDofQuadLimits::Get().MAX_Q1D, "");
   auto Bt = Reshape(bt.Read(), TR_D1D, Q1D);
   auto Gt = Reshape(gt.Read(), TR_D1D, Q1D);
   auto B = Reshape(b.Read(), Q1D, TE_D1D);
   auto op = Reshape(op_.Read(), Q1D*Q1D*Q1D, 3,3, NE);
   auto x = Reshape(x_.Read(), TE_D1D, TE_D1D, TE_D1D, 3, NE);
   auto y = Reshape(y_.ReadWrite(), TR_D1D, TR_D1D, TR_D1D, NE);
   mfem::forall(NE, [=] MFEM_HOST_DEVICE (int e)
   {
      const int TR_D1D = T_TR_D1D ? T_TR_D1D : tr_d1d;
      const int TE_D1D = T_TE_D1D ? T_TE_D1D : te_d1d;
      const int Q1D = T_Q1D ? T_Q1D : q1d;
      const int VDIM = 3;
      // the following variables are evaluated at compile time
      constexpr int max_TR_D1D = T_TR_D1D ? T_TR_D1D : DofQuadLimits::MAX_D1D;
      constexpr int max_Q1D = T_Q1D ? T_Q1D : DofQuadLimits::MAX_Q1D;

      // B: testdof-to-quad
      double Bxyz[max_Q1D][max_Q1D][max_Q1D][VDIM];
      for (int qz = 0; qz < Q1D; ++qz)
      {
         for (int qy = 0; qy < Q1D; ++qy)
         {
            for (int qx = 0; qx < Q1D; ++qx)
            {
               Bxyz[qz][qy][qx][0] = 0.0;
               Bxyz[qz][qy][qx][1] = 0.0;
               Bxyz[qz][qy][qx][2] = 0.0;
            }
         }
      }
      for (int dz = 0; dz < TE_D1D; ++dz)
      {
         double Bxy[max_Q1D][max_Q1D][3];
         for (int qy = 0; qy < Q1D; ++qy)
         {
            for (int qx = 0; qx < Q1D; ++qx)
            {
               Bxy[qy][qx][0] = 0.0;
               Bxy[qy][qx][1] = 0.0;
               Bxy[qy][qx][2] = 0.0;
            }
         }
         for (int dy = 0; dy < TE_D1D; ++dy)
         {
            double Bx[max_Q1D][3];
            for (int qx = 0; qx < Q1D; ++qx)
            {
               Bx[qx][0] = 0.0;
               Bx[qx][1] = 0.0;
               Bx[qx][2] = 0.0;
            }
            for (int dx = 0; dx < TE_D1D; ++dx)
            {
               const double s0 = x(dx,dy,dz,0,e);
               const double s1 = x(dx,dy,dz,1,e);
               const double s2 = x(dx,dy,dz,2,e);
               for (int qx = 0; qx < Q1D; ++qx)
               {
                  Bx[qx][0] += s0 * B(qx,dx);
                  Bx[qx][1] += s1 * B(qx,dx);
                  Bx[qx][2] += s2 * B(qx,dx);
               }
            }
            for (int qy = 0; qy < Q1D; ++qy)
            {
               const double wy = B(qy,dy);
               for (int qx = 0; qx < Q1D; ++qx)
               {
                  Bxy[qy][qx][0] += Bx[qx][0] * wy;
                  Bxy[qy][qx][1] += Bx[qx][1] * wy;
                  Bxy[qy][qx][2] += Bx[qx][2] * wy;
               }
            }
         }
         for (int qz = 0; qz < Q1D; ++qz)
         {
            const double wz = B(qz,dz);
            for (int qy = 0; qy < Q1D; ++qy)
            {
               for (int qx = 0; qx < Q1D; ++qx)
               {
                  Bxyz[qz][qy][qx][0] += Bxy[qy][qx][0] * wz;
                  Bxyz[qz][qy][qx][1] += Bxy[qy][qx][1] * wz;
                  Bxyz[qz][qy][qx][2] += Bxy[qy][qx][2] * wz;
               }
            }
         }
      }
      // D: quad-to-quad
      for (int qz = 0; qz < Q1D; ++qz)
      {
         for (int qy = 0; qy < Q1D; ++qy)
         {
            for (int qx = 0; qx < Q1D; ++qx)
            {
               const int q = qx + (qy + qz * Q1D) * Q1D;
               const double Bxyz0 = Bxyz[qz][qy][qx][0];
               const double Bxyz1 = Bxyz[qz][qy][qx][1];
               const double Bxyz2 = Bxyz[qz][qy][qx][2];

               Bxyz[qz][qy][qx][0] = Bxyz0*op(q,0,0,e) + Bxyz1*op(q,0,1,e) + Bxyz2*op(q,0,2,e);
               Bxyz[qz][qy][qx][1] = Bxyz0*op(q,1,0,e) + Bxyz1*op(q,1,1,e) + Bxyz2*op(q,1,2,e);
               Bxyz[qz][qy][qx][2] = Bxyz0*op(q,2,0,e) + Bxyz1*op(q,2,1,e) + Bxyz2*op(q,2,2,e);
            }
         }
      }
      // Bt: quad-to-trialdof
      for (int qz = 0; qz < Q1D; ++qz)
      {
         double Btxy[max_TR_D1D][max_TR_D1D][VDIM];
         for (int dy = 0; dy < TR_D1D; ++dy)
         {
            for (int dx = 0; dx < TR_D1D; ++dx)
            {
               Btxy[dy][dx][0] = 0.0;
               Btxy[dy][dx][1] = 0.0;
               Btxy[dy][dx][2] = 0.0;
            }
         }
         for (int qy = 0; qy < Q1D; ++qy)
         {
            double Btx[max_TR_D1D][VDIM];
            for (int dx = 0; dx < TR_D1D; ++dx)
            {
               Btx[dx][0] = 0.0;
               Btx[dx][1] = 0.0;
               Btx[dx][2] = 0.0;
               for (int qx = 0; qx < Q1D; ++qx)
               {
                  Btx[dx][0] += Gt(dx,qx)*Bxyz[qz][qy][qx][0];
                  Btx[dx][1] += Bt(dx,qx)*Bxyz[qz][qy][qx][1];
                  Btx[dx][2] += Bt(dx,qx)*Bxyz[qz][qy][qx][2];
               }
            }
            for (int dy = 0; dy < TR_D1D; ++dy)
            {
               const double wy = Bt(dy,qy);
               const double wDy = Gt(dy,qy);
               for (int dx = 0; dx < TR_D1D; ++dx)
               {
                  Btxy[dy][dx][0] += wy *Btx[dx][0];
                  Btxy[dy][dx][1] += wDy*Btx[dx][1];
                  Btxy[dy][dx][2] += wy *Btx[dx][2];
               }
            }
         }
         for (int dz = 0; dz < TR_D1D; ++dz)
         {
            const double wz = Bt(dz,qz);
            const double wDz = Gt(dz,qz);
            for (int dy = 0; dy < TR_D1D; ++dy)
            {
               for (int dx = 0; dx < TR_D1D; ++dx)
               {
                  y(dx,dy,dz,e) += wz *Btxy[dy][dx][0] +
                                   wz *Btxy[dy][dx][1] +
                                   wDz*Btxy[dy][dx][2];
               }
            }
         }
      }
   });
}

// Shared memory PA Gradient Apply 3D kernel
template<const int T_TR_D1D = 0, const int T_TE_D1D = 0, const int T_Q1D = 0>
static void SmemPAGradientApply3D(const int NE,
                                  const Array<real_t> &b_,
                                  const Array<real_t> &g_,
                                  const Array<real_t> &bt_,
                                  const Vector &d_,
                                  const Vector &x_,
                                  Vector &y_,
                                  const int tr_d1d = 0,
                                  const int te_d1d = 0,
                                  const int q1d = 0)
{
   const int TR_D1D = T_TR_D1D ? T_TR_D1D : tr_d1d;
   const int TE_D1D = T_TE_D1D ? T_TE_D1D : te_d1d;
   const int Q1D = T_Q1D ? T_Q1D : q1d;

   MFEM_VERIFY(TR_D1D <= DeviceDofQuadLimits::Get().MAX_D1D, "");
   MFEM_VERIFY(TE_D1D <= DeviceDofQuadLimits::Get().MAX_D1D, "");
   MFEM_VERIFY(TR_D1D <= Q1D, "");
   MFEM_VERIFY(TE_D1D <= Q1D, "");
   MFEM_VERIFY(Q1D <= DeviceDofQuadLimits::Get().MAX_Q1D, "");

   auto b = Reshape(b_.Read(), Q1D, TR_D1D);
   auto g = Reshape(g_.Read(), Q1D, TR_D1D);
   auto bt = Reshape(bt_.Read(), TE_D1D, Q1D);
   auto D = Reshape(d_.Read(), Q1D*Q1D*Q1D, 3, 3, NE);
   auto x = Reshape(x_.Read(), TR_D1D, TR_D1D, TR_D1D, NE);
   auto y = Reshape(y_.ReadWrite(), TE_D1D, TE_D1D, TE_D1D, 3, NE);

   mfem::forall_3D(NE, (Q1D>8)?8:Q1D, (Q1D>8)?8:Q1D, (Q1D>8)?8:Q1D,
                   [=] MFEM_HOST_DEVICE (int e)
   {
      const int tidz = MFEM_THREAD_ID(z);
      const int D1DR = T_TR_D1D ? T_TR_D1D : tr_d1d;
      const int D1DE = T_TE_D1D ? T_TE_D1D : te_d1d;
      const int Q1D = T_Q1D ? T_Q1D : q1d;
      constexpr int MQ1 = T_Q1D ? T_Q1D : DofQuadLimits::MAX_Q1D;
      constexpr int MD1R = T_TR_D1D ? T_TR_D1D : DofQuadLimits::MAX_D1D;
      constexpr int MD1E = T_TE_D1D ? T_TE_D1D : DofQuadLimits::MAX_D1D;
      constexpr int MD1 = MD1E > MD1R ? MD1E : MD1R;
      constexpr int MDQ = MQ1 > MD1 ? MQ1 : MD1;
      MFEM_SHARED real_t sBG[2][MQ1*MD1];
      real_t (*B)[MD1] = (real_t (*)[MD1]) (sBG+0);
      real_t (*G)[MD1] = (real_t (*)[MD1]) (sBG+1);
      real_t (*Bt)[MQ1] = (real_t (*)[MQ1]) (sBG+0);
      MFEM_SHARED real_t sm0[3][MDQ*MDQ*MDQ];
      MFEM_SHARED real_t sm1[3][MDQ*MDQ*MDQ];
      real_t (*X)[MD1][MD1]    = (real_t (*)[MD1][MD1]) (sm0+2);
      real_t (*DDQ0)[MD1][MQ1] = (real_t (*)[MD1][MQ1]) (sm0+0);
      real_t (*DDQ1)[MD1][MQ1] = (real_t (*)[MD1][MQ1]) (sm0+1);

      real_t (*DQQ0)[MQ1][MQ1] = (real_t (*)[MQ1][MQ1]) (sm1+0);
      real_t (*DQQ1)[MQ1][MQ1] = (real_t (*)[MQ1][MQ1]) (sm1+1);
      real_t (*DQQ2)[MQ1][MQ1] = (real_t (*)[MQ1][MQ1]) (sm1+2);

      real_t (*QQQ0)[MQ1][MQ1] = (real_t (*)[MQ1][MQ1]) (sm0+0);
      real_t (*QQQ1)[MQ1][MQ1] = (real_t (*)[MQ1][MQ1]) (sm0+1);
      real_t (*QQQ2)[MQ1][MQ1] = (real_t (*)[MQ1][MQ1]) (sm0+2);

      real_t (*QQD0)[MQ1][MD1] = (real_t (*)[MQ1][MD1]) (sm1+0);
      real_t (*QQD1)[MQ1][MD1] = (real_t (*)[MQ1][MD1]) (sm1+1);
      real_t (*QQD2)[MQ1][MD1] = (real_t (*)[MQ1][MD1]) (sm1+2);

      real_t (*QDD0)[MD1][MD1] = (real_t (*)[MD1][MD1]) (sm0+0);
      real_t (*QDD1)[MD1][MD1] = (real_t (*)[MD1][MD1]) (sm0+1);
      real_t (*QDD2)[MD1][MD1] = (real_t (*)[MD1][MD1]) (sm0+2);
      MFEM_FOREACH_THREAD(dz,z,D1DR)
      {
         MFEM_FOREACH_THREAD(dy,y,D1DR)
         {
            MFEM_FOREACH_THREAD(dx,x,D1DR)
            {
               X[dz][dy][dx] = x(dx,dy,dz,e);
            }
         }
      }
      if (tidz == 0)
      {
         MFEM_FOREACH_THREAD(d,y,D1DR)
         {
            MFEM_FOREACH_THREAD(q,x,Q1D)
            {
               B[q][d] = b(q,d);
               G[q][d] = g(q,d);
            }
         }
      }
      MFEM_SYNC_THREAD;
      MFEM_FOREACH_THREAD(dz,z,D1DR)
      {
         MFEM_FOREACH_THREAD(dy,y,D1DR)
         {
            MFEM_FOREACH_THREAD(qx,x,Q1D)
            {
               real_t u = 0.0;
               real_t v = 0.0;
               for (int dx = 0; dx < D1DR; ++dx)
               {
                  const real_t coord = X[dz][dy][dx];
                  u += coord * B[qx][dx];
                  v += coord * G[qx][dx];
               }
               DDQ0[dz][dy][qx] = u;
               DDQ1[dz][dy][qx] = v;
            }
         }
      }
      MFEM_SYNC_THREAD;
      MFEM_FOREACH_THREAD(dz,z,D1DR)
      {
         MFEM_FOREACH_THREAD(qy,y,Q1D)
         {
            MFEM_FOREACH_THREAD(qx,x,Q1D)
            {
               real_t u = 0.0;
               real_t v = 0.0;
               real_t w = 0.0;
               for (int dy = 0; dy < D1DR; ++dy)
               {
                  u += DDQ1[dz][dy][qx] * B[qy][dy];
                  v += DDQ0[dz][dy][qx] * G[qy][dy];
                  w += DDQ0[dz][dy][qx] * B[qy][dy];
               }
               DQQ0[dz][qy][qx] = u;
               DQQ1[dz][qy][qx] = v;
               DQQ2[dz][qy][qx] = w;
            }
         }
      }
      MFEM_SYNC_THREAD;
      MFEM_FOREACH_THREAD(qz,z,Q1D)
      {
         MFEM_FOREACH_THREAD(qy,y,Q1D)
         {
            MFEM_FOREACH_THREAD(qx,x,Q1D)
            {
               real_t u = 0.0;
               real_t v = 0.0;
               real_t w = 0.0;
               for (int dz = 0; dz < D1DR; ++dz)
               {
                  u += DQQ0[dz][qy][qx] * B[qz][dz];
                  v += DQQ1[dz][qy][qx] * B[qz][dz];
                  w += DQQ2[dz][qy][qx] * G[qz][dz];
               }
               QQQ0[qz][qy][qx] = u;
               QQQ1[qz][qy][qx] = v;
               QQQ2[qz][qy][qx] = w;
            }
         }
      }
      MFEM_SYNC_THREAD;
      MFEM_FOREACH_THREAD(qz,z,Q1D)
      {
         MFEM_FOREACH_THREAD(qy,y,Q1D)
         {
            MFEM_FOREACH_THREAD(qx,x,Q1D)
            {
               const int q = qx + (qy + qz * Q1D) * Q1D;
               const real_t gX = QQQ0[qz][qy][qx];
               const real_t gY = QQQ1[qz][qy][qx];
               const real_t gZ = QQQ2[qz][qy][qx];
               QQQ0[qz][qy][qx] = (D(q,0,0,e)*gX) + (D(q,1,0,e)*gY) + (D(q,2,0,e)*gZ);
               QQQ1[qz][qy][qx] = (D(q,0,1,e)*gX) + (D(q,1,1,e)*gY) + (D(q,2,1,e)*gZ);
               QQQ2[qz][qy][qx] = (D(q,0,2,e)*gX) + (D(q,1,2,e)*gY) + (D(q,2,2,e)*gZ);
            }
         }
      }
      MFEM_SYNC_THREAD;
      if (tidz == 0)
      {
         MFEM_FOREACH_THREAD(d,y,D1DE)
         {
            MFEM_FOREACH_THREAD(q,x,Q1D)
            {
               Bt[d][q] = bt(d,q);
            }
         }
      }
      MFEM_SYNC_THREAD;
      MFEM_FOREACH_THREAD(qz,z,Q1D)
      {
         MFEM_FOREACH_THREAD(qy,y,Q1D)
         {
            MFEM_FOREACH_THREAD(dx,x,D1DE)
            {
               real_t u = 0.0;
               real_t v = 0.0;
               real_t w = 0.0;
               for (int qx = 0; qx < Q1D; ++qx)
               {
                  u += QQQ0[qz][qy][qx] * Bt[dx][qx];
                  v += QQQ1[qz][qy][qx] * Bt[dx][qx];
                  w += QQQ2[qz][qy][qx] * Bt[dx][qx];
               }
               QQD0[qz][qy][dx] = u;
               QQD1[qz][qy][dx] = v;
               QQD2[qz][qy][dx] = w;
            }
         }
      }
      MFEM_SYNC_THREAD;
      MFEM_FOREACH_THREAD(qz,z,Q1D)
      {
         MFEM_FOREACH_THREAD(dy,y,D1DE)
         {
            MFEM_FOREACH_THREAD(dx,x,D1DE)
            {
               real_t u = 0.0;
               real_t v = 0.0;
               real_t w = 0.0;
               for (int qy = 0; qy < Q1D; ++qy)
               {
                  u += QQD0[qz][qy][dx] * Bt[dy][qy];
                  v += QQD1[qz][qy][dx] * Bt[dy][qy];
                  w += QQD2[qz][qy][dx] * Bt[dy][qy];
               }
               QDD0[qz][dy][dx] = u;
               QDD1[qz][dy][dx] = v;
               QDD2[qz][dy][dx] = w;
            }
         }
      }
      MFEM_SYNC_THREAD;
      MFEM_FOREACH_THREAD(dz,z,D1DE)
      {
         MFEM_FOREACH_THREAD(dy,y,D1DE)
         {
            MFEM_FOREACH_THREAD(dx,x,D1DE)
            {
               real_t u = 0.0;
               real_t v = 0.0;
               real_t w = 0.0;
               for (int qz = 0; qz < Q1D; ++qz)
               {
                  u += QDD0[qz][dy][dx] * Bt[dz][qz];
                  v += QDD1[qz][dy][dx] * Bt[dz][qz];
                  w += QDD2[qz][dy][dx] * Bt[dz][qz];
               }
               y(dx,dy,dz,0,e) += u;
               y(dx,dy,dz,1,e) += v;
               y(dx,dy,dz,2,e) += w;
            }
         }
      }
   });
}

static void PAGradientApply(const int dim,
                            const int TR_D1D,
                            const int TE_D1D,
                            const int Q1D,
                            const int NE,
                            const Array<real_t> &B,
                            const Array<real_t> &G,
                            const Array<real_t> &Bt,
                            const Vector &op,
                            const Vector &x,
                            Vector &y)
{
   if (dim == 2)
   {
      return PAGradientApply2D(NE,B,G,Bt,op,x,y,TR_D1D,TE_D1D,Q1D);
   }
   if (dim == 3)
   {
      return PAGradientApply3D(NE,B,G,Bt,op,x,y,TR_D1D,TE_D1D,Q1D);
   }
   MFEM_ABORT("Unknown kernel.");
}

static void PAGradientApplyTranspose(const int dim,
                                     const int TR_D1D,
                                     const int TE_D1D,
                                     const int Q1D,
                                     const int NE,
                                     const Array<double> &Bt,
                                     const Array<double> &Gt,
                                     const Array<double> &B,
                                     const Vector &op,
                                     const Vector &x,
                                     Vector &y)
{
   if (dim == 2)
   {
      return PAGradientApplyTranspose2D(NE,Bt,Gt,B,op,x,y,TR_D1D,TE_D1D,Q1D);
   }
   if (dim == 3)
   {
      return PAGradientApplyTranspose3D(NE,Bt,Gt,B,op,x,y,TR_D1D,TE_D1D,Q1D);
   }
   MFEM_ABORT("Unknown kernel.");
}

// PA Gradient Apply kernel
void GradientIntegrator::AddMultPA(const Vector &x, Vector &y) const
{
   PAGradientApply(dim, trial_dofs1D, test_dofs1D, quad1D, ne,
                   trial_maps->B, trial_maps->G, test_maps->Bt, pa_data,
                   x, y);
}

// PA Gradient Apply transpose kernel
void GradientIntegrator::AddMultTransposePA(const Vector &x, Vector &y) const
{
   PAGradientApplyTranspose(dim, trial_dofs1D, test_dofs1D, quad1D, ne,
                            trial_maps->Bt, trial_maps->Gt, test_maps->B, pa_data,
                            x, y);
}

} // namespace mfem<|MERGE_RESOLUTION|>--- conflicted
+++ resolved
@@ -72,12 +72,8 @@
 // PA Gradient Assemble 2D kernel
 static void PAGradientSetup2D(const int Q1D,
                               const int NE,
-<<<<<<< HEAD
+                              const int MAP_TYPE,
                               const Array<real_t> &w,
-=======
-                              const int MAP_TYPE,
-                              const Array<double> &w,
->>>>>>> dd83719b
                               const Vector &j,
                               const Vector &detj,
                               const Vector &c,
@@ -98,31 +94,18 @@
    {
       for (int q = 0; q < NQ; ++q)
       {
-<<<<<<< HEAD
          const real_t J11 = J(q,0,0,e);
          const real_t J12 = J(q,0,1,e);
          const real_t J21 = J(q,1,0,e);
          const real_t J22 = J(q,1,1,e);
-         // Store wq * Q * adj(J)
+         // Coefficient and weight
          const real_t Co = const_c ? C(0,0) : C(q,e);
-         y(q,0,0,e) = W[q] * Co *  J22; // 1,1
-         y(q,0,1,e) = W[q] * Co * -J12; // 1,2
-         y(q,1,0,e) = W[q] * Co * -J21; // 2,1
-         y(q,1,1,e) = W[q] * Co *  J11; // 2,2
-=======
-         const double J11 = J(q,0,0,e);
-         const double J12 = J(q,0,1,e);
-         const double J21 = J(q,1,0,e);
-         const double J22 = J(q,1,1,e);
-         // Coefficient and weight
-         const double Co = const_c ? C(0,0) : C(q,e);
-         const double cw = W[q] * Co * (by_val ? 1.0 : 1.0/DETJ(q,e));
+         const real_t cw = W[q] * Co * (by_val ? 1.0 : 1.0/DETJ(q,e));
          // Store wq * Q * adj(J)
          y(q,0,0,e) = cw *  J22; // 1,1
          y(q,0,1,e) = cw * -J12; // 1,2
          y(q,1,0,e) = cw * -J21; // 2,1
          y(q,1,1,e) = cw *  J11; // 2,2
->>>>>>> dd83719b
       }
    });
 }
@@ -130,12 +113,8 @@
 // PA Gradient Assemble 3D kernel
 static void PAGradientSetup3D(const int Q1D,
                               const int NE,
-<<<<<<< HEAD
+                              const int MAP_TYPE,
                               const Array<real_t> &w,
-=======
-                              const int MAP_TYPE,
-                              const Array<double> &w,
->>>>>>> dd83719b
                               const Vector &j,
                               const Vector &detj,
                               const Vector &c,
@@ -156,9 +135,6 @@
    {
       for (int q = 0; q < NQ; ++q)
       {
-<<<<<<< HEAD
-         const real_t Co = const_c ? C(0,0) : C(q,e);
-
          const real_t J11 = J(q,0,0,e);
          const real_t J21 = J(q,1,0,e);
          const real_t J31 = J(q,2,0,e);
@@ -168,7 +144,6 @@
          const real_t J13 = J(q,0,2,e);
          const real_t J23 = J(q,1,2,e);
          const real_t J33 = J(q,2,2,e);
-         const real_t cw  = W[q] * Co;
          // adj(J)
          const real_t A11 = (J22 * J33) - (J23 * J32);
          const real_t A12 = (J32 * J13) - (J12 * J33);
@@ -179,30 +154,9 @@
          const real_t A31 = (J21 * J32) - (J31 * J22);
          const real_t A32 = (J31 * J12) - (J11 * J32);
          const real_t A33 = (J11 * J22) - (J12 * J21);
-=======
-         const double J11 = J(q,0,0,e);
-         const double J21 = J(q,1,0,e);
-         const double J31 = J(q,2,0,e);
-         const double J12 = J(q,0,1,e);
-         const double J22 = J(q,1,1,e);
-         const double J32 = J(q,2,1,e);
-         const double J13 = J(q,0,2,e);
-         const double J23 = J(q,1,2,e);
-         const double J33 = J(q,2,2,e);
-         // adj(J)
-         const double A11 = (J22 * J33) - (J23 * J32);
-         const double A12 = (J32 * J13) - (J12 * J33);
-         const double A13 = (J12 * J23) - (J22 * J13);
-         const double A21 = (J31 * J23) - (J21 * J33);
-         const double A22 = (J11 * J33) - (J13 * J31);
-         const double A23 = (J21 * J13) - (J11 * J23);
-         const double A31 = (J21 * J32) - (J31 * J22);
-         const double A32 = (J31 * J12) - (J11 * J32);
-         const double A33 = (J11 * J22) - (J12 * J21);
          // Coefficient and weight
-         const double Co = const_c ? C(0,0) : C(q,e);
-         const double cw = W[q] * Co * (by_val ? 1.0 : 1.0/DETJ(q,e));
->>>>>>> dd83719b
+         const real_t Co = const_c ? C(0,0) : C(q,e);
+         const real_t cw = W[q] * Co * (by_val ? 1.0 : 1.0/DETJ(q,e));
          // Store wq * Q * adj(J)
          y(q,0,0,e) = cw * A11; // 1,1
          y(q,0,1,e) = cw * A12; // 1,2
@@ -222,12 +176,8 @@
                             const int TE_D1D,
                             const int Q1D,
                             const int NE,
-<<<<<<< HEAD
+                            const int MAP_TYPE,
                             const Array<real_t> &W,
-=======
-                            const int MAP_TYPE,
-                            const Array<double> &W,
->>>>>>> dd83719b
                             const Vector &J,
                             const Vector &DET_J,
                             const Vector &COEFF,
@@ -382,7 +332,7 @@
          }
          for (int dy = 0; dy < TE_D1D; ++dy)
          {
-            const double wy = Bt(dy,qy);
+            const real_t wy = Bt(dy,qy);
             for (int dx = 0; dx < TE_D1D; ++dx)
             {
                y(dx,dy,0,e) += wy*opX[dx][0];
@@ -430,7 +380,7 @@
       constexpr int max_Q1D = T_Q1D ? T_Q1D : DofQuadLimits::MAX_Q1D;
 
       // B: testdof-to-quad
-      double Bxy[max_Q1D][max_Q1D][VDIM];
+      real_t Bxy[max_Q1D][max_Q1D][VDIM];
       for (int qy = 0; qy < Q1D; ++qy)
       {
          for (int qx = 0; qx < Q1D; ++qx)
@@ -441,7 +391,7 @@
       }
       for (int dy = 0; dy < TE_D1D; ++dy)
       {
-         double Bx[max_Q1D][VDIM];
+         real_t Bx[max_Q1D][VDIM];
          for (int qx = 0; qx < Q1D; ++qx)
          {
             Bx[qx][0] = 0.0;
@@ -449,8 +399,8 @@
          }
          for (int dx = 0; dx < TE_D1D; ++dx)
          {
-            const double s0 = x(dx,dy,0,e);
-            const double s1 = x(dx,dy,1,e);
+            const real_t s0 = x(dx,dy,0,e);
+            const real_t s1 = x(dx,dy,1,e);
             for (int qx = 0; qx < Q1D; ++qx)
             {
                Bx[qx][0] += s0 * B(qx,dx);
@@ -459,7 +409,7 @@
          }
          for (int qy = 0; qy < Q1D; ++qy)
          {
-            const double wy = B(qy,dy);
+            const real_t wy = B(qy,dy);
             for (int qx = 0; qx < Q1D; ++qx)
             {
                Bxy[qy][qx][0] += Bx[qx][0] * wy;
@@ -473,8 +423,8 @@
          for (int qx = 0; qx < Q1D; ++qx)
          {
             const int q = qx + qy * Q1D;
-            const double Bxy0 = Bxy[qy][qx][0];
-            const double Bxy1 = Bxy[qy][qx][1];
+            const real_t Bxy0 = Bxy[qy][qx][0];
+            const real_t Bxy1 = Bxy[qy][qx][1];
 
             Bxy[qy][qx][0] = Bxy0*op(q,0,0,e) + Bxy1*op(q,0,1,e);
             Bxy[qy][qx][1] = Bxy0*op(q,1,0,e) + Bxy1*op(q,1,1,e);
@@ -483,7 +433,7 @@
       // Bt: quad-to-trialdof
       for (int qy = 0; qy < Q1D; ++qy)
       {
-         double Btx[max_TR_D1D][VDIM];
+         real_t Btx[max_TR_D1D][VDIM];
          for (int dx = 0; dx < TR_D1D; ++dx)
          {
             Btx[dx][0] = 0.0;
@@ -496,8 +446,8 @@
          }
          for (int dy = 0; dy < TR_D1D; ++dy)
          {
-            const double wy = Bt(dy,qy);
-            const double wDy = Gt(dy,qy);
+            const real_t wy = Bt(dy,qy);
+            const real_t wDy = Gt(dy,qy);
             for (int dx = 0; dx < TR_D1D; ++dx)
             {
                y(dx,dy,e) += wy*Btx[dx][0] + wDy*Btx[dx][1];
@@ -722,7 +672,7 @@
       constexpr int max_Q1D = T_Q1D ? T_Q1D : DofQuadLimits::MAX_Q1D;
 
       // B: testdof-to-quad
-      double Bxyz[max_Q1D][max_Q1D][max_Q1D][VDIM];
+      real_t Bxyz[max_Q1D][max_Q1D][max_Q1D][VDIM];
       for (int qz = 0; qz < Q1D; ++qz)
       {
          for (int qy = 0; qy < Q1D; ++qy)
@@ -737,7 +687,7 @@
       }
       for (int dz = 0; dz < TE_D1D; ++dz)
       {
-         double Bxy[max_Q1D][max_Q1D][3];
+         real_t Bxy[max_Q1D][max_Q1D][3];
          for (int qy = 0; qy < Q1D; ++qy)
          {
             for (int qx = 0; qx < Q1D; ++qx)
@@ -749,7 +699,7 @@
          }
          for (int dy = 0; dy < TE_D1D; ++dy)
          {
-            double Bx[max_Q1D][3];
+            real_t Bx[max_Q1D][3];
             for (int qx = 0; qx < Q1D; ++qx)
             {
                Bx[qx][0] = 0.0;
@@ -758,9 +708,9 @@
             }
             for (int dx = 0; dx < TE_D1D; ++dx)
             {
-               const double s0 = x(dx,dy,dz,0,e);
-               const double s1 = x(dx,dy,dz,1,e);
-               const double s2 = x(dx,dy,dz,2,e);
+               const real_t s0 = x(dx,dy,dz,0,e);
+               const real_t s1 = x(dx,dy,dz,1,e);
+               const real_t s2 = x(dx,dy,dz,2,e);
                for (int qx = 0; qx < Q1D; ++qx)
                {
                   Bx[qx][0] += s0 * B(qx,dx);
@@ -770,7 +720,7 @@
             }
             for (int qy = 0; qy < Q1D; ++qy)
             {
-               const double wy = B(qy,dy);
+               const real_t wy = B(qy,dy);
                for (int qx = 0; qx < Q1D; ++qx)
                {
                   Bxy[qy][qx][0] += Bx[qx][0] * wy;
@@ -781,7 +731,7 @@
          }
          for (int qz = 0; qz < Q1D; ++qz)
          {
-            const double wz = B(qz,dz);
+            const real_t wz = B(qz,dz);
             for (int qy = 0; qy < Q1D; ++qy)
             {
                for (int qx = 0; qx < Q1D; ++qx)
@@ -801,9 +751,9 @@
             for (int qx = 0; qx < Q1D; ++qx)
             {
                const int q = qx + (qy + qz * Q1D) * Q1D;
-               const double Bxyz0 = Bxyz[qz][qy][qx][0];
-               const double Bxyz1 = Bxyz[qz][qy][qx][1];
-               const double Bxyz2 = Bxyz[qz][qy][qx][2];
+               const real_t Bxyz0 = Bxyz[qz][qy][qx][0];
+               const real_t Bxyz1 = Bxyz[qz][qy][qx][1];
+               const real_t Bxyz2 = Bxyz[qz][qy][qx][2];
 
                Bxyz[qz][qy][qx][0] = Bxyz0*op(q,0,0,e) + Bxyz1*op(q,0,1,e) + Bxyz2*op(q,0,2,e);
                Bxyz[qz][qy][qx][1] = Bxyz0*op(q,1,0,e) + Bxyz1*op(q,1,1,e) + Bxyz2*op(q,1,2,e);
@@ -814,7 +764,7 @@
       // Bt: quad-to-trialdof
       for (int qz = 0; qz < Q1D; ++qz)
       {
-         double Btxy[max_TR_D1D][max_TR_D1D][VDIM];
+         real_t Btxy[max_TR_D1D][max_TR_D1D][VDIM];
          for (int dy = 0; dy < TR_D1D; ++dy)
          {
             for (int dx = 0; dx < TR_D1D; ++dx)
@@ -826,7 +776,7 @@
          }
          for (int qy = 0; qy < Q1D; ++qy)
          {
-            double Btx[max_TR_D1D][VDIM];
+            real_t Btx[max_TR_D1D][VDIM];
             for (int dx = 0; dx < TR_D1D; ++dx)
             {
                Btx[dx][0] = 0.0;
@@ -841,8 +791,8 @@
             }
             for (int dy = 0; dy < TR_D1D; ++dy)
             {
-               const double wy = Bt(dy,qy);
-               const double wDy = Gt(dy,qy);
+               const real_t wy = Bt(dy,qy);
+               const real_t wDy = Gt(dy,qy);
                for (int dx = 0; dx < TR_D1D; ++dx)
                {
                   Btxy[dy][dx][0] += wy *Btx[dx][0];
@@ -853,8 +803,8 @@
          }
          for (int dz = 0; dz < TR_D1D; ++dz)
          {
-            const double wz = Bt(dz,qz);
-            const double wDz = Gt(dz,qz);
+            const real_t wz = Bt(dz,qz);
+            const real_t wDz = Gt(dz,qz);
             for (int dy = 0; dy < TR_D1D; ++dy)
             {
                for (int dx = 0; dx < TR_D1D; ++dx)
@@ -1146,9 +1096,9 @@
                                      const int TE_D1D,
                                      const int Q1D,
                                      const int NE,
-                                     const Array<double> &Bt,
-                                     const Array<double> &Gt,
-                                     const Array<double> &B,
+                                     const Array<real_t> &Bt,
+                                     const Array<real_t> &Gt,
+                                     const Array<real_t> &B,
                                      const Vector &op,
                                      const Vector &x,
                                      Vector &y)
