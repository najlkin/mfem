// Copyright (c) 2010, Lawrence Livermore National Security, LLC. Produced at
// the Lawrence Livermore National Laboratory. LLNL-CODE-443211. All Rights
// reserved. See file COPYRIGHT for details.
//
// This file is part of the MFEM library. For more information and source code
// availability see http://mfem.org.
//
// MFEM is free software; you can redistribute it and/or modify it under the
// terms of the GNU Lesser General Public License (as published by the Free
// Software Foundation) version 2.1 dated February 1999.

#include "fem.hpp"
#include "../general/text.hpp"
#include "picojson.h"

#include <fstream>
#include <cerrno>      // errno
#include <sstream>

#ifndef _WIN32
#include <sys/stat.h>  // mkdir
#else
#include <direct.h>    // _mkdir
#define mkdir(dir, mode) _mkdir(dir)
#endif

namespace mfem
{

// static method
int DataCollection::create_directory(const std::string &dir_name,
                                     const Mesh *mesh, int myid)
{
   // create directories recursively
   const char path_delim = '/';
   std::string::size_type pos = 0;
   int err;
#ifdef MFEM_USE_MPI
   const ParMesh *pmesh = dynamic_cast<const ParMesh*>(mesh);
#endif

   do
   {
      pos = dir_name.find(path_delim, pos+1);
      std::string subdir = dir_name.substr(0, pos);

#ifndef MFEM_USE_MPI
      err = mkdir(subdir.c_str(), 0777);
      err = (err && (errno != EEXIST)) ? 1 : 0;
#else
      if (myid == 0 || pmesh == NULL)
      {
         err = mkdir(subdir.c_str(), 0777);
         err = (err && (errno != EEXIST)) ? 1 : 0;
      }
#endif
   }
   while ( pos != std::string::npos );

#ifdef MFEM_USE_MPI
   if (pmesh)
   {
      MPI_Bcast(&err, 1, MPI_INT, 0, pmesh->GetComm());
   }
#endif

   return err;
}

// class DataCollection implementation

DataCollection::DataCollection(const std::string& collection_name, Mesh *mesh_)
{
   std::string::size_type pos = collection_name.find_last_of('/');
   if (pos == std::string::npos)
   {
      name = collection_name;
      // leave prefix_path empty
   }
   else
   {
      prefix_path = collection_name.substr(0, pos+1);
      name = collection_name.substr(pos+1);
   }
   mesh = mesh_;
   myid = 0;
   num_procs = 1;
   serial = true;
   appendRankToFileName = false;

#ifdef MFEM_USE_MPI
   m_comm = MPI_COMM_NULL;
   ParMesh *par_mesh = dynamic_cast<ParMesh*>(mesh);
   if (par_mesh)
   {
      myid = par_mesh->GetMyRank();
      num_procs = par_mesh->GetNRanks();
      m_comm = par_mesh->GetComm();
      serial = false;
      appendRankToFileName = true;
   }
#endif
   own_data = false;
   cycle = -1;
   time = 0.0;
   time_step = 0.0;
   precision = precision_default;
   pad_digits_cycle = pad_digits_rank = pad_digits_default;
   format = SERIAL_FORMAT; // use serial mesh format
   error = NO_ERROR;
}

void DataCollection::SetMesh(Mesh *new_mesh)
{
   if (own_data && new_mesh != mesh) { delete mesh; }
   mesh = new_mesh;
   myid = 0;
   num_procs = 1;
   serial = true;
   appendRankToFileName = false;

#ifdef MFEM_USE_MPI
   m_comm = MPI_COMM_NULL;
   ParMesh *par_mesh = dynamic_cast<ParMesh*>(mesh);
   if (par_mesh)
   {
      myid = par_mesh->GetMyRank();
      num_procs = par_mesh->GetNRanks();
      m_comm = par_mesh->GetComm();
      serial = false;
      appendRankToFileName = true;
   }
#endif
}

<<<<<<< HEAD
#ifdef MFEM_USE_MPI
void DataCollection::SetMesh(MPI_Comm comm, Mesh *new_mesh)
{
   // This seems to be the cleanest way to accomplish this
   // and avoid duplicating fine grained details:

   SetMesh(new_mesh);

   m_comm = comm;
   MPI_Comm_rank(comm, &myid);
   MPI_Comm_size(comm, &num_procs);
}
#endif

void DataCollection::RegisterField(const std::string& name, GridFunction *gf)
{
   GridFunction *&ref = field_map[name];
   if (own_data)
   {
      delete ref; // if newly allocated -> ref is null -> OK
   }
   ref = gf;
}

void DataCollection::DeregisterField(const std::string& name)
{
   FieldMapIterator it = field_map.find(name);
   if (it != field_map.end())
   {
      if (own_data)
      {
         delete it->second;
      }
      field_map.erase(it);
   }
}

void DataCollection::RegisterQField(const std::string& q_field_name,
                                    QuadratureFunction *qf)
{
   QuadratureFunction *&ref = q_field_map[q_field_name];
   if (own_data)
   {
      delete ref; // if newly allocated -> ref is null -> OK
   }
   ref = qf;
}

void DataCollection::DeregisterQField(const std::string& name)
{
   QFieldMapIterator it = q_field_map.find(name);
   if (it != q_field_map.end())
   {
      if (own_data)
      {
         delete it->second;
      }
      q_field_map.erase(it);
   }
}

GridFunction *DataCollection::GetField(const std::string& field_name)
{
   FieldMapConstIterator it = field_map.find(field_name);

   return (it != field_map.end()) ? it->second : NULL;
}

QuadratureFunction *DataCollection::GetQField(const std::string& q_field_name)
{
   QFieldMapConstIterator it = q_field_map.find(q_field_name);

   return (it != q_field_map.end()) ? it->second : NULL;
}

=======
>>>>>>> dbe93313
void DataCollection::SetFormat(int fmt)
{
   switch (fmt)
   {
      case SERIAL_FORMAT: break;
#ifdef MFEM_USE_MPI
      case PARALLEL_FORMAT: break;
#endif
      default: MFEM_ABORT("unknown format: " << fmt);
   }
   format = fmt;
}

void DataCollection::SetPrefixPath(const std::string& prefix)
{
   if (!prefix.empty())
   {
      prefix_path = prefix;
      if (!prefix_path.empty() && prefix_path[prefix_path.size()-1] != '/')
      {
         prefix_path += '/';
      }
   }
   else
   {
      prefix_path.clear();
   }
}

void DataCollection::Load(int cycle)
{
   MFEM_ABORT("this method is not implemented");
}

void DataCollection::Save()
{
   SaveMesh();

   if (error) { return; }

   for (FieldMapIterator it = field_map.begin(); it != field_map.end(); ++it)
   {
      SaveOneField(it);
      // Even if there is an error, try saving the other fields
   }

   for (QFieldMapIterator it = q_field_map.begin(); it != q_field_map.end();
        ++it)
   {
      SaveOneQField(it);
   }
}

void DataCollection::SaveMesh()
{
   int err;

   std::string dir_name = prefix_path + name;
   if (cycle != -1)
   {
      dir_name += "_" + to_padded_string(cycle, pad_digits_cycle);
   }
   err = create_directory(dir_name, mesh, myid);
   if (err)
   {
      error = WRITE_ERROR;
      MFEM_WARNING("Error creating directory: " << dir_name);
      return; // do not even try to write the mesh
   }

   std::string mesh_name = GetMeshFileName();
   std::ofstream mesh_file(mesh_name.c_str());
   mesh_file.precision(precision);
#ifdef MFEM_USE_MPI
   const ParMesh *pmesh = dynamic_cast<const ParMesh*>(mesh);
   if (pmesh && format == PARALLEL_FORMAT)
   {
      pmesh->ParPrint(mesh_file);
   }
   else
#endif
   {
      mesh->Print(mesh_file);
   }
   if (!mesh_file)
   {
      error = WRITE_ERROR;
      MFEM_WARNING("Error writing mesh to file: " << mesh_name);
   }
}

std::string DataCollection::GetMeshShortFileName() const
{
   return (serial || format == SERIAL_FORMAT) ? "mesh" : "pmesh";
}

std::string DataCollection::GetMeshFileName() const
{
   return GetFieldFileName(GetMeshShortFileName());
}

std::string DataCollection::GetFieldFileName(const std::string &field_name)
const
{
   std::string dir_name = prefix_path + name;
   if (cycle != -1)
   {
      dir_name += "_" + to_padded_string(cycle, pad_digits_cycle);
   }
   std::string file_name = dir_name + "/" + field_name;
   if (appendRankToFileName)
   {
      file_name += "." + to_padded_string(myid, pad_digits_rank);
   }
   return file_name;
}

void DataCollection::SaveOneField(const FieldMapIterator &it)
{
   std::ofstream field_file(GetFieldFileName(it->first).c_str());
   field_file.precision(precision);
   (it->second)->Save(field_file);
   if (!field_file)
   {
      error = WRITE_ERROR;
      MFEM_WARNING("Error writing field to file: " << it->first);
   }
}

void DataCollection::SaveOneQField(const QFieldMapIterator &it)
{
   std::ofstream q_field_file(GetFieldFileName(it->first).c_str());
   q_field_file.precision(precision);
   (it->second)->Save(q_field_file);
   if (!q_field_file)
   {
      error = WRITE_ERROR;
      MFEM_WARNING("Error writing q-field to file: " << it->first);
   }
}

void DataCollection::SaveField(const std::string &field_name)
{
   FieldMapIterator it = field_map.find(field_name);
   if (it != field_map.end())
   {
      SaveOneField(it);
   }
}

void DataCollection::SaveQField(const std::string &q_field_name)
{
   QFieldMapIterator it = q_field_map.find(q_field_name);
   if (it != q_field_map.end())
   {
      SaveOneQField(it);
   }
}

void DataCollection::DeleteData()
{
   if (own_data) { delete mesh; }
   mesh = NULL;

   field_map.DeleteData(own_data);
   q_field_map.DeleteData(own_data);
   own_data = false;
}

void DataCollection::DeleteAll()
{
   DeleteData();
   field_map.clear();
   q_field_map.clear();
}

DataCollection::~DataCollection()
{
   DeleteData();
}


// class VisItDataCollection implementation

VisItDataCollection::VisItDataCollection(const std::string& collection_name,
                                         Mesh *mesh)
   : DataCollection(collection_name, mesh)
{
   appendRankToFileName = true; // always include rank in file names
   cycle = 0;                   // always include cycle in directory names

   if (mesh)
   {
      spatial_dim = mesh->SpaceDimension();
      topo_dim = mesh->Dimension();
   }
   else
   {
      spatial_dim = 0;
      topo_dim = 0;
   }
   visit_max_levels_of_detail = 32;
}

#ifdef MFEM_USE_MPI
VisItDataCollection::VisItDataCollection(MPI_Comm comm,
                                         const std::string& collection_name,
                                         Mesh *mesh)
   : DataCollection(collection_name, mesh)
{
   m_comm = comm;
   MPI_Comm_rank(comm, &myid);
   MPI_Comm_size(comm, &num_procs);
   appendRankToFileName = true; // always include rank in file names
   cycle = 0;                   // always include cycle in directory names
   spatial_dim = 0;
   topo_dim = 0;
   visit_max_levels_of_detail = 32;
}
#endif

void VisItDataCollection::SetMesh(Mesh *new_mesh)
{
   DataCollection::SetMesh(new_mesh);
   appendRankToFileName = true;
   spatial_dim = mesh->SpaceDimension();
   topo_dim = mesh->Dimension();
}

#ifdef MFEM_USE_MPI
void VisItDataCollection::SetMesh(MPI_Comm comm, Mesh *new_mesh)
{
   // use VisItDataCollection's custom SetMesh, then set MPI info
   SetMesh(new_mesh);
   m_comm = comm;
   MPI_Comm_rank(comm, &myid);
   MPI_Comm_size(comm, &num_procs);
}
#endif

void VisItDataCollection::RegisterField(const std::string& name,
                                        GridFunction *gf)
{
   DataCollection::RegisterField(name, gf);
   field_info_map[name] = VisItFieldInfo("nodes", gf->VectorDim());
}

void VisItDataCollection::SetMaxLevelsOfDetail(int max_levels_of_detail)
{
   visit_max_levels_of_detail = max_levels_of_detail;
}

void VisItDataCollection::DeleteAll()
{
   field_info_map.clear();
   DataCollection::DeleteAll();
}

void VisItDataCollection::Save()
{
   DataCollection::Save();
   SaveRootFile();
}

void VisItDataCollection::SaveRootFile()
{
   if (myid != 0) { return; }

   std::string root_name = prefix_path + name + "_" +
                           to_padded_string(cycle, pad_digits_cycle) +
                           ".mfem_root";
   std::ofstream root_file(root_name.c_str());
   root_file << GetVisItRootString();
   if (!root_file)
   {
      error = WRITE_ERROR;
      MFEM_WARNING("Error writing VisIt root file: " << root_name);
   }
}

void VisItDataCollection::Load(int cycle_)
{
   DeleteAll();
   time_step = 0.0;
   error = NO_ERROR;
   cycle = cycle_;
   std::string root_name = prefix_path + name + "_" +
                           to_padded_string(cycle, pad_digits_cycle) +
                           ".mfem_root";
   LoadVisItRootFile(root_name);
   if (format != SERIAL_FORMAT || num_procs > 1)
   {
#ifndef MFEM_USE_MPI
      MFEM_WARNING("Cannot load parallel VisIt root file in serial.");
      error = READ_ERROR;
#else
      if (m_comm == MPI_COMM_NULL)
      {
         MFEM_WARNING("Cannot load parallel VisIt root file without MPI"
                      " communicator");
         error = READ_ERROR;
      }
      else
      {
         // num_procs was read from the root file, check for consistency with
         // the associated MPI_Comm, m_comm:
         int comm_size;
         MPI_Comm_size(m_comm, &comm_size);
         if (comm_size != num_procs)
         {
            MFEM_WARNING("Processor number mismatch: VisIt root file: "
                         << num_procs << ", MPI_comm: " << comm_size);
            error = READ_ERROR;
         }
         else
         {
            // myid was set when setting m_comm
         }
      }
#endif
   }
   if (!error)
   {
      LoadMesh(); // sets own_data to true, when there is no error
   }
   if (!error)
   {
      LoadFields();
   }
   if (error)
   {
      DeleteAll();
   }
}

void VisItDataCollection::LoadVisItRootFile(const std::string& root_name)
{
   std::ifstream root_file(root_name.c_str());
   std::stringstream buffer;
   buffer << root_file.rdbuf();
   if (!buffer)
   {
      error = READ_ERROR;
      MFEM_WARNING("Error reading the VisIt root file: " << root_name);
   }
   else
   {
      ParseVisItRootString(buffer.str());
   }
}

void VisItDataCollection::LoadMesh()
{
   std::string mesh_fname = GetMeshFileName();
   named_ifgzstream file(mesh_fname.c_str());
   // TODO: in parallel, check for errors on all processors
   if (!file)
   {
      error = READ_ERROR;
      MFEM_WARNING("Unable to open mesh file: " << mesh_fname);
      return;
   }
   // TODO: 1) load parallel mesh on one processor
   if (format == SERIAL_FORMAT)
   {
      mesh = new Mesh(file, 1, 0, false);
      serial = true;
   }
   else
   {
#ifdef MFEM_USE_MPI
      mesh = new ParMesh(m_comm, file);
      serial = false;
#else
      error = READ_ERROR;
      MFEM_WARNING("Reading parallel format in serial is not supported");
      return;
#endif
   }
   spatial_dim = mesh->SpaceDimension();
   topo_dim = mesh->Dimension();
   own_data = true;
}

void VisItDataCollection::LoadFields()
{
   std::string path_left = prefix_path + name + "_" +
                           to_padded_string(cycle, pad_digits_cycle) + "/";
   std::string path_right = "." + to_padded_string(myid, pad_digits_rank);

   field_map.clear();
   for (FieldInfoMapIterator it = field_info_map.begin();
        it != field_info_map.end(); ++it)
   {
      std::string fname = path_left + it->first + path_right;
      std::ifstream file(fname.c_str());
      // TODO: in parallel, check for errors on all processors
      if (!file)
      {
         error = READ_ERROR;
         MFEM_WARNING("Unable to open field file: " << fname);
         return;
      }
      // TODO: 1) load parallel GridFunction on one processor
      if (serial)
      {
         field_map.Register(it->first, new GridFunction(mesh, file), own_data);
      }
      else
      {
#ifdef MFEM_USE_MPI
         field_map.Register(
            it->first,
            new ParGridFunction(dynamic_cast<ParMesh*>(mesh), file), own_data);
#else
         error = READ_ERROR;
         MFEM_WARNING("Reading parallel format in serial is not supported");
         return;
#endif
      }
   }
}

std::string VisItDataCollection::GetVisItRootString()
{
   // Get the path string (relative to where the root file is, i.e. no prefix).
   std::string path_str =
      name + "_" + to_padded_string(cycle, pad_digits_cycle) + "/";

   // We have to build the json tree inside out to get all the values in there
   picojson::object top, dsets, main, mesh, fields, field, mtags, ftags;

   // Build the mesh data
   std::string file_ext_format = ".%0" + to_string(pad_digits_rank) + "d";
   mtags["spatial_dim"] = picojson::value(to_string(spatial_dim));
   mtags["topo_dim"] = picojson::value(to_string(topo_dim));
   mtags["max_lods"] = picojson::value(to_string(visit_max_levels_of_detail));
   mesh["path"] = picojson::value(path_str + GetMeshShortFileName() +
                                  file_ext_format);
   mesh["tags"] = picojson::value(mtags);
   mesh["format"] = picojson::value(to_string(format));

   // Build the fields data entries
   for (FieldInfoMapIterator it = field_info_map.begin();
        it != field_info_map.end(); ++it)
   {
      ftags["assoc"] = picojson::value((it->second).association);
      ftags["comps"] = picojson::value(to_string((it->second).num_components));
      field["path"] = picojson::value(path_str + it->first + file_ext_format);
      field["tags"] = picojson::value(ftags);
      fields[it->first] = picojson::value(field);
   }

   main["cycle"] = picojson::value(double(cycle));
   main["time"] = picojson::value(time);
   main["time_step"] = picojson::value(time_step);
   main["domains"] = picojson::value(double(num_procs));
   main["mesh"] = picojson::value(mesh);
   if (!field_info_map.empty())
   {
      main["fields"] = picojson::value(fields);
   }

   dsets["main"] = picojson::value(main);
   top["dsets"] = picojson::value(dsets);

   return picojson::value(top).serialize(true);
}

void VisItDataCollection::ParseVisItRootString(const std::string& json)
{
   picojson::value top, dsets, main, mesh, fields;
   std::string parse_err = picojson::parse(top, json);
   if (!parse_err.empty())
   {
      error = READ_ERROR;
      MFEM_WARNING("Unable to parse VisIt root data.");
      return;
   }

   // Process "main"
   dsets = top.get("dsets");
   main = dsets.get("main");
   cycle = int(main.get("cycle").get<double>());
   time = main.get("time").get<double>();
   if (main.contains("time_step"))
   {
      time_step = main.get("time_step").get<double>();
   }
   num_procs = int(main.get("domains").get<double>());
   mesh = main.get("mesh");
   fields = main.get("fields");

   // ... Process "mesh"

   // Set the DataCollection::name using the mesh path
   std::string path = mesh.get("path").get<std::string>();
   size_t right_sep = path.find('_');
   if (right_sep == std::string::npos)
   {
      error = READ_ERROR;
      MFEM_WARNING("Unable to parse VisIt root data.");
      return;
   }
   name = path.substr(0, right_sep);

   if (mesh.contains("format"))
   {
      format = to_int(mesh.get("format").get<std::string>());
   }
   spatial_dim = to_int(mesh.get("tags").get("spatial_dim").get<std::string>());
   topo_dim = to_int(mesh.get("tags").get("topo_dim").get<std::string>());
   visit_max_levels_of_detail =
      to_int(mesh.get("tags").get("max_lods").get<std::string>());

   // ... Process "fields"
   field_info_map.clear();
   if (fields.is<picojson::object>())
   {
      picojson::object fields_obj = fields.get<picojson::object>();
      for (picojson::object::iterator it = fields_obj.begin();
           it != fields_obj.end(); ++it)
      {
         picojson::value tags = it->second.get("tags");
         field_info_map[it->first] =
            VisItFieldInfo(tags.get("assoc").get<std::string>(),
                           to_int(tags.get("comps").get<std::string>()));
      }
   }
}

}  // end namespace MFEM<|MERGE_RESOLUTION|>--- conflicted
+++ resolved
@@ -133,7 +133,6 @@
 #endif
 }
 
-<<<<<<< HEAD
 #ifdef MFEM_USE_MPI
 void DataCollection::SetMesh(MPI_Comm comm, Mesh *new_mesh)
 {
@@ -209,8 +208,6 @@
    return (it != q_field_map.end()) ? it->second : NULL;
 }
 
-=======
->>>>>>> dbe93313
 void DataCollection::SetFormat(int fmt)
 {
    switch (fmt)
