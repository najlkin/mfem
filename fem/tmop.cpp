--- conflicted
+++ resolved
@@ -462,11 +462,7 @@
    ie.Assemble_ddI1b(weight, A.GetData());
 }
 
-<<<<<<< HEAD
-// mu_14 = |T-I|^2
-fptype TMOP_Metric_014::EvalW(const DenseMatrix &Jpt) const
-=======
-double TMOP_Metric_014::EvalWMatrixForm(const DenseMatrix &Jpt) const
+fptype TMOP_Metric_014::EvalWMatrixForm(const DenseMatrix &Jpt) const
 {
    // mu_14 = |J - I|^2.
    DenseMatrix Mat(Jpt);
@@ -475,8 +471,7 @@
    return Mat.FNorm2();
 }
 
-double TMOP_Metric_014::EvalW(const DenseMatrix &Jpt) const
->>>>>>> 110bec15
+fptype TMOP_Metric_014::EvalW(const DenseMatrix &Jpt) const
 {
    // mu_14 = |J - I|^2 = I1[J-I].
    DenseMatrix Mat(Jpt);
@@ -501,7 +496,7 @@
 
 void TMOP_Metric_014::AssembleH(const DenseMatrix &Jpt,
                                 const DenseMatrix &DS,
-                                const double weight,
+                                const fptype weight,
                                 DenseMatrix &A) const
 {
    // dP = ddI1[J-I].
