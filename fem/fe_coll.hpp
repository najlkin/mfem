--- conflicted
+++ resolved
@@ -102,18 +102,13 @@
 protected:
    int b_type;
    char h1_name[32];
-<<<<<<< HEAD
+
    mutable Array<FiniteElement*> H1_Elements[Geometry::NumGeom];
    mutable Array<int> H1_dof[Geometry::NumGeom];
-   mutable Array<int*> SegDofOrd[2], TriDofOrd[6], QuadDofOrd[8];
+   mutable Array<int*> SegDofOrd[2], TriDofOrd[6], QuadDofOrd[8], TetDofOrd[24];
 
    bool HaveOrder(int p) const;
    void InitOrder(int p) const;
-=======
-   FiniteElement *H1_Elements[Geometry::NumGeom];
-   int H1_dof[Geometry::NumGeom];
-   int *SegDofOrd[2], *TriDofOrd[6], *QuadDofOrd[8], *TetDofOrd[24];
->>>>>>> 109a9dbd
 
 public:
    explicit H1_FECollection(const int default_p, const int dim = 3,
@@ -170,52 +165,27 @@
 private:
    int b_type, map_type;
    char d_name[32];
-<<<<<<< HEAD
+
    mutable Array<ScalarFiniteElement*> L2_Elements[Geometry::NumGeom];
    mutable Array<ScalarFiniteElement*> Tr_Elements[Geometry::NumGeom];
-   mutable Array<int*> SegDofOrd[2]; // for rotating segment dofs in 1D
-   mutable Array<int*> TriDofOrd[6]; // for rotating triangle dofs in 2D
-   mutable Array<int*> OtherDofOrd;  // for rotating other types of elements (for Or == 0)
+   mutable Array<int*> SegDofOrd[2];  // for rotating segment dofs in 1D
+   mutable Array<int*> TriDofOrd[6];  // for rotating triangle dofs in 2D
+   mutable Array<int*> TetDofOrd[24]; // for rotating tetrahedron dofs in 3D
+   mutable Array<int*> OtherDofOrd;   // for rotating other types of elements (for Or == 0)
 
    bool HaveOrder(int p) const;
    void InitOrder(int p) const;
-=======
-   ScalarFiniteElement *L2_Elements[Geometry::NumGeom];
-   ScalarFiniteElement *Tr_Elements[Geometry::NumGeom];
-   int *SegDofOrd[2];  // for rotating segment dofs in 1D
-   int *TriDofOrd[6];  // for rotating triangle dofs in 2D
-   int *TetDofOrd[24]; // for rotating tetrahedron dofs in 3D
-   int *OtherDofOrd;   // for rotating other types of elements (for Or == 0)
->>>>>>> 109a9dbd
 
 public:
    L2_FECollection(const int default_p, const int dim,
                    const int btype = BasisType::GaussLegendre,
                    const int map_type = FiniteElement::VALUE);
 
-<<<<<<< HEAD
    virtual const FiniteElement* GetFE(Geometry::Type geom, int p) const;
    virtual int GetNumDof(Geometry::Type geom, int p) const;
    virtual const int* GetDofOrdering(Geometry::Type geom, int p,
                                      int orientation) const;
 
-=======
-   virtual const FiniteElement *FiniteElementForGeometry(
-      Geometry::Type GeomType) const
-   {
-      return L2_Elements[GeomType];
-   }
-   virtual int DofForGeometry(Geometry::Type GeomType) const
-   {
-      if (L2_Elements[GeomType])
-      {
-         return L2_Elements[GeomType]->GetDof();
-      }
-      return 0;
-   }
-   virtual const int *DofOrderForOrientation(Geometry::Type GeomType,
-                                             int Or) const;
->>>>>>> 109a9dbd
    virtual const char *Name() const { return d_name; }
 
 //   virtual const FiniteElement *TraceFiniteElementForGeometry(
