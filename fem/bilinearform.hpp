// Copyright (c) 2010-2024, Lawrence Livermore National Security, LLC. Produced
// at the Lawrence Livermore National Laboratory. All Rights reserved. See files
// LICENSE and NOTICE for details. LLNL-CODE-806117.
//
// This file is part of the MFEM library. For more information and source code
// availability visit https://mfem.org.
//
// MFEM is free software; you can redistribute it and/or modify it under the
// terms of the BSD-3 license. We welcome feedback and contributions, see file
// CONTRIBUTING.md for details.

#ifndef MFEM_BILINEARFORM
#define MFEM_BILINEARFORM

#include "../config/config.hpp"
#include "../linalg/linalg.hpp"
#include "fespace.hpp"
#include "gridfunc.hpp"
#include "linearform.hpp"
#include "bilininteg.hpp"
#include "bilinearform_ext.hpp"
#include "staticcond.hpp"
#include "hybridization.hpp"

namespace mfem
{

/** @brief Enumeration defining the assembly level for bilinear and nonlinear
    form classes derived from Operator. For more details, see
    https://mfem.org/howto/assembly_levels */
enum class AssemblyLevel
{
   /// In the case of a BilinearForm LEGACY corresponds to a fully assembled
   /// form, i.e. a global sparse matrix in MFEM, Hypre or PETSC format.
   /// In the case of a NonlinearForm LEGACY corresponds to an operator that
   /// is fully evaluated on the fly.
   /// This assembly level is ALWAYS performed on the host.
   LEGACY = 0,
   /// @deprecated Use LEGACY instead.
   LEGACYFULL = 0,
   /// Fully assembled form, i.e. a global sparse matrix in MFEM format. This
   /// assembly is compatible with device execution.
   FULL,
   /// Form assembled at element level, which computes and stores dense element
   /// matrices.
   ELEMENT,
   /// Partially-assembled form, which computes and stores data only at
   /// quadrature points.
   PARTIAL,
   /// "Matrix-free" form that computes all of its action on-the-fly without any
   /// substantial storage.
   NONE,
};


/** @brief A "square matrix" operator for the associated FE space and
    BLFIntegrators The sum of all the BLFIntegrators can be used form the matrix
    M. This class also supports other assembly levels specified via the
    SetAssemblyLevel() function. */
class BilinearForm : public Matrix
{
   friend FABilinearFormExtension;

protected:
   /// Sparse matrix $ M $ to be associated with the form. Owned.
   SparseMatrix *mat;

   /** @brief Sparse Matrix $ M_e $ used to store the eliminations
        from the b.c.  Owned.
       $ M + M_e = M_{original} $ */
   SparseMatrix *mat_e;

   /// FE space on which the form lives. Not owned.
   FiniteElementSpace *fes;

   /** @brief The ::AssemblyLevel of the form (AssemblyLevel::LEGACY,
       AssemblyLevel::FULL, AssemblyLevel::ELEMENT, AssemblyLevel::PARTIAL) */
   AssemblyLevel assembly;

   /// Element batch size used in the form action (1, 8, num_elems, etc.)
   int batch;

   /** @brief Extension for supporting Full Assembly (FA),
       Element Assembly (EA),Partial Assembly (PA),
       or Matrix Free assembly (MF). */
   BilinearFormExtension *ext;

   /** Indicates if the sparse matrix is sorted after assembly when using
       Full Assembly (FA). */
   bool sort_sparse_matrix = false;

   /** @brief Indicates the Mesh::sequence corresponding to the current state of
       the BilinearForm. */
   long sequence;

   /** @brief Indicates the BilinearFormIntegrator%s stored in #domain_integs,
       #boundary_integs, #interior_face_integs, and #boundary_face_integs are
       owned by another BilinearForm. */
   int extern_bfs;

   /// Set of Domain Integrators to be applied.
   Array<BilinearFormIntegrator*> domain_integs;

   /// Element attribute marker (should be of length mesh->attributes.Max() or
   /// 0 if mesh->attributes is empty)
   /// Includes all by default.
   /// 0 - ignore attribute
   /// 1 - include attribute
   Array<Array<int>*> domain_integs_marker; ///< Entries are not owned.

   /// Set of Boundary Integrators to be applied.
   Array<BilinearFormIntegrator*> boundary_integs;
   Array<Array<int>*> boundary_integs_marker; ///< Entries are not owned.

   /// Set of interior face Integrators to be applied.
   Array<BilinearFormIntegrator*> interior_face_integs;

   /// Set of boundary face Integrators to be applied.
   Array<BilinearFormIntegrator*> boundary_face_integs;
   Array<Array<int>*> boundary_face_integs_marker; ///< Entries are not owned.

   DenseMatrix elemmat;
   Array<int>  vdofs;

   DenseTensor *element_matrices; ///< Owned.

   StaticCondensation *static_cond; ///< Owned.
   Hybridization *hybridization; ///< Owned.

   /** @brief This data member allows one to specify what should be done to the
       diagonal matrix entries and corresponding RHS values upon elimination of
       the constrained DoFs. */
   DiagonalPolicy diag_policy;

   int precompute_sparsity;

   /// Allocate appropriate SparseMatrix and assign it to #mat
   void AllocMat();

   /** @brief For partially conforming trial and/or test FE spaces, complete the
       assembly process by performing $ P^t A P $ where $ A $ is the
       internal sparse matrix and $ P $ is the conforming prolongation
       matrix of the trial/test FE space. After this call the
       BilinearForm becomes an operator on the conforming FE space. */
   void ConformingAssemble();

   /// may be used in the construction of derived classes
   BilinearForm() : Matrix (0)
   {
      fes = NULL; sequence = -1;
      mat = mat_e = NULL; extern_bfs = 0; element_matrices = NULL;
      static_cond = NULL; hybridization = NULL;
      precompute_sparsity = 0;
      diag_policy = DIAG_KEEP;
      assembly = AssemblyLevel::LEGACY;
      batch = 1;
      ext = NULL;
   }

private:
   /// Copy construction is not supported; body is undefined.
   BilinearForm(const BilinearForm &);

   /// Copy assignment is not supported; body is undefined.
   BilinearForm &operator=(const BilinearForm &);

public:
   /// Creates bilinear form associated with FE space @a *f.
   /** The pointer @a f is not owned by the newly constructed object. */
   BilinearForm(FiniteElementSpace *f);

   /** @brief Create a BilinearForm on the FiniteElementSpace @a f, using the
       same integrators as the BilinearForm @a bf.

       The pointer @a f is not owned by the newly constructed object.

       The integrators in @a bf are copied as pointers and they are not owned by
       the newly constructed BilinearForm.

       The optional parameter @a ps is used to initialize the internal flag
       #precompute_sparsity, see UsePrecomputedSparsity() for details. */
   BilinearForm(FiniteElementSpace *f, BilinearForm *bf, int ps = 0);

   /// Get the size of the BilinearForm as a square matrix.
   int Size() const { return height; }

   /// Set the desired assembly level.
   /** Valid choices are:

       - AssemblyLevel::LEGACY (default)
       - AssemblyLevel::FULL
       - AssemblyLevel::PARTIAL
       - AssemblyLevel::ELEMENT
       - AssemblyLevel::NONE

       If used, this method must be called before assembly. */
   void SetAssemblyLevel(AssemblyLevel assembly_level);

   /** @brief Force the sparse matrix column indices to be sorted when using
       AssemblyLevel::FULL.

       When assembling on device the assembly algorithm uses atomic operations
       to insert values in the sparse matrix, which can result in different
       column index orderings across runs. Calling this method with @a enable_it
       set to @a true forces a sorting algorithm to be called at the end of the
       assembly procedure to ensure sorted column indices (and therefore
       deterministic results).
   */
   void EnableSparseMatrixSorting(bool enable_it)
   {
      sort_sparse_matrix = enable_it;
   }

   /// Returns the assembly level
   AssemblyLevel GetAssemblyLevel() const { return assembly; }

   Hybridization *GetHybridization() const { return hybridization; }

   /** @brief Enable the use of static condensation. For details see the
       description for class StaticCondensation in fem/staticcond.hpp This
       method should be called before assembly. If the number of unknowns after
        static condensation is not reduced, it is not enabled. */
   void EnableStaticCondensation();

   /** @brief Check if static condensation was actually enabled by a previous
       call to EnableStaticCondensation(). */
   bool StaticCondensationIsEnabled() const { return static_cond; }

   /// Return the trace FE space associated with static condensation.
   FiniteElementSpace *SCFESpace() const
   { return static_cond ? static_cond->GetTraceFESpace() : NULL; }

   /// Enable hybridization.
   /** For details see the description for class
       Hybridization in fem/hybridization.hpp. This method should be called
       before assembly. */
   void EnableHybridization(FiniteElementSpace *constr_space,
                            BilinearFormIntegrator *constr_integ,
                            const Array<int> &ess_tdof_list);

   /** @brief For scalar FE spaces, precompute the sparsity pattern of the
       matrix (assuming dense element matrices) based on the types of
       integrators present in the bilinear form. */
   void UsePrecomputedSparsity(int ps = 1) { precompute_sparsity = ps; }

   /** @brief Use the given CSR sparsity pattern to allocate the internal
       SparseMatrix.

       - The @a I and @a J arrays must define a square graph with size equal to
         GetVSize() of the associated FiniteElementSpace.
       - This method should be called after enabling static condensation or
         hybridization, if used.
       - In the case of static condensation, @a I and @a J are not used.
       - The ownership of the arrays @a I and @a J remains with the caller. */
   void UseSparsity(int *I, int *J, bool isSorted);

   /// Use the sparsity of @a A to allocate the internal SparseMatrix.
   void UseSparsity(SparseMatrix &A);

   /** @brief Pre-allocate the internal SparseMatrix before assembly.
       If the internal flag #precompute_sparsity
       is set, the matrix is allocated in CSR format (i.e.
       finalized) and the entries are initialized with zeros. */
   void AllocateMatrix() { if (mat == NULL) { AllocMat(); } }

   /// Access all the integrators added with AddDomainIntegrator().
   Array<BilinearFormIntegrator*> *GetDBFI() { return &domain_integs; }

   /** @brief Access all boundary markers added with AddDomainIntegrator().
       If no marker was specified when the integrator was added, the
       corresponding pointer (to Array<int>) will be NULL. */
   Array<Array<int>*> *GetDBFI_Marker() { return &domain_integs_marker; }

   /// Access all the integrators added with AddBoundaryIntegrator().
   Array<BilinearFormIntegrator*> *GetBBFI() { return &boundary_integs; }
   /** @brief Access all boundary markers added with AddBoundaryIntegrator().
       If no marker was specified when the integrator was added, the
       corresponding pointer (to Array<int>) will be NULL. */
   Array<Array<int>*> *GetBBFI_Marker() { return &boundary_integs_marker; }

   /// Access all integrators added with AddInteriorFaceIntegrator().
   Array<BilinearFormIntegrator*> *GetFBFI() { return &interior_face_integs; }

   /// Access all integrators added with AddBdrFaceIntegrator().
   Array<BilinearFormIntegrator*> *GetBFBFI() { return &boundary_face_integs; }

   /** @brief Access all boundary markers added with AddBdrFaceIntegrator().
       If no marker was specified when the integrator was added, the
       corresponding pointer (to Array<int>) will be NULL. */
   Array<Array<int>*> *GetBFBFI_Marker()
   { return &boundary_face_integs_marker; }

<<<<<<< HEAD
   /// Returns a reference to: \f$ M_{ij} \f$
   const real_t &operator()(int i, int j) { return (*mat)(i,j); }

   /// Returns a reference to: \f$ M_{ij} \f$
   virtual real_t &Elem(int i, int j);

   /// Returns constant reference to: \f$ M_{ij} \f$
   virtual const real_t &Elem(int i, int j) const;
=======
   /// Returns a reference to: $ M_{ij} $
   const double &operator()(int i, int j) { return (*mat)(i,j); }

   /// Returns a reference to: $ M_{ij} $
   virtual double &Elem(int i, int j);

   /// Returns constant reference to: $ M_{ij} $
   virtual const double &Elem(int i, int j) const;
>>>>>>> 94aeedce

   /// Matrix vector multiplication:  $ y = M x $
   virtual void Mult(const Vector &x, Vector &y) const;

   /** @brief Matrix vector multiplication with the original uneliminated
       matrix.  The original matrix is $ M + M_e $ so we have:
       $ y = M x + M_e x $ */
   void FullMult(const Vector &x, Vector &y) const
   { mat->Mult(x, y); mat_e->AddMult(x, y); }

<<<<<<< HEAD
   /// Add the matrix vector multiple to a vector:  \f$ y += a M x \f$
   virtual void AddMult(const Vector &x, Vector &y, const real_t a = 1.0) const
=======
   /// Add the matrix vector multiple to a vector:  $ y += a M x $
   virtual void AddMult(const Vector &x, Vector &y, const double a = 1.0) const
>>>>>>> 94aeedce
   { mat -> AddMult (x, y, a); }

   /** @brief Add the original uneliminated matrix vector multiple to a vector.
       The original matrix is $ M + Me $ so we have:
       $ y += M x + M_e x $ */
   void FullAddMult(const Vector &x, Vector &y) const
   { mat->AddMult(x, y); mat_e->AddMult(x, y); }

   /// Add the matrix transpose vector multiplication:  $ y += a M^T x $
   virtual void AddMultTranspose(const Vector & x, Vector & y,
                                 const real_t a = 1.0) const
   { mat->AddMultTranspose(x, y, a); }

   /** @brief Add the original uneliminated matrix transpose vector
       multiple to a vector. The original matrix is $ M + M_e $
       so we have: $ y += M^T x + {M_e}^T x $ */
   void FullAddMultTranspose(const Vector & x, Vector & y) const
   { mat->AddMultTranspose(x, y); mat_e->AddMultTranspose(x, y); }

   /// Matrix transpose vector multiplication:  $ y = M^T x $
   virtual void MultTranspose(const Vector & x, Vector & y) const;

<<<<<<< HEAD
   /// Compute \f$ y^T M x \f$
   real_t InnerProduct(const Vector &x, const Vector &y) const
=======
   /// Compute $ y^T M x $
   double InnerProduct(const Vector &x, const Vector &y) const
>>>>>>> 94aeedce
   { return mat->InnerProduct (x, y); }

   /** @brief Returns a pointer to (approximation) of the matrix inverse:
       $ M^{-1} $ (currently returns NULL) */
   virtual MatrixInverse *Inverse() const;

   /** @brief  Finalizes the matrix initialization if the ::AssemblyLevel is
       AssemblyLevel::LEGACY.
       THe matrix that gets finalized is different if you are using static
       condensation or hybridization.*/
   virtual void Finalize(int skip_zeros = 1);

   /** @brief Returns a const reference to the sparse matrix:  $ M $
    *
       This will fail if HasSpMat() is false. */
   const SparseMatrix &SpMat() const
   {
      MFEM_VERIFY(mat, "mat is NULL and can't be dereferenced");
      return *mat;
   }

   /** @brief Returns a reference to the sparse matrix:  $ M $
    *
       This will fail if HasSpMat() is false. */
   SparseMatrix &SpMat()
   {
      MFEM_VERIFY(mat, "mat is NULL and can't be dereferenced");
      return *mat;
   }

   /** @brief Returns true if the sparse matrix is not null, false otherwise.
    *
       @sa SpMat(). */
   bool HasSpMat()
   {
      return mat != nullptr;
   }


   /**  @brief Nullifies the internal matrix $ M $ and returns a pointer
        to it.  Used for transferring ownership. */
   SparseMatrix *LoseMat() { SparseMatrix *tmp = mat; mat = NULL; return tmp; }

   /** @brief Returns a const reference to the sparse matrix of eliminated b.c.:
       $ M_e $

       This will fail if HasSpMatElim() is false. */
   const SparseMatrix &SpMatElim() const
   {
      MFEM_VERIFY(mat_e, "mat_e is NULL and can't be dereferenced");
      return *mat_e;
   }

   /** @brief Returns a reference to the sparse matrix of eliminated b.c.:
       $ M_e $

       This will fail if HasSpMatElim() is false. */
   SparseMatrix &SpMatElim()
   {
      MFEM_VERIFY(mat_e, "mat_e is NULL and can't be dereferenced");
      return *mat_e;
   }

   /**  @brief Returns true if the sparse matrix of eliminated b.c.s is not
        null, false otherwise.

        @sa SpMatElim(). */
   bool HasSpMatElim()
   {
      return mat_e != nullptr;
   }

   /// Adds new Domain Integrator. Assumes ownership of @a bfi.
   void AddDomainIntegrator(BilinearFormIntegrator *bfi);

   /// Adds new Domain Integrator restricted to certain elements specified by
   /// the @a elem_attr_marker.
   void AddDomainIntegrator(BilinearFormIntegrator *bfi,
                            Array<int> &elem_marker);

   /// Adds new Boundary Integrator. Assumes ownership of @a bfi.
   void AddBoundaryIntegrator(BilinearFormIntegrator *bfi);

   /** @brief Adds new Boundary Integrator, restricted to specific boundary
       attributes.

       Assumes ownership of @a bfi. The array @a bdr_marker is stored internally
       as a pointer to the given Array<int> object. */
   void AddBoundaryIntegrator(BilinearFormIntegrator *bfi,
                              Array<int> &bdr_marker);

   /// Adds new interior Face Integrator. Assumes ownership of @a bfi.
   void AddInteriorFaceIntegrator(BilinearFormIntegrator *bfi);

   /// Adds new boundary Face Integrator. Assumes ownership of @a bfi.
   void AddBdrFaceIntegrator(BilinearFormIntegrator *bfi);

   /** @brief Adds new boundary Face Integrator, restricted to specific boundary
       attributes.

       Assumes ownership of @a bfi. The array @a bdr_marker is stored internally
       as a pointer to the given Array<int> object. */
   void AddBdrFaceIntegrator(BilinearFormIntegrator *bfi,
                             Array<int> &bdr_marker);

<<<<<<< HEAD
   /// Sets all sparse values of \f$ M \f$ and \f$ M_e \f$ to 'a'.
   void operator=(const real_t a)
=======
   /// Sets all sparse values of $ M $ and $ M_e $ to 'a'.
   void operator=(const double a)
>>>>>>> 94aeedce
   {
      if (mat != NULL) { *mat = a; }
      if (mat_e != NULL) { *mat_e = a; }
   }

   /// Assembles the form i.e. sums over all domain/bdr integrators.
   void Assemble(int skip_zeros = 1);

   /** @brief Assemble the diagonal of the bilinear form into @a diag. Note that
       @a diag is a tdof Vector.

       When the AssemblyLevel is not LEGACY, and the mesh has hanging nodes,
       this method returns |P^T| d_l, where d_l is the diagonal of the form
       before applying conforming assembly, P^T is the transpose of the
       conforming prolongation, and |.| denotes the entry-wise absolute value.
       In general, this is just an approximation of the exact diagonal for this
       case. */
   virtual void AssembleDiagonal(Vector &diag) const;

   /// Get the finite element space prolongation operator.
   virtual const Operator *GetProlongation() const
   { return fes->GetConformingProlongation(); }

   /// Get the finite element space restriction operator
   virtual const Operator *GetRestriction() const
   { return fes->GetConformingRestriction(); }

   /// Get the output finite element space prolongation matrix
   virtual const Operator *GetOutputProlongation() const
   { return GetProlongation(); }

   /** @brief Returns the output fe space restriction matrix, transposed

       Logically, this is the transpose of GetOutputRestriction, but in
       practice it is convenient to have it in transposed form for
       construction of RAP operators in matrix-free methods. */
   virtual const Operator *GetOutputRestrictionTranspose() const
   { return fes->GetRestrictionTransposeOperator(); }

   /// Get the output finite element space restriction matrix
   virtual const Operator *GetOutputRestriction() const
   { return GetRestriction(); }

   /// Compute serial RAP operator and store it in @a A as a SparseMatrix.
   void SerialRAP(OperatorHandle &A)
   {
      MFEM_ASSERT(mat, "SerialRAP requires the SparseMatrix to be assembled.");
      ConformingAssemble();
      A.Reset(mat, false);
   }

   /** @brief Form the linear system A X = B, corresponding to this bilinear
       form and the linear form @a b(.). */
   /** This method applies any necessary transformations to the linear system
       such as: eliminating boundary conditions; applying conforming constraints
       for non-conforming AMR; parallel assembly; static condensation;
       hybridization.

       The GridFunction-size vector @a x must contain the essential b.c. The
       BilinearForm and the LinearForm-size vector @a b must be assembled.

       The vector @a X is initialized with a suitable initial guess: when using
       hybridization, the vector @a X is set to zero; otherwise, the essential
       entries of @a X are set to the corresponding b.c. and all other entries
       are set to zero (@a copy_interior == 0) or copied from @a x
       (@a copy_interior != 0).

       This method can be called multiple times (with the same @a ess_tdof_list
       array) to initialize different right-hand sides and boundary condition
       values.

       After solving the linear system, the finite element solution @a x can be
       recovered by calling RecoverFEMSolution() (with the same vectors @a X,
       @a b, and @a x).

       NOTE: If there are no transformations, @a X simply reuses the data of
             @a x. */
   virtual void FormLinearSystem(const Array<int> &ess_tdof_list, Vector &x,
                                 Vector &b, OperatorHandle &A, Vector &X,
                                 Vector &B, int copy_interior = 0);

   /** @brief Form the linear system A X = B, corresponding to this bilinear
       form and the linear form @a b(.). */
   /** Version of the method FormLinearSystem() where the system matrix is
       returned in the variable @a A, of type OpType, holding a *reference* to
       the system matrix (created with the method OpType::MakeRef()). The
       reference will be invalidated when SetOperatorType(), Update(), or the
       destructor is called. */
   template <typename OpType>
   void FormLinearSystem(const Array<int> &ess_tdof_list, Vector &x, Vector &b,
                         OpType &A, Vector &X, Vector &B,
                         int copy_interior = 0)
   {
      OperatorHandle Ah;
      FormLinearSystem(ess_tdof_list, x, b, Ah, X, B, copy_interior);
      OpType *A_ptr = Ah.Is<OpType>();
      MFEM_VERIFY(A_ptr, "invalid OpType used");
      A.MakeRef(*A_ptr);
   }

   /// Form the linear system matrix @a A, see FormLinearSystem() for details.
   virtual void FormSystemMatrix(const Array<int> &ess_tdof_list,
                                 OperatorHandle &A);

   /// Form the linear system matrix A, see FormLinearSystem() for details.
   /** Version of the method FormSystemMatrix() where the system matrix is
       returned in the variable @a A, of type OpType, holding a *reference* to
       the system matrix (created with the method OpType::MakeRef()). The
       reference will be invalidated when SetOperatorType(), Update(), or the
       destructor is called. */
   template <typename OpType>
   void FormSystemMatrix(const Array<int> &ess_tdof_list, OpType &A)
   {
      OperatorHandle Ah;
      FormSystemMatrix(ess_tdof_list, Ah);
      OpType *A_ptr = Ah.Is<OpType>();
      MFEM_VERIFY(A_ptr, "invalid OpType used");
      A.MakeRef(*A_ptr);
   }

   /// Recover the solution of a linear system formed with FormLinearSystem().
   /** Call this method after solving a linear system constructed using the
       FormLinearSystem() method to recover the solution as a GridFunction-size
       vector in @a x. Use the same arguments as in the FormLinearSystem() call.
   */
   virtual void RecoverFEMSolution(const Vector &X, const Vector &b, Vector &x);

   /// Compute and store internally all element matrices.
   void ComputeElementMatrices();

   /// Free the memory used by the element matrices.
   void FreeElementMatrices()
   { delete element_matrices; element_matrices = NULL; }

   /// Compute the element matrix of the given element
   /** The element matrix is computed by calling the domain integrators
       or the one stored internally by a prior call of ComputeElementMatrices()
       is returned when available.
   */
   void ComputeElementMatrix(int i, DenseMatrix &elmat);

   /// Compute the boundary element matrix of the given boundary element
   void ComputeBdrElementMatrix(int i, DenseMatrix &elmat);

   /// Assemble the given element matrix
   /** The element matrix @a elmat is assembled for the element @a i, i.e.
       added to the system matrix. The flag @a skip_zeros skips the zero
       elements of the matrix, unless they are breaking the symmetry of
       the system matrix.
   */
   void AssembleElementMatrix(int i, const DenseMatrix &elmat,
                              int skip_zeros = 1);

   /// Assemble the given element matrix
   /** The element matrix @a elmat is assembled for the element @a i, i.e.
       added to the system matrix. The vdofs of the element are returned
       in @a vdofs. The flag @a skip_zeros skips the zero elements of the
       matrix, unless they are breaking the symmetry of the system matrix.
   */
   void AssembleElementMatrix(int i, const DenseMatrix &elmat,
                              Array<int> &vdofs, int skip_zeros = 1);

   /// Assemble the given boundary element matrix
   /** The boundary element matrix @a elmat is assembled for the boundary
       element @a i, i.e. added to the system matrix. The flag @a skip_zeros
       skips the zero elements of the matrix, unless they are breaking the
       symmetry of the system matrix.
   */
   void AssembleBdrElementMatrix(int i, const DenseMatrix &elmat,
                                 int skip_zeros = 1);

   /// Assemble the given boundary element matrix
   /** The boundary element matrix @a elmat is assembled for the boundary
       element @a i, i.e. added to the system matrix. The vdofs of the element
       are returned in @a vdofs. The flag @a skip_zeros skips the zero elements
       of the matrix, unless they are breaking the symmetry of the system
       matrix. */
   void AssembleBdrElementMatrix(int i, const DenseMatrix &elmat,
                                 Array<int> &vdofs, int skip_zeros = 1);

   /// Eliminate essential boundary DOFs from the system.
   /** The array @a bdr_attr_is_ess marks boundary attributes that constitute
       the essential part of the boundary. By default, the diagonal at the
       essential DOFs is set to 1.0. This behavior is controlled by the argument
       @a dpolicy. */
   void EliminateEssentialBC(const Array<int> &bdr_attr_is_ess,
                             const Vector &sol, Vector &rhs,
                             DiagonalPolicy dpolicy = DIAG_ONE);

   /// Eliminate essential boundary DOFs from the system matrix.
   void EliminateEssentialBC(const Array<int> &bdr_attr_is_ess,
                             DiagonalPolicy dpolicy = DIAG_ONE);
   /// Perform elimination and set the diagonal entry to the given value
   void EliminateEssentialBCDiag(const Array<int> &bdr_attr_is_ess,
                                 real_t value);

   /// Eliminate the given @a vdofs. NOTE: here, @a vdofs is a list of DOFs.
   /** In this case the eliminations are applied to the internal $ M $
       and @a rhs without storing the elimination matrix $ M_e $. */
   void EliminateVDofs(const Array<int> &vdofs, const Vector &sol, Vector &rhs,
                       DiagonalPolicy dpolicy = DIAG_ONE);

   /** @brief  Eliminate the given @a vdofs, storing the eliminated part
       internally in $ M_e $.

       This method works in conjunction with EliminateVDofsInRHS() and allows
       elimination of boundary conditions in multiple right-hand sides. In this
       method, @a vdofs is a list of DOFs. */
   void EliminateVDofs(const Array<int> &vdofs,
                       DiagonalPolicy dpolicy = DIAG_ONE);

   /** @brief Similar to
       EliminateVDofs(const Array<int> &, const Vector &,
                      Vector &, DiagonalPolicy)
       but here @a ess_dofs is a marker (boolean) array on all vector-dofs
       (@a ess_dofs[i] < 0 is true). */
   void EliminateEssentialBCFromDofs(const Array<int> &ess_dofs,
                                     const Vector &sol,
                                     Vector &rhs,
                                     DiagonalPolicy dpolicy = DIAG_ONE);

   /** @brief Similar to EliminateVDofs(const Array<int> &, DiagonalPolicy) but
       here @a ess_dofs is a marker (boolean) array on all vector-dofs
       (@a ess_dofs[i] < 0 is true). */
   void EliminateEssentialBCFromDofs(const Array<int> &ess_dofs,
                                     DiagonalPolicy dpolicy = DIAG_ONE);
   /// Perform elimination and set the diagonal entry to the given value
   void EliminateEssentialBCFromDofsDiag(const Array<int> &ess_dofs,
                                         real_t value);

   /** @brief Use the stored eliminated part of the matrix (see
       EliminateVDofs(const Array<int> &, DiagonalPolicy)) to modify the r.h.s.
       @a b; @a vdofs is a list of DOFs (non-directional, i.e. >= 0). */
   void EliminateVDofsInRHS(const Array<int> &vdofs, const Vector &x,
                            Vector &b);

   /** @brief Compute inner product for full uneliminated matrix:
<<<<<<< HEAD
        \f$ y^T M x + y^T M_e x \f$ */
   real_t FullInnerProduct(const Vector &x, const Vector &y) const
=======
        $ y^T M x + y^T M_e x $ */
   double FullInnerProduct(const Vector &x, const Vector &y) const
>>>>>>> 94aeedce
   { return mat->InnerProduct(x, y) + mat_e->InnerProduct(x, y); }

   /** @brief Update the @a FiniteElementSpace and delete all data associated
       with the old one. */
   virtual void Update(FiniteElementSpace *nfes = NULL);

   /// (DEPRECATED) Return the FE space associated with the BilinearForm.
   /** @deprecated Use FESpace() instead. */
   MFEM_DEPRECATED FiniteElementSpace *GetFES() { return fes; }

   /// Return the FE space associated with the BilinearForm.
   FiniteElementSpace *FESpace() { return fes; }

   /// Read-only access to the associated FiniteElementSpace.
   const FiniteElementSpace *FESpace() const { return fes; }

   /** @brief Sets Operator::DiagonalPolicy used upon construction of the
       linear system.
       Policies include:

       - DIAG_ZERO (Set the diagonal values to zero)
       - DIAG_ONE  (Set the diagonal values to one)
       - DIAG_KEEP (Keep the diagonal values)
   */
   void SetDiagonalPolicy(DiagonalPolicy policy);

   /// Indicate that integrators are not owned by the BilinearForm
   void UseExternalIntegrators() { extern_bfs = 1; }

   /** @brief Deletes internal matrices, bilinear integrators, and the
       BilinearFormExtension */
   virtual ~BilinearForm();
};


/**
   Class for assembling of bilinear forms `a(u,v)` defined on different
   trial and test spaces. The assembled matrix `M` is such that

       a(u,v) = V^t M U

   where `U` and `V` are the vectors representing the functions `u` and `v`,
   respectively.  The first argument, `u`, of `a(,)` is in the trial space
   and the second argument, `v`, is in the test space. Thus,

       # of rows of M = dimension of the test space and
       # of cols of M = dimension of the trial space.

   Both trial and test spaces should be defined on the same mesh.
*/
class MixedBilinearForm : public Matrix
{
protected:
   SparseMatrix *mat; ///< Owned.
   SparseMatrix *mat_e; ///< Owned.

   FiniteElementSpace *trial_fes, ///< Not owned
                      *test_fes;  ///< Not owned

   /// The form assembly level (full, partial, etc.)
   AssemblyLevel assembly;

   /** Extension for supporting Full Assembly (FA), Element Assembly (EA),
       Partial Assembly (PA), or Matrix Free assembly (MF). */
   MixedBilinearFormExtension *ext;

   /** @brief Indicates the BilinearFormIntegrator%s stored in
       MixedBilinearForm#domain_integs, MixedBilinearForm#boundary_integs,
       MixedBilinearForm#trace_face_integs and
       MixedBilinearForm#boundary_trace_face_integs
       are owned by another MixedBilinearForm. */
   int extern_bfs;

   /// Domain integrators.
   Array<BilinearFormIntegrator*> domain_integs;
   /// Entries are not owned.
   Array<Array<int>*> domain_integs_marker;

   /// Boundary integrators.
   Array<BilinearFormIntegrator*> boundary_integs;
   /// Entries are not owned.
   Array<Array<int>*> boundary_integs_marker;

   /// Trace face (skeleton) integrators.
   Array<BilinearFormIntegrator*> trace_face_integs;

   /// Boundary trace face (skeleton) integrators.
   Array<BilinearFormIntegrator*> boundary_trace_face_integs;
   /// Entries are not owned.
   Array<Array<int>*> boundary_trace_face_integs_marker;

   DenseMatrix elemmat;
   Array<int>  trial_vdofs, test_vdofs;

private:
   /// Copy construction is not supported; body is undefined.
   MixedBilinearForm(const MixedBilinearForm &);

   /// Copy assignment is not supported; body is undefined.
   MixedBilinearForm &operator=(const MixedBilinearForm &);

public:
   /** @brief Construct a MixedBilinearForm on the given trial, @a tr_fes, and
       test, @a te_fes, FiniteElementSpace%s. */
   /** The pointers @a tr_fes and @a te_fes are not owned by the newly
       constructed object. */
   MixedBilinearForm(FiniteElementSpace *tr_fes,
                     FiniteElementSpace *te_fes);

   /** @brief Create a MixedBilinearForm on the given trial, @a tr_fes, and
       test, @a te_fes, FiniteElementSpace%s, using the same integrators as the
       MixedBilinearForm @a mbf.

       The pointers @a tr_fes and @a te_fes are not owned by the newly
       constructed object.

       The integrators in @a mbf are copied as pointers and they are not owned
       by the newly constructed MixedBilinearForm. */
   MixedBilinearForm(FiniteElementSpace *tr_fes,
                     FiniteElementSpace *te_fes,
                     MixedBilinearForm *mbf);

<<<<<<< HEAD
   /// Returns a reference to: \f$ M_{ij} \f$
   virtual real_t &Elem(int i, int j);

   /// Returns a reference to: \f$ M_{ij} \f$
   virtual const real_t &Elem(int i, int j) const;
=======
   /// Returns a reference to: $ M_{ij} $
   virtual double &Elem(int i, int j);

   /// Returns a reference to: $ M_{ij} $
   virtual const double &Elem(int i, int j) const;
>>>>>>> 94aeedce

   /// Matrix multiplication: $ y = M x $
   virtual void Mult(const Vector & x, Vector & y) const;

   /// Add the matrix vector multiple to a vector:  $ y += a M x $
   virtual void AddMult(const Vector & x, Vector & y,
                        const real_t a = 1.0) const;

   /// Matrix transpose vector multiplication:  $ y = M^T x $
   virtual void MultTranspose(const Vector & x, Vector & y) const;

   /// Add the matrix transpose vector multiplication:  $ y += a M^T x $
   virtual void AddMultTranspose(const Vector & x, Vector & y,
                                 const real_t a = 1.0) const;

   /** @brief Returns a pointer to (approximation) of the matrix inverse:
       $ M^{-1} $ (currently unimplemented and returns NULL)*/
   virtual MatrixInverse *Inverse() const;

   /** @brief  Finalizes the matrix initialization if the ::AssemblyLevel is
       AssemblyLevel::LEGACY.*/
   virtual void Finalize(int skip_zeros = 1);

   /** @brief Extract the associated matrix as SparseMatrix blocks. The number
       of block rows and columns is given by the vector dimensions (vdim) of the
       test and trial spaces, respectively. */
   void GetBlocks(Array2D<SparseMatrix *> &blocks) const;

   /// Returns a const reference to the sparse matrix:  $ M $
   /** This will segfault if the usual sparse mat is not defined
       like when static condensation is being used or AllocMat() has
       not yet been called. */
   const SparseMatrix &SpMat() const { return *mat; }

   /// Returns a reference to the sparse matrix:  $ M $
   SparseMatrix &SpMat() { return *mat; }

   /**  @brief Nullifies the internal matrix $ M $ and returns a pointer
        to it.  Used for transferring ownership. */
   SparseMatrix *LoseMat() { SparseMatrix *tmp = mat; mat = NULL; return tmp; }

   /// Adds a domain integrator. Assumes ownership of @a bfi.
   void AddDomainIntegrator(BilinearFormIntegrator *bfi);

   /// Adds a domain integrator. Assumes ownership of @a bfi.
   void AddDomainIntegrator(BilinearFormIntegrator *bfi,
                            Array<int> &elem_marker);

   /// Adds a boundary integrator. Assumes ownership of @a bfi.
   void AddBoundaryIntegrator(BilinearFormIntegrator *bfi);

   /// Adds a boundary integrator. Assumes ownership of @a bfi.
   void AddBoundaryIntegrator(BilinearFormIntegrator * bfi,
                              Array<int> &bdr_marker);

   /** @brief Add a trace face integrator. Assumes ownership of @a bfi.

       This type of integrator assembles terms over all faces of the mesh using
       the face FE from the trial space and the two adjacent volume FEs from
       the test space. */
   void AddTraceFaceIntegrator(BilinearFormIntegrator *bfi);

   /// Adds a boundary trace face integrator. Assumes ownership of @a bfi.
   void AddBdrTraceFaceIntegrator(BilinearFormIntegrator * bfi);

   /// Adds a boundary trace face integrator. Assumes ownership of @a bfi.
   void AddBdrTraceFaceIntegrator(BilinearFormIntegrator * bfi,
                                  Array<int> &bdr_marker);

   /// Access all integrators added with AddDomainIntegrator().
   Array<BilinearFormIntegrator*> *GetDBFI() { return &domain_integs; }
   /** @brief Access all domain markers added with AddDomainIntegrator().
       If no marker was specified when the integrator was added, the
       corresponding pointer (to Array<int>) will be NULL. */
   Array<Array<int>*> *GetDBFI_Marker() { return &domain_integs_marker; }

   /// Access all integrators added with AddBoundaryIntegrator().
   Array<BilinearFormIntegrator*> *GetBBFI() { return &boundary_integs; }

   /** @brief Access all boundary markers added with AddBoundaryIntegrator().

       If no marker was specified when the integrator was added, the
       corresponding pointer (to Array<int>) will be NULL. */
   Array<Array<int>*> *GetBBFI_Marker() { return &boundary_integs_marker; }

   /// Access all integrators added with AddTraceFaceIntegrator().
   Array<BilinearFormIntegrator*> *GetTFBFI() { return &trace_face_integs; }

   /// Access all integrators added with AddBdrTraceFaceIntegrator().
   Array<BilinearFormIntegrator*> *GetBTFBFI()
   { return &boundary_trace_face_integs; }

   /** @brief Access all boundary markers added with AddBdrTraceFaceIntegrator()

       If no marker was specified when the integrator was added, the
       corresponding pointer (to Array<int>) will be NULL. */
   Array<Array<int>*> *GetBTFBFI_Marker()
   { return &boundary_trace_face_integs_marker; }

<<<<<<< HEAD
   /// Sets all sparse values of \f$ M \f$ to @a a.
   void operator=(const real_t a) { *mat = a; }
=======
   /// Sets all sparse values of $ M $ to @a a.
   void operator=(const double a) { *mat = a; }
>>>>>>> 94aeedce

   /// Set the desired assembly level. The default is AssemblyLevel::LEGACY.
   /** This method must be called before assembly. See ::AssemblyLevel*/
   void SetAssemblyLevel(AssemblyLevel assembly_level);

   void Assemble(int skip_zeros = 1);

   /** @brief Assemble the diagonal of ADA^T into diag, where A is this mixed
       bilinear form and D is a diagonal. */
   void AssembleDiagonal_ADAt(const Vector &D, Vector &diag) const;

   /// Get the input finite element space prolongation matrix
   virtual const Operator *GetProlongation() const
   { return trial_fes->GetProlongationMatrix(); }

   /// Get the input finite element space restriction matrix
   virtual const Operator *GetRestriction() const
   { return trial_fes->GetRestrictionMatrix(); }

   /// Get the test finite element space prolongation matrix
   virtual const Operator *GetOutputProlongation() const
   { return test_fes->GetProlongationMatrix(); }

   /// Get the test finite element space restriction matrix
   virtual const Operator *GetOutputRestriction() const
   { return test_fes->GetRestrictionMatrix(); }

   /** @brief For partially conforming trial and/or test FE spaces, complete the
       assembly process by performing $ P2^t A P1 $ where $ A $ is the
       internal sparse matrix; $ P1 $ and $ P2 $ are the conforming
       prolongation matrices of the trial and test FE spaces, respectively.
       After this call the MixedBilinearForm becomes an operator on the
       conforming FE spaces. */
   void ConformingAssemble();

   /// Compute the element matrix of the given element
   void ComputeElementMatrix(int i, DenseMatrix &elmat);

   /// Compute the boundary element matrix of the given boundary element
   void ComputeBdrElementMatrix(int i, DenseMatrix &elmat);

   /// Assemble the given element matrix
   /** The element matrix @a elmat is assembled for the element @a i, i.e.
       added to the system matrix. The flag @a skip_zeros skips the zero
       elements of the matrix, unless they are breaking the symmetry of
       the system matrix.
   */
   void AssembleElementMatrix(int i, const DenseMatrix &elmat,
                              int skip_zeros = 1);

   /// Assemble the given element matrix
   /** The element matrix @a elmat is assembled for the element @a i, i.e.
       added to the system matrix. The vdofs of the element are returned
       in @a trial_vdofs and @a test_vdofs. The flag @a skip_zeros skips
       the zero elements of the matrix, unless they are breaking the symmetry
       of the system matrix.
   */
   void AssembleElementMatrix(int i, const DenseMatrix &elmat,
                              Array<int> &trial_vdofs, Array<int> &test_vdofs,
                              int skip_zeros = 1);

   /// Assemble the given boundary element matrix
   /** The boundary element matrix @a elmat is assembled for the boundary
       element @a i, i.e. added to the system matrix. The flag @a skip_zeros
       skips the zero elements of the matrix, unless they are breaking the
       symmetry of the system matrix.
   */
   void AssembleBdrElementMatrix(int i, const DenseMatrix &elmat,
                                 int skip_zeros = 1);

   /// Assemble the given boundary element matrix
   /** The boundary element matrix @a elmat is assembled for the boundary
       element @a i, i.e. added to the system matrix. The vdofs of the element
       are returned in @a trial_vdofs and @a test_vdofs. The flag @a skip_zeros
       skips the zero elements of the matrix, unless they are breaking the
       symmetry of the system matrix.*/
   void AssembleBdrElementMatrix(int i, const DenseMatrix &elmat,
                                 Array<int> &trial_vdofs,
                                 Array<int> &test_vdofs,
                                 int skip_zeros = 1);

   /// Eliminate essential boundary DOFs from the columns of the system.
   /** The array @a bdr_attr_is_ess marks boundary attributes that constitute
       the essential part of the boundary.  All entries in the columns will be
       set to 0.0 through elimination.*/
   void EliminateTrialDofs(const Array<int> &bdr_attr_is_ess,
                           const Vector &sol, Vector &rhs);

   /// Eliminate the list of DOFs from the columns of the system.
   /** @a marked_vdofs is the of colunm numbers that will be eliminated.  All
       entries in the columns will be set to 0.0 through elimination.*/
   void EliminateEssentialBCFromTrialDofs(const Array<int> &marked_vdofs,
                                          const Vector &sol, Vector &rhs);

   /// Eliminate essential boundary DOFs from the rows of the system.
   /** The array @a bdr_attr_is_ess marks boundary attributes that constitute
       the essential part of the boundary.  All entries in the rows will be
       set to 0.0 through elimination.*/
   virtual void EliminateTestDofs(const Array<int> &bdr_attr_is_ess);

   /** @brief Return in @a A that is column-constrained.

      This returns the same operator as FormRectangularLinearSystem(), but does
      without the transformations of the right-hand side. */
   virtual void FormRectangularSystemMatrix(const Array<int> &trial_tdof_list,
                                            const Array<int> &test_tdof_list,
                                            OperatorHandle &A);

   /** @brief Form the column-constrained linear system matrix A.

       Version of the method FormRectangularSystemMatrix() where the system
       matrix is returned in the variable @a A, of type OpType, holding a
       *reference* to the system matrix (created with the method
       OpType::MakeRef()). The reference will be invalidated when
       SetOperatorType(), Update(), or the destructor is called. */
   template <typename OpType>
   void FormRectangularSystemMatrix(const Array<int> &trial_tdof_list,
                                    const Array<int> &test_tdof_list, OpType &A)
   {
      OperatorHandle Ah;
      FormRectangularSystemMatrix(trial_tdof_list, test_tdof_list, Ah);
      OpType *A_ptr = Ah.Is<OpType>();
      MFEM_VERIFY(A_ptr, "invalid OpType used");
      A.MakeRef(*A_ptr);
   }

   /** @brief Form the linear system A X = B, corresponding to this mixed
       bilinear form and the linear form @a b(.).

       Return in @a A a *reference* to the system matrix that is
       column-constrained. The reference will be invalidated when
       SetOperatorType(), Update(), or the destructor is called. */
   virtual void FormRectangularLinearSystem(const Array<int> &trial_tdof_list,
                                            const Array<int> &test_tdof_list,
                                            Vector &x, Vector &b,
                                            OperatorHandle &A, Vector &X,
                                            Vector &B);

   /** @brief Form the linear system A X = B, corresponding to this bilinear
       form and the linear form @a b(.).

       Version of the method FormRectangularLinearSystem() where the system
       matrix is returned in the variable @a A, of type OpType, holding a
       *reference* to the system matrix (created with the method
       OpType::MakeRef()). The reference will be invalidated when
       SetOperatorType(), Update(), or the destructor is called. */
   template <typename OpType>
   void FormRectangularLinearSystem(const Array<int> &trial_tdof_list,
                                    const Array<int> &test_tdof_list,
                                    Vector &x, Vector &b,
                                    OpType &A, Vector &X, Vector &B)
   {
      OperatorHandle Ah;
      FormRectangularLinearSystem(trial_tdof_list, test_tdof_list, x, b,
                                  Ah, X, B);
      OpType *A_ptr = Ah.Is<OpType>();
      MFEM_VERIFY(A_ptr, "invalid OpType used");
      A.MakeRef(*A_ptr);
   }

   /// Must be called after making changes to #trial_fes or #test_fes.
   void Update();

   /// Return the trial FE space associated with the BilinearForm.
   FiniteElementSpace *TrialFESpace() { return trial_fes; }

   /// Read-only access to the associated trial FiniteElementSpace.
   const FiniteElementSpace *TrialFESpace() const { return trial_fes; }

   /// Return the test FE space associated with the BilinearForm.
   FiniteElementSpace *TestFESpace() { return test_fes; }

   /// Read-only access to the associated test FiniteElementSpace.
   const FiniteElementSpace *TestFESpace() const { return test_fes; }

   /** @brief Deletes internal matrices, bilinear integrators, and the
       BilinearFormExtension */
   virtual ~MixedBilinearForm();
};


/**
   Class for constructing the matrix representation of a linear operator,
   `v = L u`, from one FiniteElementSpace (domain) to another FiniteElementSpace
   (range). The constructed matrix `A` is such that

       V = A U

   where `U` and `V` are the vectors of degrees of freedom representing the
   functions `u` and `v`, respectively. The dimensions of `A` are

       number of rows of A = dimension of the range space and
       number of cols of A = dimension of the domain space.

   This class is very similar to MixedBilinearForm. One difference is that
   the linear operator `L` is defined using a special kind of
   BilinearFormIntegrator (we reuse its functionality instead of defining a
   new class). The other difference with the MixedBilinearForm class is that
   the "assembly" process overwrites the global matrix entries using the
   local element matrices instead of adding them.

   Note that if we define the bilinear form `b(u,v) := (Lu,v)` using an inner
   product in the range space, then its matrix representation, `B`, is

       B = M A, (since V^t B U = b(u,v) = (Lu,v) = V^t M A U)

   where `M` denotes the mass matrix for the inner product in the range space:
   `V1^t M V2 = (v1,v2)`. Similarly, if `c(u,w) := (Lu,Lw)` then

       C = A^t M A.
*/
class DiscreteLinearOperator : public MixedBilinearForm
{
private:
   /// Copy construction is not supported; body is undefined.
   DiscreteLinearOperator(const DiscreteLinearOperator &);

   /// Copy assignment is not supported; body is undefined.
   DiscreteLinearOperator &operator=(const DiscreteLinearOperator &);

public:
   /** @brief Construct a DiscreteLinearOperator on the given
       FiniteElementSpace%s @a domain_fes and @a range_fes. */
   /** The pointers @a domain_fes and @a range_fes are not owned by the newly
       constructed object. */
   DiscreteLinearOperator(FiniteElementSpace *domain_fes,
                          FiniteElementSpace *range_fes)
      : MixedBilinearForm(domain_fes, range_fes) { }

   /// Adds a domain interpolator. Assumes ownership of @a di.
   void AddDomainInterpolator(DiscreteInterpolator *di)
   { AddDomainIntegrator(di); }
   void AddDomainInterpolator(DiscreteInterpolator *di,
                              Array<int> &elem_marker)
   { AddDomainIntegrator(di, elem_marker); }

   /// Adds a trace face interpolator. Assumes ownership of @a di.
   void AddTraceFaceInterpolator(DiscreteInterpolator *di)
   { AddTraceFaceIntegrator(di); }

   /// Access all interpolators added with AddDomainInterpolator().
   Array<BilinearFormIntegrator*> *GetDI() { return &domain_integs; }
   Array<Array<int>*> *GetDI_Marker() { return &domain_integs_marker; }

   /// Set the desired assembly level. The default is AssemblyLevel::FULL.
   /** This method must be called before assembly. */
   void SetAssemblyLevel(AssemblyLevel assembly_level);

   /** @brief Construct the internal matrix representation of the discrete
       linear operator. */
   virtual void Assemble(int skip_zeros = 1);

   /** @brief Get the output finite element space restriction matrix in
       transposed form. */
   virtual const Operator *GetOutputRestrictionTranspose() const
   { return test_fes->GetRestrictionTransposeOperator(); }
};

}

#endif<|MERGE_RESOLUTION|>--- conflicted
+++ resolved
@@ -290,25 +290,14 @@
    Array<Array<int>*> *GetBFBFI_Marker()
    { return &boundary_face_integs_marker; }
 
-<<<<<<< HEAD
-   /// Returns a reference to: \f$ M_{ij} \f$
+   /// Returns a reference to: $ M_{ij} $
    const real_t &operator()(int i, int j) { return (*mat)(i,j); }
 
-   /// Returns a reference to: \f$ M_{ij} \f$
+   /// Returns a reference to: $ M_{ij} $
    virtual real_t &Elem(int i, int j);
 
-   /// Returns constant reference to: \f$ M_{ij} \f$
+   /// Returns constant reference to: $ M_{ij} $
    virtual const real_t &Elem(int i, int j) const;
-=======
-   /// Returns a reference to: $ M_{ij} $
-   const double &operator()(int i, int j) { return (*mat)(i,j); }
-
-   /// Returns a reference to: $ M_{ij} $
-   virtual double &Elem(int i, int j);
-
-   /// Returns constant reference to: $ M_{ij} $
-   virtual const double &Elem(int i, int j) const;
->>>>>>> 94aeedce
 
    /// Matrix vector multiplication:  $ y = M x $
    virtual void Mult(const Vector &x, Vector &y) const;
@@ -319,13 +308,8 @@
    void FullMult(const Vector &x, Vector &y) const
    { mat->Mult(x, y); mat_e->AddMult(x, y); }
 
-<<<<<<< HEAD
-   /// Add the matrix vector multiple to a vector:  \f$ y += a M x \f$
+   /// Add the matrix vector multiple to a vector:  $ y += a M x $
    virtual void AddMult(const Vector &x, Vector &y, const real_t a = 1.0) const
-=======
-   /// Add the matrix vector multiple to a vector:  $ y += a M x $
-   virtual void AddMult(const Vector &x, Vector &y, const double a = 1.0) const
->>>>>>> 94aeedce
    { mat -> AddMult (x, y, a); }
 
    /** @brief Add the original uneliminated matrix vector multiple to a vector.
@@ -348,13 +332,8 @@
    /// Matrix transpose vector multiplication:  $ y = M^T x $
    virtual void MultTranspose(const Vector & x, Vector & y) const;
 
-<<<<<<< HEAD
-   /// Compute \f$ y^T M x \f$
+   /// Compute $ y^T M x $
    real_t InnerProduct(const Vector &x, const Vector &y) const
-=======
-   /// Compute $ y^T M x $
-   double InnerProduct(const Vector &x, const Vector &y) const
->>>>>>> 94aeedce
    { return mat->InnerProduct (x, y); }
 
    /** @brief Returns a pointer to (approximation) of the matrix inverse:
@@ -460,13 +439,8 @@
    void AddBdrFaceIntegrator(BilinearFormIntegrator *bfi,
                              Array<int> &bdr_marker);
 
-<<<<<<< HEAD
-   /// Sets all sparse values of \f$ M \f$ and \f$ M_e \f$ to 'a'.
+   /// Sets all sparse values of $ M $ and $ M_e $ to 'a'.
    void operator=(const real_t a)
-=======
-   /// Sets all sparse values of $ M $ and $ M_e $ to 'a'.
-   void operator=(const double a)
->>>>>>> 94aeedce
    {
       if (mat != NULL) { *mat = a; }
       if (mat_e != NULL) { *mat_e = a; }
@@ -704,13 +678,8 @@
                             Vector &b);
 
    /** @brief Compute inner product for full uneliminated matrix:
-<<<<<<< HEAD
-        \f$ y^T M x + y^T M_e x \f$ */
+        $ y^T M x + y^T M_e x $ */
    real_t FullInnerProduct(const Vector &x, const Vector &y) const
-=======
-        $ y^T M x + y^T M_e x $ */
-   double FullInnerProduct(const Vector &x, const Vector &y) const
->>>>>>> 94aeedce
    { return mat->InnerProduct(x, y) + mat_e->InnerProduct(x, y); }
 
    /** @brief Update the @a FiniteElementSpace and delete all data associated
@@ -833,19 +802,11 @@
                      FiniteElementSpace *te_fes,
                      MixedBilinearForm *mbf);
 
-<<<<<<< HEAD
-   /// Returns a reference to: \f$ M_{ij} \f$
+   /// Returns a reference to: $ M_{ij} $
    virtual real_t &Elem(int i, int j);
 
-   /// Returns a reference to: \f$ M_{ij} \f$
+   /// Returns a reference to: $ M_{ij} $
    virtual const real_t &Elem(int i, int j) const;
-=======
-   /// Returns a reference to: $ M_{ij} $
-   virtual double &Elem(int i, int j);
-
-   /// Returns a reference to: $ M_{ij} $
-   virtual const double &Elem(int i, int j) const;
->>>>>>> 94aeedce
 
    /// Matrix multiplication: $ y = M x $
    virtual void Mult(const Vector & x, Vector & y) const;
@@ -945,13 +906,8 @@
    Array<Array<int>*> *GetBTFBFI_Marker()
    { return &boundary_trace_face_integs_marker; }
 
-<<<<<<< HEAD
-   /// Sets all sparse values of \f$ M \f$ to @a a.
+   /// Sets all sparse values of $ M $ to @a a.
    void operator=(const real_t a) { *mat = a; }
-=======
-   /// Sets all sparse values of $ M $ to @a a.
-   void operator=(const double a) { *mat = a; }
->>>>>>> 94aeedce
 
    /// Set the desired assembly level. The default is AssemblyLevel::LEGACY.
    /** This method must be called before assembly. See ::AssemblyLevel*/
