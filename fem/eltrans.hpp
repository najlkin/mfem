--- conflicted
+++ resolved
@@ -127,13 +127,8 @@
 
    /** @brief Return the weight of the Jacobian matrix of the transformation
        at the currently set IntegrationPoint.
-<<<<<<< HEAD
-       The Weight evaluates to \f$ \sqrt{\lvert J^T J \rvert} \f$. */
+       The Weight evaluates to $ \sqrt{\lvert J^T J \rvert} $. */
    real_t Weight() { return (EvalState & WEIGHT_MASK) ? Wght : EvalWeight(); }
-=======
-       The Weight evaluates to $ \sqrt{\lvert J^T J \rvert} $. */
-   double Weight() { return (EvalState & WEIGHT_MASK) ? Wght : EvalWeight(); }
->>>>>>> 94aeedce
 
    /** @brief Return the adjugate of the Jacobian matrix of the transformation
         at the currently set IntegrationPoint. */
@@ -181,7 +176,7 @@
        returned. This method is not 100 percent reliable for non-linear
        transformations. */
    virtual int TransformBack(const Vector &pt, IntegrationPoint &ip,
-                             const double phys_tol = 1e-15) = 0;
+                             const real_t phys_tol = 1e-15) = 0;
 
    virtual ~ElementTransformation() { }
 };
@@ -454,7 +449,7 @@
        returned. This method is not 100 percent reliable for non-linear
        transformations. */
    virtual int TransformBack(const Vector & v, IntegrationPoint & ip,
-                             const double phys_rel_tol = 1e-15)
+                             const real_t phys_rel_tol = 1e-15)
    {
       InverseElementTransformation inv_tr(this);
       inv_tr.SetPhysicalRelTol(phys_rel_tol);
