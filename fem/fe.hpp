// Copyright (c) 2010, Lawrence Livermore National Security, LLC. Produced at
// the Lawrence Livermore National Laboratory. LLNL-CODE-443211. All Rights
// reserved. See file COPYRIGHT for details.
//
// This file is part of the MFEM library. For more information and source code
// availability see http://mfem.org.
//
// MFEM is free software; you can redistribute it and/or modify it under the
// terms of the GNU Lesser General Public License (as published by the Free
// Software Foundation) version 2.1 dated February 1999.

#ifndef MFEM_FE
#define MFEM_FE

#include "../config/config.hpp"
#include "../general/array.hpp"
#include "../linalg/linalg.hpp"
#include "intrules.hpp"
#include "geom.hpp"

#include <map>

namespace mfem
{

/// Possible basis types. Note that not all elements can use all BasisType(s).
class BasisType
{
public:
   enum
   {
      Invalid         = -1,
      GaussLegendre   = 0,  ///< Open type
      GaussLobatto    = 1,  ///< Closed type
      Positive        = 2,  ///< Bernstein polynomials
      OpenUniform     = 3,  ///< Nodes: x_i = (i+1)/(n+1), i=0,...,n-1
      ClosedUniform   = 4,  ///< Nodes: x_i = i/(n-1),     i=0,...,n-1
      OpenHalfUniform = 5,  ///< Nodes: x_i = (i+1/2)/n,   i=0,...,n-1
      NumBasisTypes   = 6   /**< Keep track of maximum types to prevent
                                 hard-coding */
   };
   /** @brief If the input does not represents a valid BasisType, abort with an
       error; otherwise return the input. */
   static int Check(int b_type)
   {
      MFEM_VERIFY(0 <= b_type && b_type < NumBasisTypes,
                  "unknown BasisType: " << b_type);
      return b_type;
   }
   /** @brief If the input does not represents a valid nodal BasisType, abort
       with an error; otherwise return the input. */
   static int CheckNodal(int b_type)
   {
      MFEM_VERIFY(Check(b_type) != Positive,
                  "invalid nodal BasisType: " << Name(b_type));
      return b_type;
   }
   /** @brief Get the corresponding Quadrature1D constant, when that makes
       sense; otherwise return Quadrature1D::Invalid. */
   static int GetQuadrature1D(int b_type)
   {
      switch (b_type)
      {
         case GaussLegendre:   return Quadrature1D::GaussLegendre;
         case GaussLobatto:    return Quadrature1D::GaussLobatto;
         case Positive:        return Quadrature1D::ClosedUniform; // <-----
         case OpenUniform:     return Quadrature1D::OpenUniform;
         case ClosedUniform:   return Quadrature1D::ClosedUniform;
         case OpenHalfUniform: return Quadrature1D::OpenHalfUniform;
      }
      return Quadrature1D::Invalid;
   }
   /// Return the nodal BasisType corresponding to the Quadrature1D type.
   static int GetNodalBasis(int qpt_type)
   {
      switch (qpt_type)
      {
         case Quadrature1D::GaussLegendre:   return GaussLegendre;
         case Quadrature1D::GaussLobatto:    return GaussLobatto;
         case Quadrature1D::OpenUniform:     return OpenUniform;
         case Quadrature1D::ClosedUniform:   return ClosedUniform;
         case Quadrature1D::OpenHalfUniform: return OpenHalfUniform;
      }
      return Invalid;
   }
   /// Check and convert a BasisType constant to a string identifier.
   static const char *Name(int b_type)
   {
      static const char *name[] =
      {
         "Gauss-Legendre", "Gauss-Lobatto", "Positive (Bernstein)",
         "Open uniform", "Closed uniform", "Open half uniform"
      };
      return name[Check(b_type)];
   }
   /// Check and convert a BasisType constant to a char basis identifier.
   static char GetChar(int b_type)
   {
      static const char ident[] = { 'g', 'G', 'P', 'u', 'U', 'o' };
      return ident[Check(b_type)];
   }
   /// Convert char basis identifier to a BasisType constant.
   static int GetType(char b_ident)
   {
      switch (b_ident)
      {
         case 'g': return GaussLegendre;
         case 'G': return GaussLobatto;
         case 'P': return Positive;
         case 'u': return OpenUniform;
         case 'U': return ClosedUniform;
         case 'o': return OpenHalfUniform;
      }
      MFEM_ABORT("unknown BasisType identifier");
      return -1;
   }
};

// Base and derived classes for finite elements

/// Describes the space on each element
class FunctionSpace
{
public:
   enum
   {
      Pk, ///< Polynomials of order k
      Qk, ///< Tensor products of polynomials of order k
      rQk ///< Refined tensor products of polynomials of order k
   };
};

class ElementTransformation;
class Coefficient;
class VectorCoefficient;
class MatrixCoefficient;
class KnotVector;

/// Abstract class for Finite Elements
class FiniteElement
{
protected:
   int Dim,      ///< Dimension of reference space
       GeomType, ///< Geometry::Type of the reference element
       FuncSpace, RangeType, MapType,
       DerivType, DerivRangeType, DerivMapType;
   mutable
   int  Dof,      ///< Number of degrees of freedom
        Order;    ///< Order/degree of the shape functions
   mutable int Orders[Geometry::MaxDim]; ///< Anisotropic orders
   IntegrationRule Nodes;
#ifndef MFEM_THREAD_SAFE
   mutable DenseMatrix vshape; // Dof x Dim
#endif

public:
   /// Enumeration for RangeType and DerivRangeType
   enum { SCALAR, VECTOR };

   /** @brief Enumeration for MapType: defines how reference functions are
       mapped to physical space.

       A reference function, `uh(xh)`, can be mapped to a function, `u(x)`, on a
       general physical element in following ways:

           VALUE       u(x) = uh(xh)
           INTEGRAL    u(x) = (1/w) * uh(xh)
           H_DIV       u(x) = (J/w) * uh(xh)
           H_CURL      u(x) = J^{-t} * uh(xh)           (square J)
           H_CURL      u(x) = J*(J^t*J)^{-1} * uh(xh)   (general J)

       where

           x = T(xh) is the image of the reference point xh ("x hat"),
           J = J(xh) is the Jacobian matrix of the transformation T, and
           w = w(xh) = / det(J),           for square J,
                       \ det(J^t*J)^{1/2}, for general J,
                     is the transformation weight factor.
   */
   enum { VALUE,     ///< For scalar fields; preserves point values
          INTEGRAL,  ///< For scalar fields; preserves volume integrals
          H_DIV,     /**< For vector fields; preserves surface integrals of the
                          normal component */
          H_CURL     /**< For vector fields; preserves line integrals of the
                          tangential component */
        };

   /** @brief Enumeration for DerivType: defines which derivative method
       is implemented.

       Each FiniteElement class implements only one type of derivative.  The
       value returned by GetDerivType() indicates which derivative method is
       implemented.
   */
   enum { NONE, ///< No derivatives implemented
          GRAD, ///< Implements CalcDShape methods
          DIV,  ///< Implements CalcDivShape methods
          CURL  ///< Implements CalcCurlShape methods
        };

   /** Construct FiniteElement with given
       @param D    Reference space dimension
       @param G    Geometry type (of type Geometry::Type)
       @param Do   Number of degrees of freedom in the FiniteElement
       @param O    Order/degree of the FiniteElement
       @param F    FunctionSpace type of the FiniteElement
    */
   FiniteElement(int D, int G, int Do, int O, int F = FunctionSpace::Pk);

   /// Returns the reference space dimension for the finite element
   int GetDim() const { return Dim; }

   /// Returns the Geometry::Type of the reference element
   int GetGeomType() const { return GeomType; }

   /// Returns the number of degrees of freedom in the finite element
   int GetDof() const { return Dof; }

   /** @brief Returns the order of the finite element. In the case of
       anisotropic orders, returns the maximum order. */
   int GetOrder() const { return Order; }

   /** @brief Returns true if the FiniteElement basis *may be using* different
       orders/degrees in different spatial directions. */
   bool HasAnisotropicOrders() const { return Orders[0] != -1; }

   /// Returns an array containing the anisotropic orders/degrees.
   const int *GetAnisotropicOrders() const { return Orders; }

   /// Returns the type of space on each element
   int Space() const { return FuncSpace; }

   int GetRangeType() const { return RangeType; }

   int GetDerivRangeType() const { return DerivRangeType; }

   int GetMapType() const { return MapType; }

   int GetDerivType() const { return DerivType; }

   int GetDerivMapType() const { return DerivMapType; }

   /** @brief Evaluate the values of all shape functions of a scalar finite
       element in reference space at the given point @a ip. */
   /** The size (#Dof) of the result Vector @a shape must be set in advance. */
   virtual void CalcShape(const IntegrationPoint &ip,
                          Vector &shape) const = 0;

   /** @brief Evaluate the values of all shape functions of a scalar finite
       element in physical space at the point described by @a Trans. */
   /** The size (#Dof) of the result Vector @a shape must be set in advance. */
   void CalcPhysShape(ElementTransformation &Trans, Vector &shape) const;

   /** @brief Evaluate the gradients of all shape functions of a scalar finite
       element in reference space at the given point @a ip. */
   /** Each row of the result DenseMatrix @a dshape contains the derivatives of
       one shape function. The size (#Dof x #Dim) of @a dshape must be set in
       advance.  */
   virtual void CalcDShape(const IntegrationPoint &ip,
                           DenseMatrix &dshape) const = 0;

   /** @brief Evaluate the gradients of all shape functions of a scalar finite
       element in physical space at the point described by @a Trans. */
   /** Each row of the result DenseMatrix @a dshape contains the derivatives of
       one shape function. The size (#Dof x SDim) of @a dshape must be set in
       advance, where SDim >= #Dim is the physical space dimension as described
       by @a Trans. */
   void CalcPhysDShape(ElementTransformation &Trans, DenseMatrix &dshape) const;

   const IntegrationRule & GetNodes() const { return Nodes; }

   // virtual functions for finite elements on vector spaces

   /** @brief Evaluate the values of all shape functions of a *vector* finite
       element in reference space at the given point @a ip. */
   /** Each row of the result DenseMatrix @a shape contains the components of
       one vector shape function. The size (#Dof x #Dim) of @a shape must be set
       in advance. */
   virtual void CalcVShape(const IntegrationPoint &ip,
                           DenseMatrix &shape) const;

   /** @brief Evaluate the values of all shape functions of a *vector* finite
       element in physical space at the point described by @a Trans. */
   /** Each row of the result DenseMatrix @a shape contains the components of
       one vector shape function. The size (#Dof x SDim) of @a shape must be set
       in advance, where SDim >= #Dim is the physical space dimension as
       described by @a Trans. */
   virtual void CalcVShape(ElementTransformation &Trans,
                           DenseMatrix &shape) const;

   /// Equivalent to the CalcVShape() method with the same arguments.
   void CalcPhysVShape(ElementTransformation &Trans, DenseMatrix &shape) const
   { CalcVShape(Trans, shape); }

   /** @brief Evaluate the divergence of all shape functions of a *vector*
       finite element in reference space at the given point @a ip. */
   /** The size (#Dof) of the result Vector @a divshape must be set in advance.
    */
   virtual void CalcDivShape(const IntegrationPoint &ip,
                             Vector &divshape) const;

   /** @brief Evaluate the divergence of all shape functions of a *vector*
       finite element in physical space at the point described by @a Trans. */
   /** The size (#Dof) of the result Vector @a divshape must be set in advance.
    */
   void CalcPhysDivShape(ElementTransformation &Trans, Vector &divshape) const;

   /** @brief Evaluate the curl of all shape functions of a *vector* finite
       element in reference space at the given point @a ip. */
   /** Each row of the result DenseMatrix @a curl_shape contains the components
       of the curl of one vector shape function. The size (#Dof x CDim) of
       @a curl_shape must be set in advance, where CDim = 3 for #Dim = 3 and
       CDim = 1 for #Dim = 2. */
   virtual void CalcCurlShape(const IntegrationPoint &ip,
                              DenseMatrix &curl_shape) const;

   /** @brief Evaluate the curl of all shape functions of a *vector* finite
       element in physical space at the point described by @a Trans. */
   /** Each row of the result DenseMatrix @a curl_shape contains the components
       of the curl of one vector shape function. The size (#Dof x CDim) of
       @a curl_shape must be set in advance, where CDim = 3 for #Dim = 3 and
       CDim = 1 for #Dim = 2. */
   void CalcPhysCurlShape(ElementTransformation &Trans,
                          DenseMatrix &curl_shape) const;

   virtual void GetFaceDofs(int face, int **dofs, int *ndofs) const;

   /** each row of h contains the upper triangular part of the hessian
       of one shape function; the order in 2D is {u_xx, u_xy, u_yy} */
   virtual void CalcHessian (const IntegrationPoint &ip,
                             DenseMatrix &h) const;

   /** @brief Return the local interpolation matrix @a I (Dof x Dof) where the
       fine element is the image of the base geometry under the given
       transformation. */
   virtual void GetLocalInterpolation(ElementTransformation &Trans,
                                      DenseMatrix &I) const;

   /** @brief Return interpolation matrix, @a I, which maps dofs from a coarse
       element, @a fe, to the fine dofs on @a this finite element. */
   /** @a Trans represents the mapping from the reference element of @a this
       element into a subset of the reference space of the element @a fe, thus
       allowing the "coarse" FiniteElement to be different from the "fine"
       FiniteElement as when h-refinement is combined with p-refinement or
       p-derefinement. It is assumed that both finite elements use the same
       MapType. */
<<<<<<< HEAD
   virtual void GetLocalInterpolation(const FiniteElement &fe,
                                      ElementTransformation &Trans,
                                      DenseMatrix &I) const;
=======
   virtual void GetTransferMatrix(const FiniteElement &fe,
                                  ElementTransformation &Trans,
                                  DenseMatrix &I) const;
>>>>>>> c43d44b3

   /** Given a coefficient and a transformation, compute its projection
       (approximation) in the local finite dimensional space in terms
       of the degrees of freedom. */
   virtual void Project (Coefficient &coeff,
                         ElementTransformation &Trans, Vector &dofs) const;

   /** Given a vector coefficient and a transformation, compute its
       projection (approximation) in the local finite dimensional space
       in terms of the degrees of freedom. (VectorFiniteElements) */
   virtual void Project (VectorCoefficient &vc,
                         ElementTransformation &Trans, Vector &dofs) const;

   /** Given a matrix coefficient and a transformation, compute an approximation
       ("projection") in the local finite dimensional space in terms of the
       degrees of freedom. For VectorFiniteElements, the rows of the coefficient
       are projected in the vector space. */
   virtual void ProjectMatrixCoefficient(
      MatrixCoefficient &mc, ElementTransformation &T, Vector &dofs) const;

   /** Compute a representation (up to multiplicative constant) for
       the delta function at the vertex with the given index. */
   virtual void ProjectDelta(int vertex, Vector &dofs) const;

   /** Compute the embedding/projection matrix from the given FiniteElement
       onto 'this' FiniteElement. The ElementTransformation is included to
       support cases when the projection depends on it. */
   virtual void Project(const FiniteElement &fe, ElementTransformation &Trans,
                        DenseMatrix &I) const;

   /** Compute the discrete gradient matrix from the given FiniteElement onto
       'this' FiniteElement. The ElementTransformation is included to support
       cases when the matrix depends on it. */
   virtual void ProjectGrad(const FiniteElement &fe,
                            ElementTransformation &Trans,
                            DenseMatrix &grad) const;

   /** Compute the discrete curl matrix from the given FiniteElement onto
       'this' FiniteElement. The ElementTransformation is included to support
       cases when the matrix depends on it. */
   virtual void ProjectCurl(const FiniteElement &fe,
                            ElementTransformation &Trans,
                            DenseMatrix &curl) const;

   /** Compute the discrete divergence matrix from the given FiniteElement onto
       'this' FiniteElement. The ElementTransformation is included to support
       cases when the matrix depends on it. */
   virtual void ProjectDiv(const FiniteElement &fe,
                           ElementTransformation &Trans,
                           DenseMatrix &div) const;

   virtual ~FiniteElement () { }

   static bool IsClosedType(int b_type)
   {
      const int q_type = BasisType::GetQuadrature1D(b_type);
      return ((q_type != Quadrature1D::Invalid) &&
              (Quadrature1D::CheckClosed(q_type) != Quadrature1D::Invalid));
   }

   static bool IsOpenType(int b_type)
   {
      const int q_type = BasisType::GetQuadrature1D(b_type);
      return ((q_type != Quadrature1D::Invalid) &&
              (Quadrature1D::CheckOpen(q_type) != Quadrature1D::Invalid));
   }

   static int VerifyClosed(int b_type)
   {
      MFEM_VERIFY(IsClosedType(b_type),
                  "invalid closed basis type: " << b_type);
      return b_type;
   }
   static int VerifyOpen(int b_type)
   {
      MFEM_VERIFY(IsOpenType(b_type), "invalid open basis type: " << b_type);
      return b_type;
   }
   static int VerifyNodal(int b_type)
   {
      return BasisType::CheckNodal(b_type);
   }
};

class ScalarFiniteElement : public FiniteElement
{
protected:
#ifndef MFEM_THREAD_SAFE
   mutable Vector c_shape;
#endif

   static const ScalarFiniteElement &CheckScalarFE(const FiniteElement &fe)
   {
      if (fe.GetRangeType() != SCALAR)
      { mfem_error("'fe' must be a ScalarFiniteElement"); }
      return static_cast<const ScalarFiniteElement &>(fe);
   }

public:
   ScalarFiniteElement(int D, int G, int Do, int O, int F = FunctionSpace::Pk)
#ifdef MFEM_THREAD_SAFE
      : FiniteElement(D, G, Do, O, F)
   { DerivType = GRAD; DerivRangeType = VECTOR; DerivMapType = H_CURL; }
#else
      : FiniteElement(D, G, Do, O, F), c_shape(Dof)
   { DerivType = GRAD; DerivRangeType = VECTOR; DerivMapType = H_CURL; }
#endif

   void SetMapType(int M)
   {
      MFEM_VERIFY(M == VALUE || M == INTEGRAL, "unknown MapType");
      MapType = M;
      DerivType = (M == VALUE) ? GRAD : NONE;
   }

   /// Nodal interpolation.
   void NodalLocalInterpolation(ElementTransformation &Trans,
                                DenseMatrix &I,
                                const ScalarFiniteElement &fine_fe) const;

   /// "Interpolation" defined through local L2-projection.
   /** If the "fine" elements cannot represent all basis functions of the
       "coarse" element, then boundary values from different sub-elements are
       generally different. */
   void ScalarLocalInterpolation(ElementTransformation &Trans,
                                 DenseMatrix &I,
                                 const ScalarFiniteElement &fine_fe) const;
};

class NodalFiniteElement : public ScalarFiniteElement
{
protected:
   void ProjectCurl_2D(const FiniteElement &fe,
                       ElementTransformation &Trans,
                       DenseMatrix &curl) const;

public:
   NodalFiniteElement(int D, int G, int Do, int O, int F = FunctionSpace::Pk)
      : ScalarFiniteElement(D, G, Do, O, F) { }

   virtual void GetLocalInterpolation(ElementTransformation &Trans,
                                      DenseMatrix &I) const
   { NodalLocalInterpolation(Trans, I, *this); }

<<<<<<< HEAD
   virtual void GetLocalInterpolation(const FiniteElement &fe,
                                      ElementTransformation &Trans,
                                      DenseMatrix &I) const
=======
   virtual void GetTransferMatrix(const FiniteElement &fe,
                                  ElementTransformation &Trans,
                                  DenseMatrix &I) const
>>>>>>> c43d44b3
   { CheckScalarFE(fe).NodalLocalInterpolation(Trans, I, *this); }

   virtual void Project (Coefficient &coeff,
                         ElementTransformation &Trans, Vector &dofs) const;

   virtual void Project (VectorCoefficient &vc,
                         ElementTransformation &Trans, Vector &dofs) const;

   // (mc.height x mc.width) @ DOFs -> (Dof x mc.width x mc.height) in dofs
   virtual void ProjectMatrixCoefficient(
      MatrixCoefficient &mc, ElementTransformation &T, Vector &dofs) const;

   virtual void Project(const FiniteElement &fe, ElementTransformation &Trans,
                        DenseMatrix &I) const;

   virtual void ProjectGrad(const FiniteElement &fe,
                            ElementTransformation &Trans,
                            DenseMatrix &grad) const;

   virtual void ProjectDiv(const FiniteElement &fe,
                           ElementTransformation &Trans,
                           DenseMatrix &div) const;
};


class PositiveFiniteElement : public ScalarFiniteElement
{
public:
   PositiveFiniteElement(int D, int G, int Do, int O,
                         int F = FunctionSpace::Pk) :
      ScalarFiniteElement(D, G, Do, O, F)
   { }

   virtual void GetLocalInterpolation(ElementTransformation &Trans,
                                      DenseMatrix &I) const
   { ScalarLocalInterpolation(Trans, I, *this); }

<<<<<<< HEAD
   virtual void GetLocalInterpolation(const FiniteElement &fe,
                                      ElementTransformation &Trans,
                                      DenseMatrix &I) const
=======
   virtual void GetTransferMatrix(const FiniteElement &fe,
                                  ElementTransformation &Trans,
                                  DenseMatrix &I) const
>>>>>>> c43d44b3
   { CheckScalarFE(fe).ScalarLocalInterpolation(Trans, I, *this); }

   using FiniteElement::Project;

   // Low-order monotone "projection" (actually it is not a projection): the
   // dofs are set to be the Coefficient values at the nodes.
   virtual void Project(Coefficient &coeff,
                        ElementTransformation &Trans, Vector &dofs) const;

   virtual void Project(const FiniteElement &fe, ElementTransformation &Trans,
                        DenseMatrix &I) const;
};

class VectorFiniteElement : public FiniteElement
{
   // Hide the scalar functions CalcShape and CalcDShape.
private:
   /// Overrides the scalar CalcShape function to print an error.
   virtual void CalcShape(const IntegrationPoint &ip,
                          Vector &shape) const;

   /// Overrides the scalar CalcDShape function to print an error.
   virtual void CalcDShape(const IntegrationPoint &ip,
                           DenseMatrix &dshape) const;

protected:
#ifndef MFEM_THREAD_SAFE
   mutable DenseMatrix J, Jinv;
   mutable DenseMatrix curlshape, curlshape_J;
#endif
   void SetDerivMembers();

   void CalcVShape_RT(ElementTransformation &Trans,
                      DenseMatrix &shape) const;

   void CalcVShape_ND(ElementTransformation &Trans,
                      DenseMatrix &shape) const;

   void Project_RT(const double *nk, const Array<int> &d2n,
                   VectorCoefficient &vc, ElementTransformation &Trans,
                   Vector &dofs) const;

   // project the rows of the matrix coefficient in an RT space
   void ProjectMatrixCoefficient_RT(
      const double *nk, const Array<int> &d2n,
      MatrixCoefficient &mc, ElementTransformation &T, Vector &dofs) const;

   void Project_RT(const double *nk, const Array<int> &d2n,
                   const FiniteElement &fe, ElementTransformation &Trans,
                   DenseMatrix &I) const;

   // rotated gradient in 2D
   void ProjectGrad_RT(const double *nk, const Array<int> &d2n,
                       const FiniteElement &fe, ElementTransformation &Trans,
                       DenseMatrix &grad) const;

   // Compute the curl as a discrete operator from ND FE (fe) to ND FE (this).
   // The natural FE for the range is RT, so this is an approximation.
   void ProjectCurl_ND(const double *tk, const Array<int> &d2t,
                       const FiniteElement &fe, ElementTransformation &Trans,
                       DenseMatrix &curl) const;

   void ProjectCurl_RT(const double *nk, const Array<int> &d2n,
                       const FiniteElement &fe, ElementTransformation &Trans,
                       DenseMatrix &curl) const;

   void Project_ND(const double *tk, const Array<int> &d2t,
                   VectorCoefficient &vc, ElementTransformation &Trans,
                   Vector &dofs) const;

   // project the rows of the matrix coefficient in an ND space
   void ProjectMatrixCoefficient_ND(
      const double *tk, const Array<int> &d2t,
      MatrixCoefficient &mc, ElementTransformation &T, Vector &dofs) const;

   void Project_ND(const double *tk, const Array<int> &d2t,
                   const FiniteElement &fe, ElementTransformation &Trans,
                   DenseMatrix &I) const;

   void ProjectGrad_ND(const double *tk, const Array<int> &d2t,
                       const FiniteElement &fe, ElementTransformation &Trans,
                       DenseMatrix &grad) const;

   void LocalInterpolation_RT(const VectorFiniteElement &cfe,
                              const double *nk, const Array<int> &d2n,
                              ElementTransformation &Trans,
                              DenseMatrix &I) const;

   void LocalInterpolation_ND(const VectorFiniteElement &cfe,
                              const double *tk, const Array<int> &d2t,
                              ElementTransformation &Trans,
                              DenseMatrix &I) const;

   static const VectorFiniteElement &CheckVectorFE(const FiniteElement &fe)
   {
      if (fe.GetRangeType() != VECTOR)
      { mfem_error("'fe' must be a VectorFiniteElement"); }
      return static_cast<const VectorFiniteElement &>(fe);
   }

public:
   VectorFiniteElement (int D, int G, int Do, int O, int M,
                        int F = FunctionSpace::Pk) :
#ifdef MFEM_THREAD_SAFE
      FiniteElement(D, G, Do, O, F)
   { RangeType = VECTOR; MapType = M; SetDerivMembers(); }
#else
      FiniteElement(D, G, Do, O, F), Jinv(D)
   { RangeType = VECTOR; MapType = M; SetDerivMembers(); }
#endif
};

class PointFiniteElement : public NodalFiniteElement
{
public:
   PointFiniteElement();

   virtual void CalcShape(const IntegrationPoint &ip, Vector &shape) const;

   virtual void CalcDShape(const IntegrationPoint &ip,
                           DenseMatrix &dshape) const;
};

/// Class for linear FE on interval
class Linear1DFiniteElement : public NodalFiniteElement
{
public:
   /// Construct a linear FE on interval
   Linear1DFiniteElement();

   /** virtual function which evaluates the values of all
       shape functions at a given point ip and stores
       them in the vector shape of dimension Dof (2) */
   virtual void CalcShape(const IntegrationPoint &ip, Vector &shape) const;

   /** virtual function which evaluates the derivatives of all
       shape functions at a given point ip and stores them in
       the matrix dshape (Dof x Dim) (2 x 1) so that each row
       contains the derivative of one shape function */
   virtual void CalcDShape(const IntegrationPoint &ip,
                           DenseMatrix &dshape) const;
};

/// Class for linear FE on triangle
class Linear2DFiniteElement : public NodalFiniteElement
{
public:
   /// Construct a linear FE on triangle
   Linear2DFiniteElement();

   /** virtual function which evaluates the values of all
       shape functions at a given point ip and stores
       them in the vector shape of dimension Dof (3) */
   virtual void CalcShape(const IntegrationPoint &ip, Vector &shape) const;

   /** virtual function which evaluates the values of all
       partial derivatives of all shape functions at a given
       point ip and stores them in the matrix dshape (Dof x Dim) (3 x 2)
       so that each row contains the derivatives of one shape function */
   virtual void CalcDShape(const IntegrationPoint &ip,
                           DenseMatrix &dshape) const;
   virtual void ProjectDelta(int vertex, Vector &dofs) const
   { dofs = 0.0; dofs(vertex) = 1.0; }
};

/// Class for bilinear FE on quadrilateral
class BiLinear2DFiniteElement : public NodalFiniteElement
{
public:
   /// Construct a bilinear FE on quadrilateral
   BiLinear2DFiniteElement();

   /** virtual function which evaluates the values of all
       shape functions at a given point ip and stores
       them in the vector shape of dimension Dof (4) */
   virtual void CalcShape(const IntegrationPoint &ip, Vector &shape) const;

   /** virtual function which evaluates the values of all
       partial derivatives of all shape functions at a given
       point ip and stores them in the matrix dshape (Dof x Dim) (4 x 2)
       so that each row contains the derivatives of one shape function */
   virtual void CalcDShape(const IntegrationPoint &ip,
                           DenseMatrix &dshape) const;
   virtual void CalcHessian (const IntegrationPoint &ip,
                             DenseMatrix &h) const;
   virtual void ProjectDelta(int vertex, Vector &dofs) const
   { dofs = 0.0; dofs(vertex) = 1.0; } // { dofs = 1.0; }
};

/// Class for linear FE on triangle with nodes at the 3 "Gaussian" points
class GaussLinear2DFiniteElement : public NodalFiniteElement
{
public:
   GaussLinear2DFiniteElement();
   virtual void CalcShape(const IntegrationPoint &ip, Vector &shape) const;
   virtual void CalcDShape(const IntegrationPoint &ip,
                           DenseMatrix &dshape) const;
   virtual void ProjectDelta(int vertex, Vector &dofs) const;
};

/// Class for bilinear FE on quad with nodes at the 4 Gaussian points
class GaussBiLinear2DFiniteElement : public NodalFiniteElement
{
private:
   static const double p[2];

public:
   GaussBiLinear2DFiniteElement();
   virtual void CalcShape(const IntegrationPoint &ip, Vector &shape) const;
   virtual void CalcDShape(const IntegrationPoint &ip,
                           DenseMatrix &dshape) const;
   virtual void ProjectDelta(int vertex, Vector &dofs) const;
};

class P1OnQuadFiniteElement : public NodalFiniteElement
{
public:
   P1OnQuadFiniteElement();
   virtual void CalcShape(const IntegrationPoint &ip, Vector &shape) const;
   virtual void CalcDShape(const IntegrationPoint &ip,
                           DenseMatrix &dshape) const;
   virtual void ProjectDelta(int vertex, Vector &dofs) const
   { dofs = 1.0; }
};

/// Class for quadratic FE on interval
class Quad1DFiniteElement : public NodalFiniteElement
{
public:
   /// Construct a quadratic FE on interval
   Quad1DFiniteElement();

   /** virtual function which evaluates the values of all
       shape functions at a given point ip and stores
       them in the vector shape of dimension Dof (3) */
   virtual void CalcShape(const IntegrationPoint &ip, Vector &shape) const;

   /** virtual function which evaluates the derivatives of all
       shape functions at a given point ip and stores them in
       the matrix dshape (Dof x Dim) (3 x 1) so that each row
       contains the derivative of one shape function */
   virtual void CalcDShape(const IntegrationPoint &ip,
                           DenseMatrix &dshape) const;
};

class QuadPos1DFiniteElement : public PositiveFiniteElement
{
public:
   QuadPos1DFiniteElement();
   virtual void CalcShape(const IntegrationPoint &ip, Vector &shape) const;
   virtual void CalcDShape(const IntegrationPoint &ip,
                           DenseMatrix &dshape) const;
};

/// Class for quadratic FE on triangle
class Quad2DFiniteElement : public NodalFiniteElement
{
public:
   /// Construct a quadratic FE on triangle
   Quad2DFiniteElement();

   /** virtual function which evaluates the values of all
       shape functions at a given point ip and stores
       them in the vector shape of dimension Dof (6) */
   virtual void CalcShape(const IntegrationPoint &ip, Vector &shape) const;

   /** virtual function which evaluates the values of all
       partial derivatives of all shape functions at a given
       point ip and stores them in the matrix dshape (Dof x Dim) (6 x 2)
       so that each row contains the derivatives of one shape function */
   virtual void CalcDShape(const IntegrationPoint &ip,
                           DenseMatrix &dshape) const;

   virtual void CalcHessian (const IntegrationPoint &ip,
                             DenseMatrix &h) const;
   virtual void ProjectDelta(int vertex, Vector &dofs) const;
};

/// Class for quadratic FE on triangle with nodes at the "Gaussian" points
class GaussQuad2DFiniteElement : public NodalFiniteElement
{
private:
   static const double p[2];
   DenseMatrix A;
   mutable DenseMatrix D;
   mutable Vector pol;
public:
   GaussQuad2DFiniteElement();
   virtual void CalcShape(const IntegrationPoint &ip, Vector &shape) const;
   virtual void CalcDShape(const IntegrationPoint &ip,
                           DenseMatrix &dshape) const;
   // virtual void ProjectDelta(int vertex, Vector &dofs) const;
};

/// Class for bi-quadratic FE on quadrilateral
class BiQuad2DFiniteElement : public NodalFiniteElement
{
public:
   /// Construct a biquadratic FE on quadrilateral
   BiQuad2DFiniteElement();

   /** virtual function which evaluates the values of all
       shape functions at a given point ip and stores
       them in the vector shape of dimension Dof (9) */
   virtual void CalcShape(const IntegrationPoint &ip, Vector &shape) const;

   /** virtual function which evaluates the values of all
       partial derivatives of all shape functions at a given
       point ip and stores them in the matrix dshape (Dof x Dim) (9 x 2)
       so that each row contains the derivatives of one shape function */
   virtual void CalcDShape(const IntegrationPoint &ip,
                           DenseMatrix &dshape) const;
   virtual void ProjectDelta(int vertex, Vector &dofs) const;
};

class BiQuadPos2DFiniteElement : public PositiveFiniteElement
{
public:
   BiQuadPos2DFiniteElement();
   virtual void CalcShape(const IntegrationPoint &ip, Vector &shape) const;
   virtual void CalcDShape(const IntegrationPoint &ip,
                           DenseMatrix &dshape) const;
   virtual void GetLocalInterpolation(ElementTransformation &Trans,
                                      DenseMatrix &I) const;
   using FiniteElement::Project;
   virtual void Project(Coefficient &coeff, ElementTransformation &Trans,
                        Vector &dofs) const;
   virtual void Project(VectorCoefficient &vc, ElementTransformation &Trans,
                        Vector &dofs) const;
   virtual void ProjectDelta(int vertex, Vector &dofs) const
   { dofs = 0.; dofs(vertex) = 1.; }
};

/// Bi-quadratic element on quad with nodes at the 9 Gaussian points
class GaussBiQuad2DFiniteElement : public NodalFiniteElement
{
public:
   GaussBiQuad2DFiniteElement();
   virtual void CalcShape(const IntegrationPoint &ip, Vector &shape) const;
   virtual void CalcDShape(const IntegrationPoint &ip,
                           DenseMatrix &dshape) const;
   // virtual void ProjectDelta(int vertex, Vector &dofs) const { dofs = 1.; }
};

class BiCubic2DFiniteElement : public NodalFiniteElement
{
public:
   BiCubic2DFiniteElement();
   virtual void CalcShape(const IntegrationPoint &ip, Vector &shape) const;
   virtual void CalcDShape(const IntegrationPoint &ip,
                           DenseMatrix &dshape) const;
   virtual void CalcHessian (const IntegrationPoint &ip,
                             DenseMatrix &h) const;
};

class Cubic1DFiniteElement : public NodalFiniteElement
{
public:
   Cubic1DFiniteElement();

   virtual void CalcShape(const IntegrationPoint &ip, Vector &shape) const;

   virtual void CalcDShape(const IntegrationPoint &ip,
                           DenseMatrix &dshape) const;
};

class Cubic2DFiniteElement : public NodalFiniteElement
{
public:
   Cubic2DFiniteElement();

   virtual void CalcShape(const IntegrationPoint &ip, Vector &shape) const;

   virtual void CalcDShape(const IntegrationPoint &ip,
                           DenseMatrix &dshape) const;

   virtual void CalcHessian (const IntegrationPoint &ip,
                             DenseMatrix &h) const;
};

/// Class for cubic FE on tetrahedron
class Cubic3DFiniteElement : public NodalFiniteElement
{
public:
   /// Construct a cubic FE on tetrahedron
   Cubic3DFiniteElement();

   virtual void CalcShape(const IntegrationPoint &ip, Vector &shape) const;

   virtual void CalcDShape(const IntegrationPoint &ip,
                           DenseMatrix &dshape) const;
};

/// Class for constant FE on triangle
class P0TriangleFiniteElement : public NodalFiniteElement
{
public:
   /// Construct P0 triangle finite element
   P0TriangleFiniteElement();

   /// evaluate shape function - constant 1
   virtual void CalcShape(const IntegrationPoint &ip, Vector &shape) const;

   /// evaluate derivatives of shape function - constant 0
   virtual void CalcDShape(const IntegrationPoint &ip,
                           DenseMatrix &dshape) const;
   virtual void ProjectDelta(int vertex, Vector &dofs) const
   { dofs(0) = 1.0; }
};


class P0QuadFiniteElement : public NodalFiniteElement
{
public:
   P0QuadFiniteElement();
   virtual void CalcShape(const IntegrationPoint &ip, Vector &shape) const;
   virtual void CalcDShape(const IntegrationPoint &ip,
                           DenseMatrix &dshape) const;
   virtual void ProjectDelta(int vertex, Vector &dofs) const
   { dofs(0) = 1.0; }
};


/// Class for linear FE on tetrahedron
class Linear3DFiniteElement : public NodalFiniteElement
{
public:
   /// Construct a linear FE on tetrahedron
   Linear3DFiniteElement();

   /** virtual function which evaluates the values of all
       shape functions at a given point ip and stores
       them in the vector shape of dimension Dof (4) */
   virtual void CalcShape(const IntegrationPoint &ip, Vector &shape) const;

   /** virtual function which evaluates the values of all
       partial derivatives of all shape functions at a given
       point ip and stores them in the matrix dshape (Dof x Dim) (4 x 3)
       so that each row contains the derivatives of one shape function */
   virtual void CalcDShape(const IntegrationPoint &ip,
                           DenseMatrix &dshape) const;

   virtual void ProjectDelta(int vertex, Vector &dofs) const
   { dofs = 0.0; dofs(vertex) = 1.0; }

   virtual void GetFaceDofs(int face, int **dofs, int *ndofs) const;
};

/// Class for quadratic FE on tetrahedron
class Quadratic3DFiniteElement : public NodalFiniteElement
{
public:
   /// Construct a quadratic FE on tetrahedron
   Quadratic3DFiniteElement();

   virtual void CalcShape(const IntegrationPoint &ip, Vector &shape) const;

   virtual void CalcDShape(const IntegrationPoint &ip,
                           DenseMatrix &dshape) const;
};

/// Class for tri-linear FE on cube
class TriLinear3DFiniteElement : public NodalFiniteElement
{
public:
   /// Construct a tri-linear FE on cube
   TriLinear3DFiniteElement();

   /** virtual function which evaluates the values of all
       shape functions at a given point ip and stores
       them in the vector shape of dimension Dof (8) */
   virtual void CalcShape(const IntegrationPoint &ip, Vector &shape) const;

   /** virtual function which evaluates the values of all
       partial derivatives of all shape functions at a given
       point ip and stores them in the matrix dshape (Dof x Dim) (8 x 3)
       so that each row contains the derivatives of one shape function */
   virtual void CalcDShape(const IntegrationPoint &ip,
                           DenseMatrix &dshape) const;

   virtual void ProjectDelta(int vertex, Vector &dofs) const
   { dofs = 0.0; dofs(vertex) = 1.0; }
};

/// Crouzeix-Raviart finite element on triangle
class CrouzeixRaviartFiniteElement : public NodalFiniteElement
{
public:
   CrouzeixRaviartFiniteElement();
   virtual void CalcShape(const IntegrationPoint &ip, Vector &shape) const;
   virtual void CalcDShape(const IntegrationPoint &ip,
                           DenseMatrix &dshape) const;
   virtual void ProjectDelta(int vertex, Vector &dofs) const
   { dofs = 1.0; }
};

/// Crouzeix-Raviart finite element on quadrilateral
class CrouzeixRaviartQuadFiniteElement : public NodalFiniteElement
{
public:
   CrouzeixRaviartQuadFiniteElement();
   virtual void CalcShape(const IntegrationPoint &ip, Vector &shape) const;
   virtual void CalcDShape(const IntegrationPoint &ip,
                           DenseMatrix &dshape) const;
};

class P0SegmentFiniteElement : public NodalFiniteElement
{
public:
   P0SegmentFiniteElement(int Ord = 0);
   virtual void CalcShape(const IntegrationPoint &ip, Vector &shape) const;
   virtual void CalcDShape(const IntegrationPoint &ip,
                           DenseMatrix &dshape) const;
};

class RT0TriangleFiniteElement : public VectorFiniteElement
{
private:
   static const double nk[3][2];

public:
   RT0TriangleFiniteElement();

   virtual void CalcVShape(const IntegrationPoint &ip,
                           DenseMatrix &shape) const;

   virtual void CalcVShape(ElementTransformation &Trans,
                           DenseMatrix &shape) const
   { CalcVShape_RT(Trans, shape); }

   virtual void CalcDivShape(const IntegrationPoint &ip,
                             Vector &divshape) const;

   virtual void GetLocalInterpolation (ElementTransformation &Trans,
                                       DenseMatrix &I) const;

   using FiniteElement::Project;

   virtual void Project (VectorCoefficient &vc,
                         ElementTransformation &Trans, Vector &dofs) const;
};

class RT0QuadFiniteElement : public VectorFiniteElement
{
private:
   static const double nk[4][2];

public:
   RT0QuadFiniteElement();

   virtual void CalcVShape(const IntegrationPoint &ip,
                           DenseMatrix &shape) const;

   virtual void CalcVShape(ElementTransformation &Trans,
                           DenseMatrix &shape) const
   { CalcVShape_RT(Trans, shape); }

   virtual void CalcDivShape(const IntegrationPoint &ip,
                             Vector &divshape) const;

   virtual void GetLocalInterpolation (ElementTransformation &Trans,
                                       DenseMatrix &I) const;

   using FiniteElement::Project;

   virtual void Project (VectorCoefficient &vc,
                         ElementTransformation &Trans, Vector &dofs) const;
};

class RT1TriangleFiniteElement : public VectorFiniteElement
{
private:
   static const double nk[8][2];

public:
   RT1TriangleFiniteElement();

   virtual void CalcVShape(const IntegrationPoint &ip,
                           DenseMatrix &shape) const;

   virtual void CalcVShape(ElementTransformation &Trans,
                           DenseMatrix &shape) const
   { CalcVShape_RT(Trans, shape); }

   virtual void CalcDivShape(const IntegrationPoint &ip,
                             Vector &divshape) const;

   virtual void GetLocalInterpolation (ElementTransformation &Trans,
                                       DenseMatrix &I) const;

   using FiniteElement::Project;

   virtual void Project (VectorCoefficient &vc,
                         ElementTransformation &Trans, Vector &dofs) const;
};

class RT1QuadFiniteElement : public VectorFiniteElement
{
private:
   static const double nk[12][2];

public:
   RT1QuadFiniteElement();

   virtual void CalcVShape(const IntegrationPoint &ip,
                           DenseMatrix &shape) const;

   virtual void CalcVShape(ElementTransformation &Trans,
                           DenseMatrix &shape) const
   { CalcVShape_RT(Trans, shape); }

   virtual void CalcDivShape(const IntegrationPoint &ip,
                             Vector &divshape) const;

   virtual void GetLocalInterpolation (ElementTransformation &Trans,
                                       DenseMatrix &I) const;

   using FiniteElement::Project;

   virtual void Project (VectorCoefficient &vc,
                         ElementTransformation &Trans, Vector &dofs) const;
};

class RT2TriangleFiniteElement : public VectorFiniteElement
{
private:
   static const double M[15][15];
public:
   RT2TriangleFiniteElement();

   virtual void CalcVShape(const IntegrationPoint &ip,
                           DenseMatrix &shape) const;

   virtual void CalcVShape(ElementTransformation &Trans,
                           DenseMatrix &shape) const
   { CalcVShape_RT(Trans, shape); }

   virtual void CalcDivShape(const IntegrationPoint &ip,
                             Vector &divshape) const;
};

class RT2QuadFiniteElement : public VectorFiniteElement
{
private:
   static const double nk[24][2];
   static const double pt[4];
   static const double dpt[3];

public:
   RT2QuadFiniteElement();

   virtual void CalcVShape(const IntegrationPoint &ip,
                           DenseMatrix &shape) const;

   virtual void CalcVShape(ElementTransformation &Trans,
                           DenseMatrix &shape) const
   { CalcVShape_RT(Trans, shape); }

   virtual void CalcDivShape(const IntegrationPoint &ip,
                             Vector &divshape) const;

   virtual void GetLocalInterpolation (ElementTransformation &Trans,
                                       DenseMatrix &I) const;

   using FiniteElement::Project;

   virtual void Project (VectorCoefficient &vc,
                         ElementTransformation &Trans, Vector &dofs) const;
};

/// Linear 1D element with nodes 1/3 and 2/3 (trace of RT1)
class P1SegmentFiniteElement : public NodalFiniteElement
{
public:
   P1SegmentFiniteElement();
   virtual void CalcShape(const IntegrationPoint &ip, Vector &shape) const;
   virtual void CalcDShape(const IntegrationPoint &ip,
                           DenseMatrix &dshape) const;
};

/// Quadratic 1D element with nodes the Gaussian points in [0,1] (trace of RT2)
class P2SegmentFiniteElement : public NodalFiniteElement
{
public:
   P2SegmentFiniteElement();
   virtual void CalcShape(const IntegrationPoint &ip, Vector &shape) const;
   virtual void CalcDShape(const IntegrationPoint &ip,
                           DenseMatrix &dshape) const;
};

class Lagrange1DFiniteElement : public NodalFiniteElement
{
private:
   Vector rwk;
#ifndef MFEM_THREAD_SAFE
   mutable Vector rxxk;
#endif
public:
   Lagrange1DFiniteElement (int degree);
   virtual void CalcShape(const IntegrationPoint &ip, Vector &shape) const;
   virtual void CalcDShape(const IntegrationPoint &ip,
                           DenseMatrix &dshape) const;
};

class P1TetNonConfFiniteElement : public NodalFiniteElement
{
public:
   P1TetNonConfFiniteElement();
   virtual void CalcShape(const IntegrationPoint &ip, Vector &shape) const;
   virtual void CalcDShape(const IntegrationPoint &ip,
                           DenseMatrix &dshape) const;
};

class P0TetFiniteElement : public NodalFiniteElement
{
public:
   P0TetFiniteElement ();
   virtual void CalcShape(const IntegrationPoint &ip, Vector &shape) const;
   virtual void CalcDShape(const IntegrationPoint &ip,
                           DenseMatrix &dshape) const;
   virtual void ProjectDelta(int vertex, Vector &dofs) const
   { dofs(0) = 1.0; }
};

class P0HexFiniteElement : public NodalFiniteElement
{
public:
   P0HexFiniteElement ();
   virtual void CalcShape(const IntegrationPoint &ip, Vector &shape) const;
   virtual void CalcDShape(const IntegrationPoint &ip,
                           DenseMatrix &dshape) const;
   virtual void ProjectDelta(int vertex, Vector &dofs) const
   { dofs(0) = 1.0; }
};

/// Tensor products of 1D FEs (only degree 2 is functional)
class LagrangeHexFiniteElement : public NodalFiniteElement
{
private:
   Lagrange1DFiniteElement * fe1d;
   int dof1d;
   int *I, *J, *K;
#ifndef MFEM_THREAD_SAFE
   mutable Vector shape1dx, shape1dy, shape1dz;
   mutable DenseMatrix dshape1dx, dshape1dy, dshape1dz;
#endif

public:
   LagrangeHexFiniteElement (int degree);
   virtual void CalcShape(const IntegrationPoint &ip, Vector &shape) const;
   virtual void CalcDShape(const IntegrationPoint &ip,
                           DenseMatrix &dshape) const;
   ~LagrangeHexFiniteElement ();
};


/// Class for refined linear FE on interval
class RefinedLinear1DFiniteElement : public NodalFiniteElement
{
public:
   /// Construct a quadratic FE on interval
   RefinedLinear1DFiniteElement();

   /** virtual function which evaluates the values of all
       shape functions at a given point ip and stores
       them in the vector shape of dimension Dof (3) */
   virtual void CalcShape(const IntegrationPoint &ip, Vector &shape) const;

   /** virtual function which evaluates the derivatives of all
       shape functions at a given point ip and stores them in
       the matrix dshape (Dof x Dim) (3 x 1) so that each row
       contains the derivative of one shape function */
   virtual void CalcDShape(const IntegrationPoint &ip,
                           DenseMatrix &dshape) const;
};

/// Class for refined linear FE on triangle
class RefinedLinear2DFiniteElement : public NodalFiniteElement
{
public:
   /// Construct a quadratic FE on triangle
   RefinedLinear2DFiniteElement();

   /** virtual function which evaluates the values of all
       shape functions at a given point ip and stores
       them in the vector shape of dimension Dof (6) */
   virtual void CalcShape(const IntegrationPoint &ip, Vector &shape) const;

   /** virtual function which evaluates the values of all
       partial derivatives of all shape functions at a given
       point ip and stores them in the matrix dshape (Dof x Dim) (6 x 2)
       so that each row contains the derivatives of one shape function */
   virtual void CalcDShape(const IntegrationPoint &ip,
                           DenseMatrix &dshape) const;
};

/// Class for refined linear FE on tetrahedron
class RefinedLinear3DFiniteElement : public NodalFiniteElement
{
public:
   /// Construct a quadratic FE on tetrahedron
   RefinedLinear3DFiniteElement();

   virtual void CalcShape(const IntegrationPoint &ip, Vector &shape) const;

   virtual void CalcDShape(const IntegrationPoint &ip,
                           DenseMatrix &dshape) const;
};

/// Class for refined bi-linear FE on quadrilateral
class RefinedBiLinear2DFiniteElement : public NodalFiniteElement
{
public:
   /// Construct a biquadratic FE on quadrilateral
   RefinedBiLinear2DFiniteElement();

   /** virtual function which evaluates the values of all
       shape functions at a given point ip and stores
       them in the vector shape of dimension Dof (9) */
   virtual void CalcShape(const IntegrationPoint &ip, Vector &shape) const;

   /** virtual function which evaluates the values of all
       partial derivatives of all shape functions at a given
       point ip and stores them in the matrix dshape (Dof x Dim) (9 x 2)
       so that each row contains the derivatives of one shape function */
   virtual void CalcDShape(const IntegrationPoint &ip,
                           DenseMatrix &dshape) const;
};

/// Class for refined trilinear FE on a hexahedron
class RefinedTriLinear3DFiniteElement : public NodalFiniteElement
{
public:
   /// Construct a biquadratic FE on quadrilateral
   RefinedTriLinear3DFiniteElement();

   /** virtual function which evaluates the values of all
       shape functions at a given point ip and stores
       them in the vector shape of dimension Dof (9) */
   virtual void CalcShape(const IntegrationPoint &ip, Vector &shape) const;

   /** virtual function which evaluates the values of all
       partial derivatives of all shape functions at a given
       point ip and stores them in the matrix dshape (Dof x Dim) (9 x 2)
       so that each row contains the derivatives of one shape function */
   virtual void CalcDShape(const IntegrationPoint &ip,
                           DenseMatrix &dshape) const;
};


class Nedelec1HexFiniteElement : public VectorFiniteElement
{
private:
   static const double tk[12][3];

public:
   Nedelec1HexFiniteElement();
   virtual void CalcVShape(const IntegrationPoint &ip,
                           DenseMatrix &shape) const;
   virtual void CalcVShape(ElementTransformation &Trans,
                           DenseMatrix &shape) const
   { CalcVShape_ND(Trans, shape); }
   virtual void CalcCurlShape(const IntegrationPoint &ip,
                              DenseMatrix &curl_shape) const;
   virtual void GetLocalInterpolation (ElementTransformation &Trans,
                                       DenseMatrix &I) const;
   using FiniteElement::Project;
   virtual void Project (VectorCoefficient &vc,
                         ElementTransformation &Trans, Vector &dofs) const;
};


class Nedelec1TetFiniteElement : public VectorFiniteElement
{
private:
   static const double tk[6][3];

public:
   Nedelec1TetFiniteElement();
   virtual void CalcVShape(const IntegrationPoint &ip,
                           DenseMatrix &shape) const;
   virtual void CalcVShape(ElementTransformation &Trans,
                           DenseMatrix &shape) const
   { CalcVShape_ND(Trans, shape); }
   virtual void CalcCurlShape(const IntegrationPoint &ip,
                              DenseMatrix &curl_shape) const;
   virtual void GetLocalInterpolation (ElementTransformation &Trans,
                                       DenseMatrix &I) const;
   using FiniteElement::Project;
   virtual void Project (VectorCoefficient &vc,
                         ElementTransformation &Trans, Vector &dofs) const;
};


class RT0HexFiniteElement : public VectorFiniteElement
{
private:
   static const double nk[6][3];

public:
   RT0HexFiniteElement();

   virtual void CalcVShape(const IntegrationPoint &ip,
                           DenseMatrix &shape) const;

   virtual void CalcVShape(ElementTransformation &Trans,
                           DenseMatrix &shape) const
   { CalcVShape_RT(Trans, shape); }

   virtual void CalcDivShape(const IntegrationPoint &ip,
                             Vector &divshape) const;

   virtual void GetLocalInterpolation (ElementTransformation &Trans,
                                       DenseMatrix &I) const;

   using FiniteElement::Project;

   virtual void Project (VectorCoefficient &vc,
                         ElementTransformation &Trans, Vector &dofs) const;
};


class RT1HexFiniteElement : public VectorFiniteElement
{
private:
   static const double nk[36][3];

public:
   RT1HexFiniteElement();

   virtual void CalcVShape(const IntegrationPoint &ip,
                           DenseMatrix &shape) const;

   virtual void CalcVShape(ElementTransformation &Trans,
                           DenseMatrix &shape) const
   { CalcVShape_RT(Trans, shape); }

   virtual void CalcDivShape(const IntegrationPoint &ip,
                             Vector &divshape) const;

   virtual void GetLocalInterpolation (ElementTransformation &Trans,
                                       DenseMatrix &I) const;

   using FiniteElement::Project;

   virtual void Project (VectorCoefficient &vc,
                         ElementTransformation &Trans, Vector &dofs) const;
};


class RT0TetFiniteElement : public VectorFiniteElement
{
private:
   static const double nk[4][3];

public:
   RT0TetFiniteElement();

   virtual void CalcVShape(const IntegrationPoint &ip,
                           DenseMatrix &shape) const;

   virtual void CalcVShape(ElementTransformation &Trans,
                           DenseMatrix &shape) const
   { CalcVShape_RT(Trans, shape); }

   virtual void CalcDivShape(const IntegrationPoint &ip,
                             Vector &divshape) const;

   virtual void GetLocalInterpolation (ElementTransformation &Trans,
                                       DenseMatrix &I) const;

   using FiniteElement::Project;

   virtual void Project (VectorCoefficient &vc,
                         ElementTransformation &Trans, Vector &dofs) const;
};


class RotTriLinearHexFiniteElement : public NodalFiniteElement
{
public:
   RotTriLinearHexFiniteElement();
   virtual void CalcShape(const IntegrationPoint &ip, Vector &shape) const;
   virtual void CalcDShape(const IntegrationPoint &ip,
                           DenseMatrix &dshape) const;
};


class Poly_1D
{
public:
   enum EvalType
   {
      ChangeOfBasis = 0, // Use change of basis, O(p^2) Evals
      Barycentric   = 1, // Use barycentric Lagrangian interpolation, O(p) Evals
      Positive      = 2, // Fast evaluation of Bernstein polynomials
      NumEvalTypes  = 3  // Keep count of the number of eval types
   };

   class Basis
   {
   private:
      int etype;
      DenseMatrixInverse Ai;
      mutable Vector x, w;

   public:
      /// Create a nodal or positive (Bernstein) basis
      Basis(const int p, const double *nodes, EvalType etype = Barycentric);
      void Eval(const double x, Vector &u) const;
      void Eval(const double x, Vector &u, Vector &d) const;
   };

private:
   typedef std::map< int, Array<double*>* > PointsMap;
   typedef std::map< int, Array<Basis*>* > BasisMap;

   PointsMap points_container;
   BasisMap  bases_container;

   static Array2D<int> binom;

   static void CalcMono(const int p, const double x, double *u);
   static void CalcMono(const int p, const double x, double *u, double *d);

   static void CalcLegendre(const int p, const double x, double *u);
   static void CalcLegendre(const int p, const double x, double *u, double *d);

   static void CalcChebyshev(const int p, const double x, double *u);
   static void CalcChebyshev(const int p, const double x, double *u, double *d);

   QuadratureFunctions1D quad_func;

public:
   Poly_1D() { }

   /** @brief Get a pointer to an array containing the binomial coefficients "p
       choose k" for k=0,...,p for the given p. */
   static const int *Binom(const int p);

   /** @brief Get the coordinates of the points of the given BasisType,
       @a btype.

       @param[in] p      The polynomial degree; the number of points is `p+1`.
       @param[in] btype  The BasisType.

       @return A pointer to an array containing the `p+1` coordinates of the
               points. Returns NULL if the BasisType has no associated set of
               points. */
   const double *GetPoints(const int p, const int btype);
   const double *OpenPoints(const int p,
                            const int btype = BasisType::GaussLegendre)
   { return GetPoints(p, btype); }
   const double *ClosedPoints(const int p,
                              const int btype = BasisType::GaussLobatto)
   { return GetPoints(p, btype); }

   /** @brief Get a Poly_1D::Basis object of the given degree and BasisType,
       @a btype.

       @param[in] p      The polynomial degree of the basis.
       @param[in] btype  The BasisType.

       @return A reference to an object of type Poly_1D::Basis that represents
               the requested basis type. */
   Basis &GetBasis(const int p, const int btype);

   // Evaluate the values of a hierarchical 1D basis at point x
   // hierarchical = k-th basis function is degree k polynomial
   static void CalcBasis(const int p, const double x, double *u)
   // { CalcMono(p, x, u); }
   // Bernstein basis is not hierarchical --> does not work for triangles
   //  and tetrahedra
   // { CalcBernstein(p, x, u); }
   // { CalcLegendre(p, x, u); }
   { CalcChebyshev(p, x, u); }

   // Evaluate the values and derivatives of a hierarchical 1D basis at point x
   static void CalcBasis(const int p, const double x, double *u, double *d)
   // { CalcMono(p, x, u, d); }
   // { CalcBernstein(p, x, u, d); }
   // { CalcLegendre(p, x, u, d); }
   { CalcChebyshev(p, x, u, d); }

   // Evaluate a representation of a Delta function at point x
   static double CalcDelta(const int p, const double x)
   { return pow(x, (double) p); }

   static void ChebyshevPoints(const int p, double *x);

   /// Compute the terms in the expansion of the binomial (x + y)^p
   static void CalcBinomTerms(const int p, const double x, const double y,
                              double *u);
   /** Compute the terms in the expansion of the binomial (x + y)^p and their
       derivatives with respect to x assuming that dy/dx = -1. */
   static void CalcBinomTerms(const int p, const double x, const double y,
                              double *u, double *d);
   /** Compute the derivatives (w.r.t. x) of the terms in the expansion of the
       binomial (x + y)^p assuming that dy/dx = -1. */
   static void CalcDBinomTerms(const int p, const double x, const double y,
                               double *d);
   static void CalcBernstein(const int p, const double x, double *u)
   { CalcBinomTerms(p, x, 1. - x, u); }
   static void CalcBernstein(const int p, const double x, double *u, double *d)
   { CalcBinomTerms(p, x, 1. - x, u, d); }

   ~Poly_1D();
};

extern Poly_1D poly1d;

class TensorBasisElement
{
protected:
   int b_type;
   Array<int> dof_map;
   Poly_1D::Basis &basis1d;

public:
   enum DofMapType
   {
      L2_DOF_MAP = 0,
      H1_DOF_MAP = 1
   };

   TensorBasisElement(const int dims, const int p, const int btype,
                      const DofMapType dmtype);

   int GetBasisType() const { return b_type; }

   const Poly_1D::Basis& GetBasis1D() const { return basis1d; }

   /** @brief Get an Array<int> that maps lexicographically ordered indices to
       the indices of the respective nodes/dofs/basis functions. If the dofs are
       ordered lexicographically, i.e. the mapping is identity, the returned
       Array will be empty. */
   const Array<int> &GetDofMap() const { return dof_map; }

   static int GetTensorProductGeometry(int dim)
   {
      switch (dim)
      {
         case 1: return Geometry::SEGMENT;
         case 2: return Geometry::SQUARE;
         case 3: return Geometry::CUBE;
         default: MFEM_ABORT("invalid dimension: " << dim); return -1;
      }
   }

   /// Return @a base raised to the power @a dim.
   static int Pow(int base, int dim)
   {
      switch (dim)
      {
         case 1: return base;
         case 2: return base*base;
         case 3: return base*base*base;
         default: MFEM_ABORT("invalid dimension: " << dim); return -1;
      }
   }
};

class NodalTensorFiniteElement : public NodalFiniteElement,
   public TensorBasisElement
{
public:
   NodalTensorFiniteElement(const int dims, const int p, const int btype,
                            const DofMapType dmtype);
};

class PositiveTensorFiniteElement : public PositiveFiniteElement,
   public TensorBasisElement
{
public:
   PositiveTensorFiniteElement(const int dims, const int p,
                               const DofMapType dmtype);
};

class H1_SegmentElement : public NodalTensorFiniteElement
{
private:
#ifndef MFEM_THREAD_SAFE
   mutable Vector shape_x, dshape_x;
#endif

public:
   H1_SegmentElement(const int p, const int btype = BasisType::GaussLobatto);
   virtual void CalcShape(const IntegrationPoint &ip, Vector &shape) const;
   virtual void CalcDShape(const IntegrationPoint &ip,
                           DenseMatrix &dshape) const;
   virtual void ProjectDelta(int vertex, Vector &dofs) const;
};


class H1_QuadrilateralElement : public NodalTensorFiniteElement
{
private:
#ifndef MFEM_THREAD_SAFE
   mutable Vector shape_x, shape_y, dshape_x, dshape_y;
#endif

public:
   H1_QuadrilateralElement(const int p,
                           const int btype = BasisType::GaussLobatto);
   virtual void CalcShape(const IntegrationPoint &ip, Vector &shape) const;
   virtual void CalcDShape(const IntegrationPoint &ip,
                           DenseMatrix &dshape) const;
   virtual void ProjectDelta(int vertex, Vector &dofs) const;
};


class H1_HexahedronElement : public NodalTensorFiniteElement
{
private:
#ifndef MFEM_THREAD_SAFE
   mutable Vector shape_x, shape_y, shape_z, dshape_x, dshape_y, dshape_z;
#endif

public:
   H1_HexahedronElement(const int p, const int btype = BasisType::GaussLobatto);
   virtual void CalcShape(const IntegrationPoint &ip, Vector &shape) const;
   virtual void CalcDShape(const IntegrationPoint &ip,
                           DenseMatrix &dshape) const;
   virtual void ProjectDelta(int vertex, Vector &dofs) const;
};

class H1Pos_SegmentElement : public PositiveTensorFiniteElement
{
private:
#ifndef MFEM_THREAD_SAFE
   // This is to share scratch space between invocations, which helps
   // speed things up, but with OpenMP, we need one copy per thread.
   // Right now, we solve this by allocating this space within each function
   // call every time we call it.  Alternatively, we should do some sort
   // thread private thing.  Brunner, Jan 2014
   mutable Vector shape_x, dshape_x;
#endif

public:
   H1Pos_SegmentElement(const int p);
   virtual void CalcShape(const IntegrationPoint &ip, Vector &shape) const;
   virtual void CalcDShape(const IntegrationPoint &ip,
                           DenseMatrix &dshape) const;
   virtual void ProjectDelta(int vertex, Vector &dofs) const;
};


class H1Pos_QuadrilateralElement : public PositiveTensorFiniteElement
{
private:
#ifndef MFEM_THREAD_SAFE
   // See comment in H1Pos_SegmentElement
   mutable Vector shape_x, shape_y, dshape_x, dshape_y;
#endif

public:
   H1Pos_QuadrilateralElement(const int p);
   virtual void CalcShape(const IntegrationPoint &ip, Vector &shape) const;
   virtual void CalcDShape(const IntegrationPoint &ip,
                           DenseMatrix &dshape) const;
   virtual void ProjectDelta(int vertex, Vector &dofs) const;
};


class H1Pos_HexahedronElement : public PositiveTensorFiniteElement
{
private:
#ifndef MFEM_THREAD_SAFE
   // See comment in H1Pos_SegementElement.
   mutable Vector shape_x, shape_y, shape_z, dshape_x, dshape_y, dshape_z;
#endif

public:
   H1Pos_HexahedronElement(const int p);
   virtual void CalcShape(const IntegrationPoint &ip, Vector &shape) const;
   virtual void CalcDShape(const IntegrationPoint &ip,
                           DenseMatrix &dshape) const;
   virtual void ProjectDelta(int vertex, Vector &dofs) const;
};


class H1_TriangleElement : public NodalFiniteElement
{
private:
#ifndef MFEM_THREAD_SAFE
   mutable Vector shape_x, shape_y, shape_l, dshape_x, dshape_y, dshape_l, u;
   mutable DenseMatrix du;
#endif
   DenseMatrixInverse Ti;

public:
   H1_TriangleElement(const int p, const int btype = BasisType::GaussLobatto);
   virtual void CalcShape(const IntegrationPoint &ip, Vector &shape) const;
   virtual void CalcDShape(const IntegrationPoint &ip,
                           DenseMatrix &dshape) const;
};


class H1_TetrahedronElement : public NodalFiniteElement
{
private:
#ifndef MFEM_THREAD_SAFE
   mutable Vector shape_x, shape_y, shape_z, shape_l;
   mutable Vector dshape_x, dshape_y, dshape_z, dshape_l, u;
   mutable DenseMatrix du;
#endif
   DenseMatrixInverse Ti;

public:
   H1_TetrahedronElement(const int p,
                         const int btype = BasisType::GaussLobatto);
   virtual void CalcShape(const IntegrationPoint &ip, Vector &shape) const;
   virtual void CalcDShape(const IntegrationPoint &ip,
                           DenseMatrix &dshape) const;
};


class H1Pos_TriangleElement : public PositiveFiniteElement
{
protected:
#ifndef MFEM_THREAD_SAFE
   mutable Vector m_shape, dshape_1d;
   mutable DenseMatrix m_dshape;
#endif
   Array<int> dof_map;

public:
   H1Pos_TriangleElement(const int p);

   // The size of shape is (p+1)(p+2)/2 (dof).
   static void CalcShape(const int p, const double x, const double y,
                         double *shape);

   // The size of dshape_1d is p+1; the size of dshape is (dof x dim).
   static void CalcDShape(const int p, const double x, const double y,
                          double *dshape_1d, double *dshape);

   virtual void CalcShape(const IntegrationPoint &ip, Vector &shape) const;
   virtual void CalcDShape(const IntegrationPoint &ip,
                           DenseMatrix &dshape) const;
};


class H1Pos_TetrahedronElement : public PositiveFiniteElement
{
protected:
#ifndef MFEM_THREAD_SAFE
   mutable Vector m_shape, dshape_1d;
   mutable DenseMatrix m_dshape;
#endif
   Array<int> dof_map;

public:
   H1Pos_TetrahedronElement(const int p);

   // The size of shape is (p+1)(p+2)(p+3)/6 (dof).
   static void CalcShape(const int p, const double x, const double y,
                         const double z, double *shape);

   // The size of dshape_1d is p+1; the size of dshape is (dof x dim).
   static void CalcDShape(const int p, const double x, const double y,
                          const double z, double *dshape_1d, double *dshape);

   virtual void CalcShape(const IntegrationPoint &ip, Vector &shape) const;
   virtual void CalcDShape(const IntegrationPoint &ip,
                           DenseMatrix &dshape) const;
};


class L2_SegmentElement : public NodalTensorFiniteElement
{
private:
#ifndef MFEM_THREAD_SAFE
   mutable Vector shape_x, dshape_x;
#endif

public:
   L2_SegmentElement(const int p, const int btype = BasisType::GaussLegendre);
   virtual void CalcShape(const IntegrationPoint &ip, Vector &shape) const;
   virtual void CalcDShape(const IntegrationPoint &ip,
                           DenseMatrix &dshape) const;
   virtual void ProjectDelta(int vertex, Vector &dofs) const;
};


class L2Pos_SegmentElement : public PositiveTensorFiniteElement
{
private:
#ifndef MFEM_THREAD_SAFE
   mutable Vector shape_x, dshape_x;
#endif

public:
   L2Pos_SegmentElement(const int p);
   virtual void CalcShape(const IntegrationPoint &ip, Vector &shape) const;
   virtual void CalcDShape(const IntegrationPoint &ip,
                           DenseMatrix &dshape) const;
   virtual void ProjectDelta(int vertex, Vector &dofs) const;
};


class L2_QuadrilateralElement : public NodalTensorFiniteElement
{
private:
#ifndef MFEM_THREAD_SAFE
   mutable Vector shape_x, shape_y, dshape_x, dshape_y;
#endif

public:
   L2_QuadrilateralElement(const int p,
                           const int btype = BasisType::GaussLegendre);
   virtual void CalcShape(const IntegrationPoint &ip, Vector &shape) const;
   virtual void CalcDShape(const IntegrationPoint &ip,
                           DenseMatrix &dshape) const;
   virtual void ProjectDelta(int vertex, Vector &dofs) const;
   virtual void ProjectCurl(const FiniteElement &fe,
                            ElementTransformation &Trans,
                            DenseMatrix &curl) const
   { ProjectCurl_2D(fe, Trans, curl); }
};


class L2Pos_QuadrilateralElement : public PositiveTensorFiniteElement
{
private:
#ifndef MFEM_THREAD_SAFE
   mutable Vector shape_x, shape_y, dshape_x, dshape_y;
#endif

public:
   L2Pos_QuadrilateralElement(const int p);
   virtual void CalcShape(const IntegrationPoint &ip, Vector &shape) const;
   virtual void CalcDShape(const IntegrationPoint &ip,
                           DenseMatrix &dshape) const;
   virtual void ProjectDelta(int vertex, Vector &dofs) const;
};


class L2_HexahedronElement : public NodalTensorFiniteElement
{
private:
#ifndef MFEM_THREAD_SAFE
   mutable Vector shape_x, shape_y, shape_z, dshape_x, dshape_y, dshape_z;
#endif

public:
   L2_HexahedronElement(const int p,
                        const int btype = BasisType::GaussLegendre);
   virtual void CalcShape(const IntegrationPoint &ip, Vector &shape) const;
   virtual void CalcDShape(const IntegrationPoint &ip,
                           DenseMatrix &dshape) const;
   virtual void ProjectDelta(int vertex, Vector &dofs) const;
};


class L2Pos_HexahedronElement : public PositiveTensorFiniteElement
{
private:
#ifndef MFEM_THREAD_SAFE
   mutable Vector shape_x, shape_y, shape_z, dshape_x, dshape_y, dshape_z;
#endif

public:
   L2Pos_HexahedronElement(const int p);
   virtual void CalcShape(const IntegrationPoint &ip, Vector &shape) const;
   virtual void CalcDShape(const IntegrationPoint &ip,
                           DenseMatrix &dshape) const;
   virtual void ProjectDelta(int vertex, Vector &dofs) const;
};


class L2_TriangleElement : public NodalFiniteElement
{
private:
#ifndef MFEM_THREAD_SAFE
   mutable Vector shape_x, shape_y, shape_l, dshape_x, dshape_y, dshape_l, u;
   mutable DenseMatrix du;
#endif
   DenseMatrixInverse Ti;

public:
   L2_TriangleElement(const int p,
                      const int btype = BasisType::GaussLegendre);
   virtual void CalcShape(const IntegrationPoint &ip, Vector &shape) const;
   virtual void CalcDShape(const IntegrationPoint &ip,
                           DenseMatrix &dshape) const;
   virtual void ProjectDelta(int vertex, Vector &dofs) const;
   virtual void ProjectCurl(const FiniteElement &fe,
                            ElementTransformation &Trans,
                            DenseMatrix &curl) const
   { ProjectCurl_2D(fe, Trans, curl); }
};


class L2Pos_TriangleElement : public PositiveFiniteElement
{
private:
#ifndef MFEM_THREAD_SAFE
   mutable Vector dshape_1d;
#endif

public:
   L2Pos_TriangleElement(const int p);
   virtual void CalcShape(const IntegrationPoint &ip, Vector &shape) const;
   virtual void CalcDShape(const IntegrationPoint &ip,
                           DenseMatrix &dshape) const;
   virtual void ProjectDelta(int vertex, Vector &dofs) const;
};


class L2_TetrahedronElement : public NodalFiniteElement
{
private:
#ifndef MFEM_THREAD_SAFE
   mutable Vector shape_x, shape_y, shape_z, shape_l;
   mutable Vector dshape_x, dshape_y, dshape_z, dshape_l, u;
   mutable DenseMatrix du;
#endif
   DenseMatrixInverse Ti;

public:
   L2_TetrahedronElement(const int p,
                         const int btype = BasisType::GaussLegendre);
   virtual void CalcShape(const IntegrationPoint &ip, Vector &shape) const;
   virtual void CalcDShape(const IntegrationPoint &ip,
                           DenseMatrix &dshape) const;
   virtual void ProjectDelta(int vertex, Vector &dofs) const;
};


class L2Pos_TetrahedronElement : public PositiveFiniteElement
{
private:
#ifndef MFEM_THREAD_SAFE
   mutable Vector dshape_1d;
#endif

public:
   L2Pos_TetrahedronElement(const int p);
   virtual void CalcShape(const IntegrationPoint &ip, Vector &shape) const;
   virtual void CalcDShape(const IntegrationPoint &ip,
                           DenseMatrix &dshape) const;
   virtual void ProjectDelta(int vertex, Vector &dofs) const;
};


class RT_QuadrilateralElement : public VectorFiniteElement
{
private:
   static const double nk[8];

   Poly_1D::Basis &cbasis1d, &obasis1d;
#ifndef MFEM_THREAD_SAFE
   mutable Vector shape_cx, shape_ox, shape_cy, shape_oy;
   mutable Vector dshape_cx, dshape_cy;
#endif
   Array<int> dof_map, dof2nk;

public:
   RT_QuadrilateralElement(const int p,
                           const int cb_type = BasisType::GaussLobatto,
                           const int ob_type = BasisType::GaussLegendre);
   virtual void CalcVShape(const IntegrationPoint &ip,
                           DenseMatrix &shape) const;
   virtual void CalcVShape(ElementTransformation &Trans,
                           DenseMatrix &shape) const
   { CalcVShape_RT(Trans, shape); }
   virtual void CalcDivShape(const IntegrationPoint &ip,
                             Vector &divshape) const;
   virtual void GetLocalInterpolation(ElementTransformation &Trans,
                                      DenseMatrix &I) const
   { LocalInterpolation_RT(*this, nk, dof2nk, Trans, I); }
<<<<<<< HEAD
   virtual void GetLocalInterpolation(const FiniteElement &fe,
                                      ElementTransformation &Trans,
                                      DenseMatrix &I) const
=======
   virtual void GetTransferMatrix(const FiniteElement &fe,
                                  ElementTransformation &Trans,
                                  DenseMatrix &I) const
>>>>>>> c43d44b3
   { LocalInterpolation_RT(CheckVectorFE(fe), nk, dof2nk, Trans, I); }
   using FiniteElement::Project;
   virtual void Project(VectorCoefficient &vc,
                        ElementTransformation &Trans, Vector &dofs) const
   { Project_RT(nk, dof2nk, vc, Trans, dofs); }
   virtual void ProjectMatrixCoefficient(
      MatrixCoefficient &mc, ElementTransformation &T, Vector &dofs) const
   { ProjectMatrixCoefficient_RT(nk, dof2nk, mc, T, dofs); }
   virtual void Project(const FiniteElement &fe, ElementTransformation &Trans,
                        DenseMatrix &I) const
   { Project_RT(nk, dof2nk, fe, Trans, I); }
   // Gradient + rotation = Curl: H1 -> H(div)
   virtual void ProjectGrad(const FiniteElement &fe,
                            ElementTransformation &Trans,
                            DenseMatrix &grad) const
   { ProjectGrad_RT(nk, dof2nk, fe, Trans, grad); }
   // Curl = Gradient + rotation: H1 -> H(div)
   virtual void ProjectCurl(const FiniteElement &fe,
                            ElementTransformation &Trans,
                            DenseMatrix &curl) const
   { ProjectGrad_RT(nk, dof2nk, fe, Trans, curl); }
};


class RT_HexahedronElement : public VectorFiniteElement
{
   static const double nk[18];

   Poly_1D::Basis &cbasis1d, &obasis1d;
#ifndef MFEM_THREAD_SAFE
   mutable Vector shape_cx, shape_ox, shape_cy, shape_oy, shape_cz, shape_oz;
   mutable Vector dshape_cx, dshape_cy, dshape_cz;
#endif
   Array<int> dof_map, dof2nk;

public:
   RT_HexahedronElement(const int p,
                        const int cb_type = BasisType::GaussLobatto,
                        const int ob_type = BasisType::GaussLegendre);

   virtual void CalcVShape(const IntegrationPoint &ip,
                           DenseMatrix &shape) const;
   virtual void CalcVShape(ElementTransformation &Trans,
                           DenseMatrix &shape) const
   { CalcVShape_RT(Trans, shape); }
   virtual void CalcDivShape(const IntegrationPoint &ip,
                             Vector &divshape) const;
   virtual void GetLocalInterpolation(ElementTransformation &Trans,
                                      DenseMatrix &I) const
   { LocalInterpolation_RT(*this, nk, dof2nk, Trans, I); }
<<<<<<< HEAD
   virtual void GetLocalInterpolation(const FiniteElement &fe,
                                      ElementTransformation &Trans,
                                      DenseMatrix &I) const
=======
   virtual void GetTransferMatrix(const FiniteElement &fe,
                                  ElementTransformation &Trans,
                                  DenseMatrix &I) const
>>>>>>> c43d44b3
   { LocalInterpolation_RT(CheckVectorFE(fe), nk, dof2nk, Trans, I); }
   using FiniteElement::Project;
   virtual void Project(VectorCoefficient &vc,
                        ElementTransformation &Trans, Vector &dofs) const
   { Project_RT(nk, dof2nk, vc, Trans, dofs); }
   virtual void ProjectMatrixCoefficient(
      MatrixCoefficient &mc, ElementTransformation &T, Vector &dofs) const
   { ProjectMatrixCoefficient_RT(nk, dof2nk, mc, T, dofs); }
   virtual void Project(const FiniteElement &fe, ElementTransformation &Trans,
                        DenseMatrix &I) const
   { Project_RT(nk, dof2nk, fe, Trans, I); }
   virtual void ProjectCurl(const FiniteElement &fe,
                            ElementTransformation &Trans,
                            DenseMatrix &curl) const
   { ProjectCurl_RT(nk, dof2nk, fe, Trans, curl); }
};


class RT_TriangleElement : public VectorFiniteElement
{
   static const double nk[6], c;

#ifndef MFEM_THREAD_SAFE
   mutable Vector shape_x, shape_y, shape_l;
   mutable Vector dshape_x, dshape_y, dshape_l;
   mutable DenseMatrix u;
   mutable Vector divu;
#endif
   Array<int> dof2nk;
   DenseMatrixInverse Ti;

public:
   RT_TriangleElement(const int p);
   virtual void CalcVShape(const IntegrationPoint &ip,
                           DenseMatrix &shape) const;
   virtual void CalcVShape(ElementTransformation &Trans,
                           DenseMatrix &shape) const
   { CalcVShape_RT(Trans, shape); }
   virtual void CalcDivShape(const IntegrationPoint &ip,
                             Vector &divshape) const;
   virtual void GetLocalInterpolation(ElementTransformation &Trans,
                                      DenseMatrix &I) const
   { LocalInterpolation_RT(*this, nk, dof2nk, Trans, I); }
<<<<<<< HEAD
   virtual void GetLocalInterpolation(const FiniteElement &fe,
                                      ElementTransformation &Trans,
                                      DenseMatrix &I) const
=======
   virtual void GetTransferMatrix(const FiniteElement &fe,
                                  ElementTransformation &Trans,
                                  DenseMatrix &I) const
>>>>>>> c43d44b3
   { LocalInterpolation_RT(CheckVectorFE(fe), nk, dof2nk, Trans, I); }
   using FiniteElement::Project;
   virtual void Project(VectorCoefficient &vc,
                        ElementTransformation &Trans, Vector &dofs) const
   { Project_RT(nk, dof2nk, vc, Trans, dofs); }
   virtual void ProjectMatrixCoefficient(
      MatrixCoefficient &mc, ElementTransformation &T, Vector &dofs) const
   { ProjectMatrixCoefficient_RT(nk, dof2nk, mc, T, dofs); }
   virtual void Project(const FiniteElement &fe, ElementTransformation &Trans,
                        DenseMatrix &I) const
   { Project_RT(nk, dof2nk, fe, Trans, I); }
   // Gradient + rotation = Curl: H1 -> H(div)
   virtual void ProjectGrad(const FiniteElement &fe,
                            ElementTransformation &Trans,
                            DenseMatrix &grad) const
   { ProjectGrad_RT(nk, dof2nk, fe, Trans, grad); }
   // Curl = Gradient + rotation: H1 -> H(div)
   virtual void ProjectCurl(const FiniteElement &fe,
                            ElementTransformation &Trans,
                            DenseMatrix &curl) const
   { ProjectGrad_RT(nk, dof2nk, fe, Trans, curl); }
};


class RT_TetrahedronElement : public VectorFiniteElement
{
   static const double nk[12], c;

#ifndef MFEM_THREAD_SAFE
   mutable Vector shape_x, shape_y, shape_z, shape_l;
   mutable Vector dshape_x, dshape_y, dshape_z, dshape_l;
   mutable DenseMatrix u;
   mutable Vector divu;
#endif
   Array<int> dof2nk;
   DenseMatrixInverse Ti;

public:
   RT_TetrahedronElement(const int p);
   virtual void CalcVShape(const IntegrationPoint &ip,
                           DenseMatrix &shape) const;
   virtual void CalcVShape(ElementTransformation &Trans,
                           DenseMatrix &shape) const
   { CalcVShape_RT(Trans, shape); }
   virtual void CalcDivShape(const IntegrationPoint &ip,
                             Vector &divshape) const;
   virtual void GetLocalInterpolation(ElementTransformation &Trans,
                                      DenseMatrix &I) const
   { LocalInterpolation_RT(*this, nk, dof2nk, Trans, I); }
<<<<<<< HEAD
   virtual void GetLocalInterpolation(const FiniteElement &fe,
                                      ElementTransformation &Trans,
                                      DenseMatrix &I) const
=======
   virtual void GetTransferMatrix(const FiniteElement &fe,
                                  ElementTransformation &Trans,
                                  DenseMatrix &I) const
>>>>>>> c43d44b3
   { LocalInterpolation_RT(CheckVectorFE(fe), nk, dof2nk, Trans, I); }
   using FiniteElement::Project;
   virtual void Project(VectorCoefficient &vc,
                        ElementTransformation &Trans, Vector &dofs) const
   { Project_RT(nk, dof2nk, vc, Trans, dofs); }
   virtual void ProjectMatrixCoefficient(
      MatrixCoefficient &mc, ElementTransformation &T, Vector &dofs) const
   { ProjectMatrixCoefficient_RT(nk, dof2nk, mc, T, dofs); }
   virtual void Project(const FiniteElement &fe, ElementTransformation &Trans,
                        DenseMatrix &I) const
   { Project_RT(nk, dof2nk, fe, Trans, I); }
   virtual void ProjectCurl(const FiniteElement &fe,
                            ElementTransformation &Trans,
                            DenseMatrix &curl) const
   { ProjectCurl_RT(nk, dof2nk, fe, Trans, curl); }
};


class ND_HexahedronElement : public VectorFiniteElement
{
   static const double tk[18];

   Poly_1D::Basis &cbasis1d, &obasis1d;
#ifndef MFEM_THREAD_SAFE
   mutable Vector shape_cx, shape_ox, shape_cy, shape_oy, shape_cz, shape_oz;
   mutable Vector dshape_cx, dshape_cy, dshape_cz;
#endif
   Array<int> dof_map, dof2tk;

public:
   ND_HexahedronElement(const int p,
                        const int cb_type = BasisType::GaussLobatto,
                        const int ob_type = BasisType::GaussLegendre);

   virtual void CalcVShape(const IntegrationPoint &ip,
                           DenseMatrix &shape) const;

   virtual void CalcVShape(ElementTransformation &Trans,
                           DenseMatrix &shape) const
   { CalcVShape_ND(Trans, shape); }

   virtual void CalcCurlShape(const IntegrationPoint &ip,
                              DenseMatrix &curl_shape) const;

   virtual void GetLocalInterpolation(ElementTransformation &Trans,
                                      DenseMatrix &I) const
   { LocalInterpolation_ND(*this, tk, dof2tk, Trans, I); }

<<<<<<< HEAD
   virtual void GetLocalInterpolation(const FiniteElement &fe,
                                      ElementTransformation &Trans,
                                      DenseMatrix &I) const
=======
   virtual void GetTransferMatrix(const FiniteElement &fe,
                                  ElementTransformation &Trans,
                                  DenseMatrix &I) const
>>>>>>> c43d44b3
   { LocalInterpolation_ND(CheckVectorFE(fe), tk, dof2tk, Trans, I); }

   using FiniteElement::Project;

   virtual void Project(VectorCoefficient &vc,
                        ElementTransformation &Trans, Vector &dofs) const
   { Project_ND(tk, dof2tk, vc, Trans, dofs); }

   virtual void ProjectMatrixCoefficient(
      MatrixCoefficient &mc, ElementTransformation &T, Vector &dofs) const
   { ProjectMatrixCoefficient_ND(tk, dof2tk, mc, T, dofs); }

   virtual void Project(const FiniteElement &fe,
                        ElementTransformation &Trans,
                        DenseMatrix &I) const
   { Project_ND(tk, dof2tk, fe, Trans, I); }

   virtual void ProjectGrad(const FiniteElement &fe,
                            ElementTransformation &Trans,
                            DenseMatrix &grad) const
   { ProjectGrad_ND(tk, dof2tk, fe, Trans, grad); }

   virtual void ProjectCurl(const FiniteElement &fe,
                            ElementTransformation &Trans,
                            DenseMatrix &curl) const
   { ProjectCurl_ND(tk, dof2tk, fe, Trans, curl); }
};


class ND_QuadrilateralElement : public VectorFiniteElement
{
   static const double tk[8];

   Poly_1D::Basis &cbasis1d, &obasis1d;
#ifndef MFEM_THREAD_SAFE
   mutable Vector shape_cx, shape_ox, shape_cy, shape_oy;
   mutable Vector dshape_cx, dshape_cy;
#endif
   Array<int> dof_map, dof2tk;

public:
   ND_QuadrilateralElement(const int p,
                           const int cb_type = BasisType::GaussLobatto,
                           const int ob_type = BasisType::GaussLegendre);
   virtual void CalcVShape(const IntegrationPoint &ip,
                           DenseMatrix &shape) const;
   virtual void CalcVShape(ElementTransformation &Trans,
                           DenseMatrix &shape) const
   { CalcVShape_ND(Trans, shape); }
   virtual void CalcCurlShape(const IntegrationPoint &ip,
                              DenseMatrix &curl_shape) const;
   virtual void GetLocalInterpolation(ElementTransformation &Trans,
                                      DenseMatrix &I) const
   { LocalInterpolation_ND(*this, tk, dof2tk, Trans, I); }
<<<<<<< HEAD
   virtual void GetLocalInterpolation(const FiniteElement &fe,
                                      ElementTransformation &Trans,
                                      DenseMatrix &I) const
=======
   virtual void GetTransferMatrix(const FiniteElement &fe,
                                  ElementTransformation &Trans,
                                  DenseMatrix &I) const
>>>>>>> c43d44b3
   { LocalInterpolation_ND(CheckVectorFE(fe), tk, dof2tk, Trans, I); }
   using FiniteElement::Project;
   virtual void Project(VectorCoefficient &vc,
                        ElementTransformation &Trans, Vector &dofs) const
   { Project_ND(tk, dof2tk, vc, Trans, dofs); }
   virtual void ProjectMatrixCoefficient(
      MatrixCoefficient &mc, ElementTransformation &T, Vector &dofs) const
   { ProjectMatrixCoefficient_ND(tk, dof2tk, mc, T, dofs); }
   virtual void Project(const FiniteElement &fe,
                        ElementTransformation &Trans,
                        DenseMatrix &I) const
   { Project_ND(tk, dof2tk, fe, Trans, I); }
   virtual void ProjectGrad(const FiniteElement &fe,
                            ElementTransformation &Trans,
                            DenseMatrix &grad) const
   { ProjectGrad_ND(tk, dof2tk, fe, Trans, grad); }
};


class ND_TetrahedronElement : public VectorFiniteElement
{
   static const double tk[18], c;

#ifndef MFEM_THREAD_SAFE
   mutable Vector shape_x, shape_y, shape_z, shape_l;
   mutable Vector dshape_x, dshape_y, dshape_z, dshape_l;
   mutable DenseMatrix u;
#endif
   Array<int> dof2tk;
   DenseMatrixInverse Ti;

public:
   ND_TetrahedronElement(const int p);
   virtual void CalcVShape(const IntegrationPoint &ip,
                           DenseMatrix &shape) const;
   virtual void CalcVShape(ElementTransformation &Trans,
                           DenseMatrix &shape) const
   { CalcVShape_ND(Trans, shape); }
   virtual void CalcCurlShape(const IntegrationPoint &ip,
                              DenseMatrix &curl_shape) const;
   virtual void GetLocalInterpolation(ElementTransformation &Trans,
                                      DenseMatrix &I) const
   { LocalInterpolation_ND(*this, tk, dof2tk, Trans, I); }
<<<<<<< HEAD
   virtual void GetLocalInterpolation(const FiniteElement &fe,
                                      ElementTransformation &Trans,
                                      DenseMatrix &I) const
=======
   virtual void GetTransferMatrix(const FiniteElement &fe,
                                  ElementTransformation &Trans,
                                  DenseMatrix &I) const
>>>>>>> c43d44b3
   { LocalInterpolation_ND(CheckVectorFE(fe), tk, dof2tk, Trans, I); }
   using FiniteElement::Project;
   virtual void Project(VectorCoefficient &vc,
                        ElementTransformation &Trans, Vector &dofs) const
   { Project_ND(tk, dof2tk, vc, Trans, dofs); }
   virtual void ProjectMatrixCoefficient(
      MatrixCoefficient &mc, ElementTransformation &T, Vector &dofs) const
   { ProjectMatrixCoefficient_ND(tk, dof2tk, mc, T, dofs); }
   virtual void Project(const FiniteElement &fe,
                        ElementTransformation &Trans,
                        DenseMatrix &I) const
   { Project_ND(tk, dof2tk, fe, Trans, I); }
   virtual void ProjectGrad(const FiniteElement &fe,
                            ElementTransformation &Trans,
                            DenseMatrix &grad) const
   { ProjectGrad_ND(tk, dof2tk, fe, Trans, grad); }

   virtual void ProjectCurl(const FiniteElement &fe,
                            ElementTransformation &Trans,
                            DenseMatrix &curl) const
   { ProjectCurl_ND(tk, dof2tk, fe, Trans, curl); }
};

class ND_TriangleElement : public VectorFiniteElement
{
   static const double tk[8], c;

#ifndef MFEM_THREAD_SAFE
   mutable Vector shape_x, shape_y, shape_l;
   mutable Vector dshape_x, dshape_y, dshape_l;
   mutable DenseMatrix u;
   mutable Vector curlu;
#endif
   Array<int> dof2tk;
   DenseMatrixInverse Ti;

public:
   ND_TriangleElement(const int p);
   virtual void CalcVShape(const IntegrationPoint &ip,
                           DenseMatrix &shape) const;
   virtual void CalcVShape(ElementTransformation &Trans,
                           DenseMatrix &shape) const
   { CalcVShape_ND(Trans, shape); }
   virtual void CalcCurlShape(const IntegrationPoint &ip,
                              DenseMatrix &curl_shape) const;
   virtual void GetLocalInterpolation(ElementTransformation &Trans,
                                      DenseMatrix &I) const
   { LocalInterpolation_ND(*this, tk, dof2tk, Trans, I); }
<<<<<<< HEAD
   virtual void GetLocalInterpolation(const FiniteElement &fe,
                                      ElementTransformation &Trans,
                                      DenseMatrix &I) const
=======
   virtual void GetTransferMatrix(const FiniteElement &fe,
                                  ElementTransformation &Trans,
                                  DenseMatrix &I) const
>>>>>>> c43d44b3
   { LocalInterpolation_ND(CheckVectorFE(fe), tk, dof2tk, Trans, I); }
   using FiniteElement::Project;
   virtual void Project(VectorCoefficient &vc,
                        ElementTransformation &Trans, Vector &dofs) const
   { Project_ND(tk, dof2tk, vc, Trans, dofs); }
   virtual void ProjectMatrixCoefficient(
      MatrixCoefficient &mc, ElementTransformation &T, Vector &dofs) const
   { ProjectMatrixCoefficient_ND(tk, dof2tk, mc, T, dofs); }
   virtual void Project(const FiniteElement &fe,
                        ElementTransformation &Trans,
                        DenseMatrix &I) const
   { Project_ND(tk, dof2tk, fe, Trans, I); }
   virtual void ProjectGrad(const FiniteElement &fe,
                            ElementTransformation &Trans,
                            DenseMatrix &grad) const
   { ProjectGrad_ND(tk, dof2tk, fe, Trans, grad); }
};


class ND_SegmentElement : public VectorFiniteElement
{
   static const double tk[1];

   Poly_1D::Basis &obasis1d;
   Array<int> dof2tk;

public:
   ND_SegmentElement(const int p, const int ob_type = BasisType::GaussLegendre);
   virtual void CalcShape(const IntegrationPoint &ip, Vector &shape) const
   { obasis1d.Eval(ip.x, shape); }
   virtual void CalcVShape(const IntegrationPoint &ip,
                           DenseMatrix &shape) const;
   virtual void CalcVShape(ElementTransformation &Trans,
                           DenseMatrix &shape) const
   { CalcVShape_ND(Trans, shape); }
   // virtual void CalcCurlShape(const IntegrationPoint &ip,
   //                            DenseMatrix &curl_shape) const;
   virtual void GetLocalInterpolation(ElementTransformation &Trans,
                                      DenseMatrix &I) const
   { LocalInterpolation_ND(*this, tk, dof2tk, Trans, I); }
<<<<<<< HEAD
   virtual void GetLocalInterpolation(const FiniteElement &fe,
                                      ElementTransformation &Trans,
                                      DenseMatrix &I) const
=======
   virtual void GetTransferMatrix(const FiniteElement &fe,
                                  ElementTransformation &Trans,
                                  DenseMatrix &I) const
>>>>>>> c43d44b3
   { LocalInterpolation_ND(CheckVectorFE(fe), tk, dof2tk, Trans, I); }
   using FiniteElement::Project;
   virtual void Project(VectorCoefficient &vc,
                        ElementTransformation &Trans, Vector &dofs) const
   { Project_ND(tk, dof2tk, vc, Trans, dofs); }
   virtual void ProjectMatrixCoefficient(
      MatrixCoefficient &mc, ElementTransformation &T, Vector &dofs) const
   { ProjectMatrixCoefficient_ND(tk, dof2tk, mc, T, dofs); }
   virtual void Project(const FiniteElement &fe,
                        ElementTransformation &Trans,
                        DenseMatrix &I) const
   { Project_ND(tk, dof2tk, fe, Trans, I); }
   virtual void ProjectGrad(const FiniteElement &fe,
                            ElementTransformation &Trans,
                            DenseMatrix &grad) const
   { ProjectGrad_ND(tk, dof2tk, fe, Trans, grad); }
};


class NURBSFiniteElement : public ScalarFiniteElement
{
protected:
   mutable Array <const KnotVector*> kv;
   mutable const int *ijk;
   mutable int patch, elem;
   mutable Vector weights;

public:
   NURBSFiniteElement(int D, int G, int Do, int O, int F)
      : ScalarFiniteElement(D, G, Do, O, F)
   {
      ijk = NULL;
      patch = elem = -1;
      kv.SetSize(Dim);
      weights.SetSize(Dof);
      weights = 1.0;
   }

   void                 Reset      ()         const { patch = elem = -1; }
   void                 SetIJK     (const int *IJK) const { ijk = IJK; }
   int                  GetPatch   ()         const { return patch; }
   void                 SetPatch   (int p)    const { patch = p; }
   int                  GetElement ()         const { return elem; }
   void                 SetElement (int e)    const { elem = e; }
   Array <const KnotVector*> &KnotVectors()   const { return kv; }
   Vector              &Weights    ()         const { return weights; }
   /// Update the NURBSFiniteElement according to the currently set knot vectors
   virtual void         SetOrder   ()         const { }
};

class NURBS1DFiniteElement : public NURBSFiniteElement
{
protected:
   mutable Vector shape_x;

public:
   NURBS1DFiniteElement(int p)
      : NURBSFiniteElement(1, Geometry::SEGMENT, p + 1, p, FunctionSpace::Qk),
        shape_x(p + 1) { }

   virtual void SetOrder() const;
   virtual void CalcShape(const IntegrationPoint &ip, Vector &shape) const;
   virtual void CalcDShape(const IntegrationPoint &ip,
                           DenseMatrix &dshape) const;
};

class NURBS2DFiniteElement : public NURBSFiniteElement
{
protected:
   mutable Vector u, shape_x, shape_y, dshape_x, dshape_y;

public:
   NURBS2DFiniteElement(int p)
      : NURBSFiniteElement(2, Geometry::SQUARE, (p + 1)*(p + 1), p,
                           FunctionSpace::Qk),
        u(Dof), shape_x(p + 1), shape_y(p + 1), dshape_x(p + 1), dshape_y(p + 1)
   { Orders[0] = Orders[1] = p; }

   NURBS2DFiniteElement(int px, int py)
      : NURBSFiniteElement(2, Geometry::SQUARE, (px + 1)*(py + 1),
                           std::max(px, py), FunctionSpace::Qk),
        u(Dof), shape_x(px + 1), shape_y(py + 1), dshape_x(px + 1),
        dshape_y(py + 1)
   { Orders[0] = px; Orders[1] = py; }

   virtual void SetOrder() const;
   virtual void CalcShape(const IntegrationPoint &ip, Vector &shape) const;
   virtual void CalcDShape(const IntegrationPoint &ip,
                           DenseMatrix &dshape) const;
};

class NURBS3DFiniteElement : public NURBSFiniteElement
{
protected:
   mutable Vector u, shape_x, shape_y, shape_z, dshape_x, dshape_y, dshape_z;

public:
   NURBS3DFiniteElement(int p)
      : NURBSFiniteElement(3, Geometry::CUBE, (p + 1)*(p + 1)*(p + 1), p,
                           FunctionSpace::Qk),
        u(Dof), shape_x(p + 1), shape_y(p + 1), shape_z(p + 1),
        dshape_x(p + 1), dshape_y(p + 1), dshape_z(p + 1)
   { Orders[0] = Orders[1] = Orders[2] = p; }

   NURBS3DFiniteElement(int px, int py, int pz)
      : NURBSFiniteElement(3, Geometry::CUBE, (px + 1)*(py + 1)*(pz + 1),
                           std::max(std::max(px,py),pz), FunctionSpace::Qk),
        u(Dof), shape_x(px + 1), shape_y(py + 1), shape_z(pz + 1),
        dshape_x(px + 1), dshape_y(py + 1), dshape_z(pz + 1)
   { Orders[0] = px; Orders[1] = py; Orders[2] = pz; }

   virtual void SetOrder() const;
   virtual void CalcShape(const IntegrationPoint &ip, Vector &shape) const;
   virtual void CalcDShape(const IntegrationPoint &ip,
                           DenseMatrix &dshape) const;
};

} // namespace mfem

#endif<|MERGE_RESOLUTION|>--- conflicted
+++ resolved
@@ -344,15 +344,9 @@
        FiniteElement as when h-refinement is combined with p-refinement or
        p-derefinement. It is assumed that both finite elements use the same
        MapType. */
-<<<<<<< HEAD
-   virtual void GetLocalInterpolation(const FiniteElement &fe,
-                                      ElementTransformation &Trans,
-                                      DenseMatrix &I) const;
-=======
    virtual void GetTransferMatrix(const FiniteElement &fe,
                                   ElementTransformation &Trans,
                                   DenseMatrix &I) const;
->>>>>>> c43d44b3
 
    /** Given a coefficient and a transformation, compute its projection
        (approximation) in the local finite dimensional space in terms
@@ -497,15 +491,9 @@
                                       DenseMatrix &I) const
    { NodalLocalInterpolation(Trans, I, *this); }
 
-<<<<<<< HEAD
-   virtual void GetLocalInterpolation(const FiniteElement &fe,
-                                      ElementTransformation &Trans,
-                                      DenseMatrix &I) const
-=======
    virtual void GetTransferMatrix(const FiniteElement &fe,
                                   ElementTransformation &Trans,
                                   DenseMatrix &I) const
->>>>>>> c43d44b3
    { CheckScalarFE(fe).NodalLocalInterpolation(Trans, I, *this); }
 
    virtual void Project (Coefficient &coeff,
@@ -543,15 +531,9 @@
                                       DenseMatrix &I) const
    { ScalarLocalInterpolation(Trans, I, *this); }
 
-<<<<<<< HEAD
-   virtual void GetLocalInterpolation(const FiniteElement &fe,
-                                      ElementTransformation &Trans,
-                                      DenseMatrix &I) const
-=======
    virtual void GetTransferMatrix(const FiniteElement &fe,
                                   ElementTransformation &Trans,
                                   DenseMatrix &I) const
->>>>>>> c43d44b3
    { CheckScalarFE(fe).ScalarLocalInterpolation(Trans, I, *this); }
 
    using FiniteElement::Project;
@@ -2124,15 +2106,9 @@
    virtual void GetLocalInterpolation(ElementTransformation &Trans,
                                       DenseMatrix &I) const
    { LocalInterpolation_RT(*this, nk, dof2nk, Trans, I); }
-<<<<<<< HEAD
-   virtual void GetLocalInterpolation(const FiniteElement &fe,
-                                      ElementTransformation &Trans,
-                                      DenseMatrix &I) const
-=======
    virtual void GetTransferMatrix(const FiniteElement &fe,
                                   ElementTransformation &Trans,
                                   DenseMatrix &I) const
->>>>>>> c43d44b3
    { LocalInterpolation_RT(CheckVectorFE(fe), nk, dof2nk, Trans, I); }
    using FiniteElement::Project;
    virtual void Project(VectorCoefficient &vc,
@@ -2183,15 +2159,9 @@
    virtual void GetLocalInterpolation(ElementTransformation &Trans,
                                       DenseMatrix &I) const
    { LocalInterpolation_RT(*this, nk, dof2nk, Trans, I); }
-<<<<<<< HEAD
-   virtual void GetLocalInterpolation(const FiniteElement &fe,
-                                      ElementTransformation &Trans,
-                                      DenseMatrix &I) const
-=======
    virtual void GetTransferMatrix(const FiniteElement &fe,
                                   ElementTransformation &Trans,
                                   DenseMatrix &I) const
->>>>>>> c43d44b3
    { LocalInterpolation_RT(CheckVectorFE(fe), nk, dof2nk, Trans, I); }
    using FiniteElement::Project;
    virtual void Project(VectorCoefficient &vc,
@@ -2235,15 +2205,9 @@
    virtual void GetLocalInterpolation(ElementTransformation &Trans,
                                       DenseMatrix &I) const
    { LocalInterpolation_RT(*this, nk, dof2nk, Trans, I); }
-<<<<<<< HEAD
-   virtual void GetLocalInterpolation(const FiniteElement &fe,
-                                      ElementTransformation &Trans,
-                                      DenseMatrix &I) const
-=======
    virtual void GetTransferMatrix(const FiniteElement &fe,
                                   ElementTransformation &Trans,
                                   DenseMatrix &I) const
->>>>>>> c43d44b3
    { LocalInterpolation_RT(CheckVectorFE(fe), nk, dof2nk, Trans, I); }
    using FiniteElement::Project;
    virtual void Project(VectorCoefficient &vc,
@@ -2293,15 +2257,9 @@
    virtual void GetLocalInterpolation(ElementTransformation &Trans,
                                       DenseMatrix &I) const
    { LocalInterpolation_RT(*this, nk, dof2nk, Trans, I); }
-<<<<<<< HEAD
-   virtual void GetLocalInterpolation(const FiniteElement &fe,
-                                      ElementTransformation &Trans,
-                                      DenseMatrix &I) const
-=======
    virtual void GetTransferMatrix(const FiniteElement &fe,
                                   ElementTransformation &Trans,
                                   DenseMatrix &I) const
->>>>>>> c43d44b3
    { LocalInterpolation_RT(CheckVectorFE(fe), nk, dof2nk, Trans, I); }
    using FiniteElement::Project;
    virtual void Project(VectorCoefficient &vc,
@@ -2350,15 +2308,9 @@
                                       DenseMatrix &I) const
    { LocalInterpolation_ND(*this, tk, dof2tk, Trans, I); }
 
-<<<<<<< HEAD
-   virtual void GetLocalInterpolation(const FiniteElement &fe,
-                                      ElementTransformation &Trans,
-                                      DenseMatrix &I) const
-=======
    virtual void GetTransferMatrix(const FiniteElement &fe,
                                   ElementTransformation &Trans,
                                   DenseMatrix &I) const
->>>>>>> c43d44b3
    { LocalInterpolation_ND(CheckVectorFE(fe), tk, dof2tk, Trans, I); }
 
    using FiniteElement::Project;
@@ -2413,15 +2365,9 @@
    virtual void GetLocalInterpolation(ElementTransformation &Trans,
                                       DenseMatrix &I) const
    { LocalInterpolation_ND(*this, tk, dof2tk, Trans, I); }
-<<<<<<< HEAD
-   virtual void GetLocalInterpolation(const FiniteElement &fe,
-                                      ElementTransformation &Trans,
-                                      DenseMatrix &I) const
-=======
    virtual void GetTransferMatrix(const FiniteElement &fe,
                                   ElementTransformation &Trans,
                                   DenseMatrix &I) const
->>>>>>> c43d44b3
    { LocalInterpolation_ND(CheckVectorFE(fe), tk, dof2tk, Trans, I); }
    using FiniteElement::Project;
    virtual void Project(VectorCoefficient &vc,
@@ -2465,15 +2411,9 @@
    virtual void GetLocalInterpolation(ElementTransformation &Trans,
                                       DenseMatrix &I) const
    { LocalInterpolation_ND(*this, tk, dof2tk, Trans, I); }
-<<<<<<< HEAD
-   virtual void GetLocalInterpolation(const FiniteElement &fe,
-                                      ElementTransformation &Trans,
-                                      DenseMatrix &I) const
-=======
    virtual void GetTransferMatrix(const FiniteElement &fe,
                                   ElementTransformation &Trans,
                                   DenseMatrix &I) const
->>>>>>> c43d44b3
    { LocalInterpolation_ND(CheckVectorFE(fe), tk, dof2tk, Trans, I); }
    using FiniteElement::Project;
    virtual void Project(VectorCoefficient &vc,
@@ -2522,15 +2462,9 @@
    virtual void GetLocalInterpolation(ElementTransformation &Trans,
                                       DenseMatrix &I) const
    { LocalInterpolation_ND(*this, tk, dof2tk, Trans, I); }
-<<<<<<< HEAD
-   virtual void GetLocalInterpolation(const FiniteElement &fe,
-                                      ElementTransformation &Trans,
-                                      DenseMatrix &I) const
-=======
    virtual void GetTransferMatrix(const FiniteElement &fe,
                                   ElementTransformation &Trans,
                                   DenseMatrix &I) const
->>>>>>> c43d44b3
    { LocalInterpolation_ND(CheckVectorFE(fe), tk, dof2tk, Trans, I); }
    using FiniteElement::Project;
    virtual void Project(VectorCoefficient &vc,
@@ -2571,15 +2505,9 @@
    virtual void GetLocalInterpolation(ElementTransformation &Trans,
                                       DenseMatrix &I) const
    { LocalInterpolation_ND(*this, tk, dof2tk, Trans, I); }
-<<<<<<< HEAD
-   virtual void GetLocalInterpolation(const FiniteElement &fe,
-                                      ElementTransformation &Trans,
-                                      DenseMatrix &I) const
-=======
    virtual void GetTransferMatrix(const FiniteElement &fe,
                                   ElementTransformation &Trans,
                                   DenseMatrix &I) const
->>>>>>> c43d44b3
    { LocalInterpolation_ND(CheckVectorFE(fe), tk, dof2tk, Trans, I); }
    using FiniteElement::Project;
    virtual void Project(VectorCoefficient &vc,
