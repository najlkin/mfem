// Copyright (c) 2010, Lawrence Livermore National Security, LLC. Produced at
// the Lawrence Livermore National Laboratory. LLNL-CODE-443211. All Rights
// reserved. See file COPYRIGHT for details.
//
// This file is part of the MFEM library. For more information and source code
// availability see http://mfem.org.
//
// MFEM is free software; you can redistribute it and/or modify it under the
// terms of the GNU Lesser General Public License (as published by the Free
// Software Foundation) version 2.1 dated February 1999.

#include "operator.hpp"
#include "ode.hpp"

namespace mfem
{

void ForwardEulerSolver::Init(TimeDependentOperator &_f)
{
   ODESolver::Init(_f);
   dxdt.SetSize(f->Width());
}

void ForwardEulerSolver::Step(Vector &x, double &t, double &dt)
{
   f->SetTime(t);
   f->Mult(x, dxdt);
   x.Add(dt, dxdt);
   t += dt;
}


void RK2Solver::Init(TimeDependentOperator &_f)
{
   ODESolver::Init(_f);
   int n = f->Width();
   dxdt.SetSize(n);
   x1.SetSize(n);
}

void RK2Solver::Step(Vector &x, double &t, double &dt)
{
   //  0 |
   //  a |  a
   // ---+--------
   //    | 1-b  b      b = 1/(2a)

   const double b = 0.5/a;

   f->SetTime(t);
   f->Mult(x, dxdt);
   add(x, (1. - b)*dt, dxdt, x1);
   x.Add(a*dt, dxdt);

   f->SetTime(t + a*dt);
   f->Mult(x, dxdt);
   add(x1, b*dt, dxdt, x);
   t += dt;
}


void RK3SSPSolver::Init(TimeDependentOperator &_f)
{
   ODESolver::Init(_f);
   int n = f->Width();
   y.SetSize(n);
   k.SetSize(n);
}

void RK3SSPSolver::Step(Vector &x, double &t, double &dt)
{
   // x0 = x, t0 = t, k0 = dt*f(t0, x0)
   f->SetTime(t);
   f->Mult(x, k);

   // x1 = x + k0, t1 = t + dt, k1 = dt*f(t1, x1)
   add(x, dt, k, y);
   f->SetTime(t + dt);
   f->Mult(y, k);

   // x2 = 3/4*x + 1/4*(x1 + k1), t2 = t + 1/2*dt, k2 = dt*f(t2, x2)
   y.Add(dt, k);
   add(3./4, x, 1./4, y, y);
   f->SetTime(t + dt/2);
   f->Mult(y, k);

   // x3 = 1/3*x + 2/3*(x2 + k2), t3 = t + dt
   y.Add(dt, k);
   add(1./3, x, 2./3, y, x);
   t += dt;
}


void RK4Solver::Init(TimeDependentOperator &_f)
{
   ODESolver::Init(_f);
   int n = f->Width();
   y.SetSize(n);
   k.SetSize(n);
   z.SetSize(n);
}

void RK4Solver::Step(Vector &x, double &t, double &dt)
{
   //   0  |
   //  1/2 | 1/2
   //  1/2 |  0   1/2
   //   1  |  0    0    1
   // -----+-------------------
   //      | 1/6  1/3  1/3  1/6

   f->SetTime(t);
   f->Mult(x, k); // k1
   add(x, dt/2, k, y);
   add(x, dt/6, k, z);

   f->SetTime(t + dt/2);
   f->Mult(y, k); // k2
   add(x, dt/2, k, y);
   z.Add(dt/3, k);

   f->Mult(y, k); // k3
   add(x, dt, k, y);
   z.Add(dt/3, k);

   f->SetTime(t + dt);
   f->Mult(y, k); // k4
   add(z, dt/6, k, x);
   t += dt;
}

ExplicitRKSolver::ExplicitRKSolver(int _s, const double *_a, const double *_b,
                                   const double *_c)
{
   s = _s;
   a = _a;
   b = _b;
   c = _c;
   k = new Vector[s];
}

void ExplicitRKSolver::Init(TimeDependentOperator &_f)
{
   ODESolver::Init(_f);
   int n = f->Width();
   y.SetSize(n);
   for (int i = 0; i < s; i++)
   {
      k[i].SetSize(n);
   }
}

void ExplicitRKSolver::Step(Vector &x, double &t, double &dt)
{
   //   0     |
   //  c[0]   | a[0]
   //  c[1]   | a[1] a[2]
   //  ...    |    ...
   //  c[s-2] | ...   a[s(s-1)/2-1]
   // --------+---------------------
   //         | b[0] b[1] ... b[s-1]

   f->SetTime(t);
   f->Mult(x, k[0]);
   for (int l = 0, i = 1; i < s; i++)
   {
      add(x, a[l++]*dt, k[0], y);
      for (int j = 1; j < i; j++)
      {
         y.Add(a[l++]*dt, k[j]);
      }

      f->SetTime(t + c[i-1]*dt);
      f->Mult(y, k[i]);
   }
   for (int i = 0; i < s; i++)
   {
      x.Add(b[i]*dt, k[i]);
   }
   t += dt;
}

ExplicitRKSolver::~ExplicitRKSolver()
{
   delete [] k;
}

const double RK6Solver::a[] =
{
   .6e-1,
   .1923996296296296296296296296296296296296e-1,
   .7669337037037037037037037037037037037037e-1,
   .35975e-1,
   0.,
   .107925,
   1.318683415233148260919747276431735612861,
   0.,
   -5.042058063628562225427761634715637693344,
   4.220674648395413964508014358283902080483,
   -41.87259166432751461803757780644346812905,
   0.,
   159.4325621631374917700365669070346830453,
   -122.1192135650100309202516203389242140663,
   5.531743066200053768252631238332999150076,
   -54.43015693531650433250642051294142461271,
   0.,
   207.0672513650184644273657173866509835987,
   -158.6108137845899991828742424365058599469,
   6.991816585950242321992597280791793907096,
   -.1859723106220323397765171799549294623692e-1,
   -54.66374178728197680241215648050386959351,
   0.,
   207.9528062553893734515824816699834244238,
   -159.2889574744995071508959805871426654216,
   7.018743740796944434698170760964252490817,
   -.1833878590504572306472782005141738268361e-1,
   -.5119484997882099077875432497245168395840e-3
};
const double RK6Solver::b[] =
{
   .3438957868357036009278820124728322386520e-1,
   0.,
   0.,
   .2582624555633503404659558098586120858767,
   .4209371189673537150642551514069801967032,
   4.405396469669310170148836816197095664891,
   -176.4831190242986576151740942499002125029,
   172.3641334014150730294022582711902413315
};
const double RK6Solver::c[] =
{
   .6e-1,
   .9593333333333333333333333333333333333333e-1,
   .1439,
   .4973,
   .9725,
   .9995,
   1.,
};

const double RK8Solver::a[] =
{
   .5e-1,
   -.69931640625e-2,
   .1135556640625,
   .399609375e-1,
   0.,
   .1198828125,
   .3613975628004575124052940721184028345129,
   0.,
   -1.341524066700492771819987788202715834917,
   1.370126503900035259414693716084313000404,
   .490472027972027972027972027972027972028e-1,
   0.,
   0.,
   .2350972042214404739862988335493427143122,
   .180855592981356728810903963653454488485,
   .6169289044289044289044289044289044289044e-1,
   0.,
   0.,
   .1123656831464027662262557035130015442303,
   -.3885046071451366767049048108111244567456e-1,
   .1979188712522045855379188712522045855379e-1,
   -1.767630240222326875735597119572145586714,
   0.,
   0.,
   -62.5,
   -6.061889377376669100821361459659331999758,
   5.650823198222763138561298030600840174201,
   65.62169641937623283799566054863063741227,
   -1.180945066554970799825116282628297957882,
   0.,
   0.,
   -41.50473441114320841606641502701994225874,
   -4.434438319103725011225169229846100211776,
   4.260408188586133024812193710744693240761,
   43.75364022446171584987676829438379303004,
   .787142548991231068744647504422630755086e-2,
   -1.281405999441488405459510291182054246266,
   0.,
   0.,
   -45.04713996013986630220754257136007322267,
   -4.731362069449576477311464265491282810943,
   4.514967016593807841185851584597240996214,
   47.44909557172985134869022392235929015114,
   .1059228297111661135687393955516542875228e-1,
   -.5746842263844616254432318478286296232021e-2,
   -1.724470134262485191756709817484481861731,
   0.,
   0.,
   -60.92349008483054016518434619253765246063,
   -5.95151837622239245520283276706185486829,
   5.556523730698456235979791650843592496839,
   63.98301198033305336837536378635995939281,
   .1464202825041496159275921391759452676003e-1,
   .6460408772358203603621865144977650714892e-1,
   -.7930323169008878984024452548693373291447e-1,
   -3.301622667747079016353994789790983625569,
   0.,
   0.,
   -118.011272359752508566692330395789886851,
   -10.14142238845611248642783916034510897595,
   9.139311332232057923544012273556827000619,
   123.3759428284042683684847180986501894364,
   4.623244378874580474839807625067630924792,
   -3.383277738068201923652550971536811240814,
   4.527592100324618189451265339351129035325,
   -5.828495485811622963193088019162985703755
};
const double RK8Solver::b[] =
{
   .4427989419007951074716746668098518862111e-1,
   0.,
   0.,
   0.,
   0.,
   .3541049391724448744815552028733568354121,
   .2479692154956437828667629415370663023884,
   -15.69420203883808405099207034271191213468,
   25.08406496555856261343930031237186278518,
   -31.73836778626027646833156112007297739997,
   22.93828327398878395231483560344797018313,
   -.2361324633071542145259900641263517600737
};
const double RK8Solver::c[] =
{
   .5e-1,
   .1065625,
   .15984375,
   .39,
   .465,
   .155,
   .943,
   .901802041735856958259707940678372149956,
   .909,
   .94,
   1.,
};


void BackwardEulerSolver::Init(TimeDependentOperator &_f)
{
   ODESolver::Init(_f);
   k.SetSize(f->Width());
}

void BackwardEulerSolver::Step(Vector &x, double &t, double &dt)
{
   f->SetTime(t + dt);
   f->ImplicitSolve(dt, x, k); // solve for k: k = f(x + dt*k, t + dt)
   x.Add(dt, k);
   t += dt;
}


void ImplicitMidpointSolver::Init(TimeDependentOperator &_f)
{
   ODESolver::Init(_f);
   k.SetSize(f->Width());
}

void ImplicitMidpointSolver::Step(Vector &x, double &t, double &dt)
{
   f->SetTime(t + dt/2);
   f->ImplicitSolve(dt/2, x, k);
   x.Add(dt, k);
   t += dt;
}


SDIRK23Solver::SDIRK23Solver(int gamma_opt)
{
   if (gamma_opt == 0)
   {
      gamma = (3. - sqrt(3.))/6.;   // not A-stable, order 3
   }
   else if (gamma_opt == 2)
   {
      gamma = (2. - sqrt(2.))/2.;   // L-stable, order 2
   }
   else if (gamma_opt == 3)
   {
      gamma = (2. + sqrt(2.))/2.;   // L-stable, order 2
   }
   else
   {
      gamma = (3. + sqrt(3.))/6.;   // A-stable, order 3
   }
}

void SDIRK23Solver::Init(TimeDependentOperator &_f)
{
   ODESolver::Init(_f);
   k.SetSize(f->Width());
   y.SetSize(f->Width());
}

void SDIRK23Solver::Step(Vector &x, double &t, double &dt)
{
   // with a = gamma:
   //   a   |   a
   //  1-a  |  1-2a  a
   // ------+-----------
   //       |  1/2  1/2
   // note: with gamma_opt=3, both solve are outside [t,t+dt] since a>1
   f->SetTime(t + gamma*dt);
   f->ImplicitSolve(gamma*dt, x, k);
   add(x, (1.-2.*gamma)*dt, k, y); // y = x + (1-2*gamma)*dt*k
   x.Add(dt/2, k);

   f->SetTime(t + (1.-gamma)*dt);
   f->ImplicitSolve(gamma*dt, y, k);
   x.Add(dt/2, k);
   t += dt;
}


void SDIRK34Solver::Init(TimeDependentOperator &_f)
{
   ODESolver::Init(_f);
   k.SetSize(f->Width());
   y.SetSize(f->Width());
   z.SetSize(f->Width());
}

void SDIRK34Solver::Step(Vector &x, double &t, double &dt)
{
   //   a   |    a
   //  1/2  |  1/2-a    a
   //  1-a  |   2a    1-4a   a
   // ------+--------------------
   //       |    b    1-2b   b
   // note: two solves are outside [t,t+dt] since c1=a>1, c3=1-a<0
   const double a = 1./sqrt(3.)*cos(M_PI/18.) + 0.5;
   const double b = 1./(6.*(2.*a-1.)*(2.*a-1.));

   f->SetTime(t + a*dt);
   f->ImplicitSolve(a*dt, x, k);
   add(x, (0.5-a)*dt, k, y);
   add(x,  (2.*a)*dt, k, z);
   x.Add(b*dt, k);

   f->SetTime(t + dt/2);
   f->ImplicitSolve(a*dt, y, k);
   z.Add((1.-4.*a)*dt, k);
   x.Add((1.-2.*b)*dt, k);

   f->SetTime(t + (1.-a)*dt);
   f->ImplicitSolve(a*dt, z, k);
   x.Add(b*dt, k);
   t += dt;
}


void SDIRK33Solver::Init(TimeDependentOperator &_f)
{
   ODESolver::Init(_f);
   k.SetSize(f->Width());
   y.SetSize(f->Width());
}

void SDIRK33Solver::Step(Vector &x, double &t, double &dt)
{
   //   a  |   a
   //   c  |  c-a    a
   //   1  |   b   1-a-b  a
   // -----+----------------
   //      |   b   1-a-b  a
   const double a = 0.435866521508458999416019;
   const double b = 1.20849664917601007033648;
   const double c = 0.717933260754229499708010;

   f->SetTime(t + a*dt);
   f->ImplicitSolve(a*dt, x, k);
   add(x, (c-a)*dt, k, y);
   x.Add(b*dt, k);

   f->SetTime(t + c*dt);
   f->ImplicitSolve(a*dt, y, k);
   x.Add((1.-a-b)*dt, k);

   f->SetTime(t + dt);
   f->ImplicitSolve(a*dt, x, k);
   x.Add(a*dt, k);
   t += dt;
}

void
SIASolver::Init(Operator &P, TimeDependentOperator & F)
{
   P_ = &P; F_ = &F;

   dp_.SetSize(F_->Height());
   dq_.SetSize(P_->Height());
}

void
SIA1Solver::Step(Vector &q, Vector &p, double &t, double &dt)
{
   F_->SetTime(t);
   F_->Mult(q,dp_);
   p.Add(dt,dp_);

   P_->Mult(p,dq_);
   q.Add(dt,dq_);

   t += dt;
}

void
SIA2Solver::Step(Vector &q, Vector &p, double &t, double &dt)
{
   P_->Mult(p,dq_);
   q.Add(0.5*dt,dq_);

   F_->SetTime(t+0.5*dt);
   F_->Mult(q,dp_);
   p.Add(dt,dp_);

   P_->Mult(p,dq_);
   q.Add(0.5*dt,dq_);

   t += dt;
}

SIAVSolver::SIAVSolver(int order)
   : order_(order)
{
   a_.SetSize(order);
   b_.SetSize(order);

   switch (order_)
   {
      case 1:
         a_[0] = 1.0;
         b_[0] = 1.0;
         break;
      case 2:
         a_[0] = 0.5;
         a_[1] = 0.5;
         b_[0] = 0.0;
         b_[1] = 1.0;
         break;
      case 3:
         a_[0] =  2.0/3.0;
         a_[1] = -2.0/3.0;
         a_[2] =  1.0;
         b_[0] =  7.0/24.0;
         b_[1] =  0.75;
         b_[2] = -1.0/24.0;
         break;
      case 4:
         a_[0] = (2.0+pow(2.0,1.0/3.0)+pow(2.0,-1.0/3.0))/6.0;
         a_[1] = (1.0-pow(2.0,1.0/3.0)-pow(2.0,-1.0/3.0))/6.0;
         a_[2] = a_[1];
         a_[3] = a_[0];
         b_[0] = 0.0;
         b_[1] = 1.0/(2.0-pow(2.0,1.0/3.0));
         b_[2] = 1.0/(1.0-pow(2.0,2.0/3.0));
         b_[3] = b_[1];
         break;
      default:
<<<<<<< HEAD
         MFEM_ASSERT(false, "Unsupported order in SInSolver");
=======
         MFEM_ASSERT(false, "Unsupported order in SIAVSolver");
>>>>>>> a8b3b440
   };
}

void
SIAVSolver::Step(Vector &q, Vector &p, double &t, double &dt)
{
   for (int i=0; i<order_; i++)
   {
      if ( b_[i] != 0.0 )
      {
         F_->SetTime(t);
<<<<<<< HEAD
         F_->Mult(q,dp_);
         p.Add(b_[i]*dt,dp_);
      }

      P_->Mult(p,dq_);
      q.Add(a_[i]*dt,dq_);

      t += a_[i]*dt;
=======
         if ( F_->isExplicit() )
         {
            F_->Mult(q, dp_);
         }
         else
         {
            F_->ImplicitSolve(b_[i] * dt, q, dp_);
         }
         p.Add(b_[i] * dt, dp_);
      }

      P_->Mult(p, dq_);
      q.Add(a_[i] * dt, dq_);

      t += a_[i] * dt;
>>>>>>> a8b3b440
   }
}

}<|MERGE_RESOLUTION|>--- conflicted
+++ resolved
@@ -560,11 +560,7 @@
          b_[3] = b_[1];
          break;
       default:
-<<<<<<< HEAD
-         MFEM_ASSERT(false, "Unsupported order in SInSolver");
-=======
          MFEM_ASSERT(false, "Unsupported order in SIAVSolver");
->>>>>>> a8b3b440
    };
 }
 
@@ -576,16 +572,6 @@
       if ( b_[i] != 0.0 )
       {
          F_->SetTime(t);
-<<<<<<< HEAD
-         F_->Mult(q,dp_);
-         p.Add(b_[i]*dt,dp_);
-      }
-
-      P_->Mult(p,dq_);
-      q.Add(a_[i]*dt,dq_);
-
-      t += a_[i]*dt;
-=======
          if ( F_->isExplicit() )
          {
             F_->Mult(q, dp_);
@@ -601,7 +587,6 @@
       q.Add(a_[i] * dt, dq_);
 
       t += a_[i] * dt;
->>>>>>> a8b3b440
    }
 }
 
