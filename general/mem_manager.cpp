// Copyright (c) 2010, Lawrence Livermore National Security, LLC. Produced at
// the Lawrence Livermore National Laboratory. LLNL-CODE-443211. All Rights
// reserved. See file COPYRIGHT for details.
//
// This file is part of the MFEM library. For more information and source code
// availability see http://mfem.org.
//
// MFEM is free software; you can redistribute it and/or modify it under the
// terms of the GNU Lesser General Public License (as published by the Free
// Software Foundation) version 2.1 dated February 1999.

#include "../general/forall.hpp"
#include "mem_manager.hpp"

#include <list>
#include <cstring> // std::memcpy
#include <unordered_map>
#include <algorithm> // std::max

#include <signal.h>

#ifndef _WIN32
#include <sys/mman.h>
#else
#define posix_memalign(p,a,s) (((*(p))=_aligned_malloc((s),(a))),*(p)?0:errno)
#endif

#ifdef MFEM_USE_UMPIRE
#include "umpire/Umpire.hpp"
#endif // MFME_USE_UMPIRE

namespace mfem
{

MemoryType GetMemoryType(MemoryClass mc)
{
   switch (mc)
   {
      case MemoryClass::HOST:     return MemoryType::HOST;
      case MemoryClass::HOST_32:  return MemoryType::HOST_32;
      case MemoryClass::HOST_64:  return MemoryType::HOST_64;
      case MemoryClass::CUDA:     return MemoryType::CUDA;
      case MemoryClass::CUDA_UVM: return MemoryType::CUDA_UVM;
   }
   return MemoryType::HOST;
}

MemoryClass operator*(MemoryClass mc1, MemoryClass mc2)
{
   //          |   HOST     HOST_32   HOST_64    CUDA    CUDA_UVM
   // ---------+--------------------------------------------------
   //   HOST   |   HOST     HOST_32   HOST_64    CUDA    CUDA_UVM
   //  HOST_32 |  HOST_32   HOST_32   HOST_64    CUDA    CUDA_UVM
   //  HOST_64 |  HOST_64   HOST_64   HOST_64    CUDA    CUDA_UVM
   //   CUDA   |   CUDA      CUDA      CUDA      CUDA    CUDA_UVM
   // CUDA_UVM | CUDA_UVM  CUDA_UVM  CUDA_UVM  CUDA_UVM  CUDA_UVM

   // Using the enumeration ordering:
   //    HOST < HOST_32 < HOST_64 < CUDA < CUDA_UVM,
   // the above table is simply: a*b = max(a,b).

   return std::max(mc1, mc2);
}


namespace internal
{

/// Forward declaration of the Alias structure
struct Alias;

<<<<<<< HEAD
/// Memory class
=======
/// Memory class that holds:
///   - a boolean telling which memory space is being used
///   - the size in bytes of this memory region,
///   - the host and the device pointer.
>>>>>>> 40795c21
struct Memory
{
   /// Size in bytes of this memory region
   const std::size_t bytes;
   /// Host and the device pointer
   void *const h_ptr;
   /// Device pointer
   void *d_ptr;
<<<<<<< HEAD
   /// List of all aliases seen using this region (used only to free them)
   std::list<const void*> aliases;
   /// Boolean telling which memory space is being used
   bool on_host;
   // Boolean to indicate if unified memory is used
   bool managed;
   bool padding[6];
   Memory(void* const h, const bool uvm, const std::size_t size):
      bytes(size),
      h_ptr(h), d_ptr(nullptr),
      aliases(),
      on_host(true), managed(uvm) {}
=======
   Memory(void* const h, const std::size_t size):
      host(true), bytes(size), h_ptr(h), d_ptr(nullptr) {}
>>>>>>> 40795c21
};

/// Alias class
struct Alias
{
   /// Base memory region
   Memory *const mem;
   /// Offset of this alias
   const long offset;
<<<<<<< HEAD
   Alias(Memory *const m, const long o): mem(m), offset(o) { }
=======
   unsigned long counter;
>>>>>>> 40795c21
};

typedef std::unordered_map<const void*, Memory> MemoryMap;
// TODO: use 'Alias' or 'const Alias' as the mapped type in the AliasMap instead
// of 'Alias*'
typedef std::unordered_map<const void*, Alias*> AliasMap;

struct Ledger
{
   MemoryMap memories;
   AliasMap aliases;
};

} // namespace mfem::internal

static internal::Ledger *maps;

namespace internal
{

static bool managed;

/// The host memory space abstract class
class HostMemorySpace
{
public:
   virtual ~HostMemorySpace() { }
   virtual void Alloc(void **ptr, const std::size_t bytes)
   { *ptr = std::malloc(bytes); }
   virtual void Dealloc(void *ptr) { std::free(ptr); }
   virtual void Protect(const void *ptr, const std::size_t bytes) { }
   virtual void Unprotect(const void *ptr, const std::size_t bytes) { }
};

/// The device memory space abstract class
class DeviceMemorySpace
{
public:
   virtual ~DeviceMemorySpace() { }
   virtual void Alloc(internal::Memory &base, const std::size_t bytes)
  { base.d_ptr = std::malloc(bytes); }
   virtual void Dealloc(void *dptr) { std::free(dptr); }
};

// The copy memory space abstract class
class CopyMemorySpace
{
public:
   virtual ~CopyMemorySpace() { }
   virtual void *HtoD(void *dst, const void *src, const std::size_t bytes)
   { return std::memcpy(dst, src, bytes); }
   virtual void *DtoD(void *dst, const void *src, const std::size_t bytes)
   { return std::memcpy(dst, src, bytes); }
   virtual void *DtoH(void *dst, const void *src, const std::size_t bytes)
   { return std::memcpy(dst, src, bytes); }
};

/// The std:: host memory space
class StdHostMemorySpace : public HostMemorySpace { };

/// The UVM host memory space
class UvmHostMemorySpace : public HostMemorySpace
{
public:
   UvmHostMemorySpace() { internal::managed=true; }
   void Alloc(void **ptr, const std::size_t bytes)
   { MFEM_CUDA_CHECK(::cudaMallocManaged(ptr, bytes)); }
   void Dealloc(void *ptr)
   {
      MFEM_CUDA_CHECK(::cudaGetLastError());
      const bool known = mm.IsKnown(ptr);
      if (!known) { mfem_error("[UvmHostMemorySpace] Dealloc error!"); }
      const internal::Memory &base = maps->memories.at(ptr);
      if (base.managed) { MFEM_CUDA_CHECK(::cudaFree(ptr)); }
      else { std::free(ptr); }
   }
};

/// The aligned host memory space
class AlignedHostMemorySpace : public HostMemorySpace
{
public:
   AlignedHostMemorySpace(): HostMemorySpace() { }
   void Alloc(void **ptr, const std::size_t bytes)
   {
      const std::size_t alignment = 32;
      const int returned = posix_memalign(ptr, alignment, bytes);
      if (returned != 0) { throw ::std::bad_alloc(); }
   }
};

/// The protected host memory space
class ProtectedHostMemorySpace : public HostMemorySpace
{
#ifndef _WIN32
   static void ProtectedAccessError(int sig, siginfo_t *si, void *unused)
   {
      fflush(0);
      char str[64];
      void *ptr = si->si_addr;
      const bool known = mm.IsKnown(ptr);
      const char *format = known ?
                           "Address %p was used, but is still on the device!":
                           "[MMU] Error while accessing %p!";
      sprintf(str, format, ptr);
      mfem::out << std::endl << "A illegal memory access was made!";
      MFEM_ABORT(str);
   }
#endif
public:
   ProtectedHostMemorySpace(): HostMemorySpace()
   {
#ifndef _WIN32
      struct sigaction sa;
      sa.sa_flags = SA_SIGINFO;
      sigemptyset(&sa.sa_mask);
      sa.sa_sigaction = ProtectedAccessError;
      if (sigaction(SIGBUS, &sa, NULL) == -1) { mfem_error("SIGBUS"); }
      if (sigaction(SIGSEGV, &sa, NULL) == -1) { mfem_error("SIGSEGV"); }
#endif
   }

   void Alloc(void **ptr, const std::size_t bytes)
   {
#ifdef _WIN32
      mfem_error("Protected HostAlloc is not available on WIN32.");
#else
      const size_t length = bytes > 0 ? bytes : 1;
      const int prot = PROT_READ | PROT_WRITE;
      const int flags = MAP_ANONYMOUS | MAP_PRIVATE;
      *ptr = ::mmap(NULL, length, prot, flags, -1, 0);
      if (*ptr == MAP_FAILED) { mfem_error("Alloc error!"); }
#endif
   }

   void Dealloc(void *ptr)
   {
      const bool known = mm.IsKnown(ptr);
      if (!known) { mfem_error("[MMU] Trying to Free an unknown pointer!"); }
#ifdef _WIN32
      mfem_error("Protected HostDealloc is not available on WIN32.");
#else
      const internal::Memory &base = maps->memories.at(ptr);
      const size_t bytes = base.bytes;
      const size_t length = bytes > 0 ? bytes : 1;
      if (::munmap(ptr, length) == -1) { mfem_error("Dealloc error!"); }
#endif
   }

   // Memory may not be accessed.
   void Protect(const void *ptr, const std::size_t bytes)
   {
#ifndef _WIN32
      if (::mprotect(const_cast<void*>(ptr), bytes, PROT_NONE))
      { mfem_error("Protect error!"); }
#endif
   }

   // Memory may be read and written.
   void Unprotect(const void *ptr, const std::size_t bytes)
   {
#ifndef _WIN32
      const int returned =
         ::mprotect(const_cast<void*>(ptr), bytes, PROT_READ | PROT_WRITE);
      if (returned != 0) { mfem_error("Unprotect error!"); }
#endif
   }
};

/// The 'none' device memory space
class NoneDeviceMemorySpace: public DeviceMemorySpace
{
public:
   void Alloc(internal::Memory &base, const std::size_t bytes)
   { mfem_error("No Alloc in this memory space"); }
   void Dealloc(void *ptr)
   { mfem_error("No Dealloc in this memory space"); }
};

/// The std:: device memory space, used with the 'debug' device
class StdDeviceMemorySpace : public DeviceMemorySpace { };

/// The CUDA device memory space
class CudaDeviceMemorySpace: public DeviceMemorySpace
{
public:
   CudaDeviceMemorySpace(): DeviceMemorySpace() { }
   void Alloc(internal::Memory &base, const std::size_t bytes)
   { MFEM_CUDA_CHECK(::cudaMalloc(&base.d_ptr, bytes)); }
   void Dealloc(void *dptr)
   { MFEM_CUDA_CHECK(::cudaFree(dptr)); }
};

/// The std:: copy memory space
class StdCopyMemorySpace : public CopyMemorySpace { };

/// The CUDA copy memory space
class CudaCopyMemorySpace: public CopyMemorySpace
{
public:
   void *HtoD(void *dst, const void *src, const size_t bytes)
   {
      MFEM_CUDA_CHECK(::cudaMemcpy(dst, src, bytes, cudaMemcpyHostToDevice));
      return dst;
   }
   void *DtoD(void* dst, const void* src, const size_t bytes)
   {
      MFEM_CUDA_CHECK(::cudaMemcpy(dst, src, bytes, cudaMemcpyDeviceToDevice));
      return dst;
   }
   void *DtoH(void *dst, const void *src, const size_t bytes)
   {
      MFEM_CUDA_CHECK(::cudaMemcpy(dst, src, bytes, cudaMemcpyDeviceToHost));
      return dst;
   }
};

/// The UVM device memory space.
class UvmDeviceMemorySpace : public DeviceMemorySpace
{
public:
   UvmDeviceMemorySpace(): DeviceMemorySpace() { }
   void Alloc(internal::Memory &base, const std::size_t bytes)
   { base.d_ptr = base.h_ptr; }
   void Dealloc(void *dptr) { }
};

/// The UVM copy memory space
class UvmCopyMemorySpace: public CopyMemorySpace
{
public:
   void *HtoD(void *dst, const void *src, const size_t bytes) { return dst; }
   void *DtoD(void* dst, const void* src, const size_t bytes)
   {
      MFEM_CUDA_CHECK(::cudaMemcpy(dst, src, bytes, cudaMemcpyDeviceToDevice));
      return dst;
   }
   void *DtoH(void *dst, const void *src, const size_t bytes) { return dst; }
};

#ifdef MFEM_USE_UMPIRE
/// The Umpire host memory space
class UmpireHostMemorySpace : public HostMemorySpace
{
private:
   umpire::ResourceManager& rm;
   umpire::Allocator h_allocator;
public:
   UmpireHostMemorySpace():
      HostMemorySpace(),
      rm(umpire::ResourceManager::getInstance()),
      h_allocator(rm.makeAllocator<umpire::strategy::DynamicPool>
                  ("host_pool", rm.getAllocator("HOST"))) { }
   void Alloc(void **ptr, const std::size_t bytes)
   { *ptr = h_allocator.allocate(bytes); }
   void Dealloc(void *ptr) { h_allocator.deallocate(ptr); }
};

/// The Umpire device memory space
class UmpireDeviceMemorySpace : public DeviceMemorySpace
{
private:
   umpire::ResourceManager& rm;
   umpire::Allocator d_allocator;
public:
   UmpireDeviceMemorySpace(): DeviceMemorySpace(),
      rm(umpire::ResourceManager::getInstance()),
      d_allocator(rm.makeAllocator<umpire::strategy::DynamicPool>
                  ("device_pool",rm.getAllocator("DEVICE"))) { }
   void Alloc(internal::Memory &base, const std::size_t bytes)
   { base.d_ptr = d_allocator.allocate(bytes); }
   void Dealloc(void *dptr)
   { d_allocator.deallocate(dptr); }
};

/// The Umpire copy memory space
class UmpireCopyMemorySpace: public CopyMemorySpace
{
private:
   umpire::ResourceManager& rm;
public:
   UmpireCopyMemorySpace(): CopyMemorySpace(),
      rm(umpire::ResourceManager::getInstance()) { }
   void *HtoD(void *dst, const void *src, const size_t bytes)
   { rm.copy(dst, const_cast<void*>(src), bytes); return dst; }
   void *DtoD(void* dst, const void* src, const size_t bytes)
   { rm.copy(dst, const_cast<void*>(src), bytes); return dst; }
   void *DtoH(void *dst, const void *src, const size_t bytes)
   { rm.copy(dst, const_cast<void*>(src), bytes); return dst; }
};
#endif // MFEM_USE_UMPIRE

} // namespace mfem::internal

/// Memory space controller class
// The use of Umpire has to be set at compile time, because migration from
// std:: allocator does not seem to be possible yet.
//
// The other issue is that the MM static class is initialized before we know
// that we will use CUDA or not, but the constructor of UmpireCudaMemorySpace
// assumes that CUDA is initialized and calls CUDA kernels inside the Umpire
// file umpire/resource/CudaConstantMemoryResource.cu.
class MemorySpaceController
{
public:
   internal::HostMemorySpace *host;
   internal::DeviceMemorySpace *device;
   internal::CopyMemorySpace *memcpy;
public:
   MemorySpaceController(const mfem::Memory::Type h = mfem::Memory::STD,
                         const mfem::Memory::Type d = mfem::Memory::NONE)
      : host(NULL), device(NULL), memcpy(NULL)
   {
#ifndef MFEM_USE_UMPIRE
      const bool h_uvm = h == mfem::Memory::UNIFIED;
      const bool d_uvm = d == mfem::Memory::UNIFIED;
      if (h_uvm != d_uvm) { mfem_error("Host != device with UVM memory!"); }
      const bool uvm = h_uvm && d_uvm;
      if (h == mfem::Memory::ALIGNED)
      { mfem_error("ALIGNED mode is not yet supported!"); }
      const bool debug = MfemDebug();
      const bool use_cuda = UsingCUDA();
      const bool use_mm = MemoryManager::UsingMM();
      const bool mem_cuda = d == mfem::Memory::CUDA;
      const bool mem_debug = d == mfem::Memory::DEBUG;
      // HostMemorySpace setup
      if (uvm) { host = new internal::UvmHostMemorySpace(); }
      else if ((use_cuda && debug) || (!use_cuda && use_mm))
      { host = new internal::ProtectedHostMemorySpace(); }
      else { host = new internal::StdHostMemorySpace(); }
      // DeviceMemorySpace setup
      if (uvm) { device = new internal::UvmDeviceMemorySpace(); }
      else if (use_cuda && mem_cuda)
      { device = new internal::CudaDeviceMemorySpace(); }
      else if ((use_cuda && mem_debug) || (use_mm && mem_debug) || debug)
      { device = new internal::StdDeviceMemorySpace(); }
      else { device = new internal::NoneDeviceMemorySpace(); }
      // CopyMemorySpace setup
      if (uvm) { memcpy = new internal::UvmCopyMemorySpace(); }
      else if (use_cuda && mem_cuda)
      { memcpy = new internal::CudaCopyMemorySpace(); }
      else { memcpy = new internal::StdCopyMemorySpace(); }
#else
      host =   new internal::UmpireHostMemorySpace();
      device = new internal::UmpireDeviceMemorySpace();
      memcpy = new internal::UmpireCopyMemorySpace();
#endif // MFEM_USE_UMPIRE
   }
   ~MemorySpaceController()
   {
      delete host;
      delete device;
      delete memcpy;
   }
};

static MemorySpaceController *ctrl;

MemoryManager::MemoryManager()
{
   exists = true;
<<<<<<< HEAD
   enabled = true;
   internal::managed = false;
=======
>>>>>>> 40795c21
   maps = new internal::Ledger();
   ctrl = new MemorySpaceController();
}

MemoryManager::~MemoryManager()
{
   if (exists) { Destroy(); }
}

void MemoryManager::Destroy()
{
   MFEM_VERIFY(exists, "MemoryManager has been destroyed already!");
   for (auto& n : maps->memories)
   {
      internal::Memory &mem = n.second;
      if (mem.d_ptr) { CuMemFree(mem.d_ptr); }
   }
   for (auto& n : maps->aliases)
   {
      delete n.second;
   }
   delete maps;
   delete ctrl;
   exists = false;
   internal::managed = false;
}

void *MemoryManager::New(void **ptr, const std::size_t bytes)
{ ctrl->host->Alloc(ptr, bytes); return *ptr; }

void MemoryManager::Delete(void *ptr)
{ ctrl->host->Dealloc(ptr); }

void MemoryManager::MemEnable(const void *ptr, const std::size_t bytes)
{ ctrl->host->Unprotect(ptr, bytes); }

// Function to set the host and device memory types
void MemoryManager::SetMemoryTypes(const Memory::Type h, const Memory::Type d)
{
#ifndef MFEM_USE_UMPIRE
   delete ctrl;
   ctrl = new MemorySpaceController(h, d);
#else
   if (h == mfem::Memory::UNIFIED)
   { mfem_error("Umpire cannot switch to UVM!"); }
#endif // MFEM_USE_UMPIRE
}

void* MemoryManager::Insert(void *ptr, const std::size_t bytes)
{
<<<<<<< HEAD
   if (!UsingMM()) { return ptr; }
   const bool known = IsKnown(ptr);
   if (known) { mfem_error("Trying to add an already present address!"); }
   maps->memories.emplace(ptr, internal::Memory(ptr, internal::managed, bytes));
=======
   if (ptr == NULL)
   {
      MFEM_VERIFY(bytes == 0, "Trying to add NULL with size " << bytes);
      return NULL;
   }
   auto res = maps->memories.emplace(ptr, internal::Memory(ptr, bytes));
   if (res.second == false)
   {
      mfem_error("Trying to add an already present address!");
   }
>>>>>>> 40795c21
   return ptr;
}

void MemoryManager::InsertDevice(void *ptr, void *h_ptr, size_t bytes)
{
<<<<<<< HEAD
   if (!UsingMM()) { return ptr; }
   if (!ptr) { return ptr; }
   const bool known = IsKnown(ptr);
   if (!known) { mfem_error("Trying to erase an unknown pointer!"); }
   internal::Memory &mem = maps->memories.at(ptr);
   if (mem.d_ptr) { ctrl->device->Dealloc(mem.d_ptr); }
   for (const void *alias : mem.aliases)
   { maps->aliases.erase(maps->aliases.find(alias)); }
   mem.aliases.clear();
   maps->memories.erase(maps->memories.find(ptr));
   return ptr;
=======
   MFEM_VERIFY(ptr != NULL, "cannot register NULL device pointer");
   MFEM_VERIFY(h_ptr != NULL, "internal error");
   auto res = maps->memories.emplace(h_ptr, internal::Memory(h_ptr, bytes));
   if (res.second == false)
   {
      mfem_error("Trying to add an already present address!");
   }
   res.first->second.d_ptr = ptr;
>>>>>>> 40795c21
}

void *MemoryManager::Erase(void *ptr, bool free_dev_ptr)
{
<<<<<<< HEAD
   internal::Memory &base = maps->memories.at(h_ptr);
   base.d_ptr = d_ptr;
   base.on_host = host;
=======
   if (!ptr) { return ptr; }
   auto mem_map_iter = maps->memories.find(ptr);
   if (mem_map_iter == maps->memories.end())
   {
      mfem_error("Trying to erase an unknown pointer!");
   }
   internal::Memory &mem = mem_map_iter->second;
   if (mem.d_ptr && free_dev_ptr) { CuMemFree(mem.d_ptr); }
   maps->memories.erase(mem_map_iter);
   return ptr;
>>>>>>> 40795c21
}

bool MemoryManager::IsKnown(const void *ptr, const std::size_t bytes)
{
   const internal::MemoryMap::iterator it = maps->memories.find(ptr);
   const bool known = it != maps->memories.end();
   if (!known) { return false; }
   // If it is known and no bytes were not provided, just return true
   if (bytes==0) { return true; }
   // If 'bytes' was given, check that they match
   const internal::Memory &base = maps->memories.at(ptr);
   if (base.bytes == bytes) { return true; }
   return false;
}

<<<<<<< HEAD
bool MemoryManager::IsOnHost(const void *ptr)
{ return maps->memories.at(ptr).on_host; }

std::size_t MemoryManager::Bytes(const void *ptr)
{ return maps->memories.at(ptr).bytes; }

void *MemoryManager::GetDevicePtr(const void *ptr)
=======
void *MemoryManager::GetDevicePtr(const void *ptr, size_t bytes, bool copy_data)
>>>>>>> 40795c21
{
   if (!ptr)
   {
      MFEM_VERIFY(bytes == 0, "Trying to access NULL with size " << bytes);
      return NULL;
   }
   internal::Memory &base = maps->memories.at(ptr);
   if (!base.d_ptr)
   {
<<<<<<< HEAD
      ctrl->device->Alloc(base, bytes);
      ctrl->memcpy->HtoD(base.d_ptr, ptr, bytes);
      base.on_host = false;
=======
      CuMemAlloc(&base.d_ptr, base.bytes);
   }
   if (copy_data)
   {
      MFEM_ASSERT(bytes <= base.bytes, "invalid copy size");
      CuMemcpyHtoD(base.d_ptr, ptr, bytes);
      base.host = false;
>>>>>>> 40795c21
   }
   return base.d_ptr;
}

void MemoryManager::InsertAlias(const void *base_ptr, void *alias_ptr,
                                bool base_is_alias)
{
   long offset = static_cast<const char*>(alias_ptr) -
                 static_cast<const char*>(base_ptr);
   if (!base_ptr)
   {
      MFEM_VERIFY(offset == 0,
                  "Trying to add alias to NULL at offset " << offset);
      return;
   }
   if (base_is_alias)
   {
      const internal::Alias *alias = maps->aliases.at(base_ptr);
      base_ptr = alias->mem->h_ptr;
      offset += alias->offset;
   }
   internal::Memory &mem = maps->memories.at(base_ptr);
   auto res = maps->aliases.emplace(alias_ptr, nullptr);
   if (res.second == false) // alias_ptr was already in the map
   {
      if (res.first->second->mem != &mem || res.first->second->offset != offset)
      {
         mfem_error("alias already exists with different base/offset!");
      }
      else
      {
         res.first->second->counter++;
      }
   }
   else
   {
      res.first->second = new internal::Alias{&mem, offset, 1};
   }
}

<<<<<<< HEAD
bool MemoryManager::IsAlias(const void *ptr, const std::size_t bytes)
{
   const internal::AliasMap::const_iterator found = maps->aliases.find(ptr);
   if (found != maps->aliases.end()) { return true; }
   MFEM_ASSERT(!IsKnown(ptr, bytes), "Ptr is an already known address!");
   const void *base = AliasBaseMemory(maps, ptr);
   if (!base) { return false; }
   internal::Memory &mem = maps->memories.at(base);
   const long offset = static_cast<const char*>(ptr) -
                       static_cast<const char*> (base);
   const internal::Alias *alias = new internal::Alias(&mem, offset);
   maps->aliases.emplace(ptr, alias);
   mem.aliases.push_back(ptr);
   return true;
}

// Turn a known address into the right host or device address.
// Alloc, Push, or Pull it if necessary.
static void *PtrKnown(internal::Ledger *maps, void *ptr)
{
   internal::Memory &base = maps->memories.at(ptr);
   const bool ptr_on_host = base.on_host;
   const std::size_t bytes = base.bytes;
   const bool run_on_device = Device::Allows(Backend::DEVICE_MASK);
   if (ptr_on_host && !run_on_device) { return ptr; }
   if (bytes==0) { mfem_error("PtrKnown bytes==0"); }
   if (!base.d_ptr) { ctrl->device->Alloc(base, bytes); }
   if (!base.d_ptr) { mfem_error("PtrKnown !base->d_ptr"); }
   if (!ptr_on_host && run_on_device) { return base.d_ptr; }
   if (!ptr) { mfem_error("PtrKnown !ptr"); }
   if (!ptr_on_host && !run_on_device) // Pull
   {
      ctrl->host->Unprotect(ptr, bytes);
      ctrl->memcpy->DtoH(ptr, base.d_ptr, bytes);
      base.on_host = true;
      return ptr;
   }
   // Push
   if (!(ptr_on_host && run_on_device)) { mfem_error("PtrKnown !(host && gpu)"); }
   ctrl->memcpy->HtoD(base.d_ptr, ptr, bytes);
   ctrl->host->Protect(ptr, bytes);
   base.on_host = false;
   return base.d_ptr;
}

// Turn an alias into the right host or device address.
// Alloc, Push, or Pull it if necessary.
static void *PtrAlias(internal::Ledger *maps, void *ptr)
=======
void MemoryManager::EraseAlias(void *alias_ptr)
{
   if (!alias_ptr) { return; }
   auto alias_map_iter = maps->aliases.find(alias_ptr);
   if (alias_map_iter == maps->aliases.end())
   {
      mfem_error("alias not found");
   }
   internal::Alias *alias = alias_map_iter->second;
   if (--alias->counter) { return; }
   // erase the alias from the alias map:
   maps->aliases.erase(alias_map_iter);
   delete alias;
}

void *MemoryManager::GetAliasDevicePtr(const void *alias_ptr, size_t bytes,
                                       bool copy_data)
{
   if (!alias_ptr)
   {
      MFEM_VERIFY(bytes == 0, "Trying to access NULL with size " << bytes);
      return NULL;
   }
   auto &alias_map = maps->aliases;
   auto alias_map_iter = alias_map.find(alias_ptr);
   if (alias_map_iter == alias_map.end())
   {
      mfem_error("alias not found");
   }
   const internal::Alias *alias = alias_map_iter->second;
   internal::Memory &base = *alias->mem;
   MFEM_ASSERT((char*)base.h_ptr + alias->offset == alias_ptr,
               "internal error");
   if (!base.d_ptr)
   {
      CuMemAlloc(&base.d_ptr, base.bytes);
   }
   if (copy_data)
   {
      CuMemcpyHtoD((char*)base.d_ptr + alias->offset, alias_ptr, bytes);
      base.host = false;
   }
   return (char*)base.d_ptr + alias->offset;
}

static void PullKnown(internal::Ledger *maps,
                      const void *ptr, const std::size_t bytes, bool copy_data)
{
   internal::Memory &base = maps->memories.at(ptr);
   MFEM_ASSERT(base.h_ptr == ptr, "internal error");
   // There are cases where it is OK if base.d_ptr is not allocated yet:
   // for example, when requesting read-write access on host to memory created
   // as device memory.
   if (copy_data && base.d_ptr)
   {
      CuMemcpyDtoH(base.h_ptr, base.d_ptr, bytes);
      base.host = true;
   }
}

static void PullAlias(const internal::Ledger *maps,
                      const void *ptr, const std::size_t bytes, bool copy_data)
>>>>>>> 40795c21
{
   const internal::Alias *alias = maps->aliases.at(ptr);
<<<<<<< HEAD
   internal::Memory &base = *alias->mem;
   const bool host = base.on_host;
   const bool device = !base.on_host;
   const std::size_t bytes = base.bytes;
   if (host && !gpu) { return ptr; }
   if (!base.d_ptr) { ctrl->device->Alloc(base, bytes); }
   if (!base.d_ptr) { mfem_error("PtrAlias !base->d_ptr"); }
   void *a_ptr = static_cast<char*>(base.d_ptr) + alias->offset;
   if (device && gpu) { return a_ptr; }
   if (!base.h_ptr) { mfem_error("PtrAlias !base->h_ptr"); }
   if (device && !gpu) // Pull
   {
      ctrl->host->Unprotect(base.h_ptr, bytes);
      ctrl->memcpy->DtoH(base.h_ptr, base.d_ptr, bytes);
      alias->mem->on_host = true;
      return ptr;
   }
   // Push
   if (!(host && gpu)) { mfem_error("PtrAlias !(host && gpu)"); }
   ctrl->memcpy->HtoD(base.d_ptr, base.h_ptr, bytes);
   ctrl->host->Protect(base.h_ptr, bytes);
   alias->mem->on_host = false;
   return a_ptr;
}

static inline bool MmDeviceIniFilter(void)
{
   if (!mm.UsingMM()) { return true; }
   if (!mm.IsEnabled()) { return true; }
   if (!Device::IsAvailable()) { return true; }
   if (!Device::IsConfigured()) { return true; }
   return false;
}

void *MemoryManager::Ptr(void *ptr)
{
   if (ptr==NULL) { return NULL; };
   if (MmDeviceIniFilter()) { return ptr; }
   if (IsKnown(ptr)) { return PtrKnown(maps, ptr); }
   if (IsAlias(ptr)) { return PtrAlias(maps, ptr); }
   if (Device::Allows(Backend::DEVICE_MASK))
   { mfem_error("Trying to use unknown pointer on the DEVICE!"); }
   return ptr;
}

const void *MemoryManager::Ptr(const void *ptr)
{ return static_cast<const void*>(Ptr(const_cast<void*>(ptr))); }

static void PushKnown(internal::Ledger *maps, const void *ptr,
                      const std::size_t bytes)
{
   internal::Memory &base = maps->memories.at(ptr);
   const bool host = base.on_host;
   if (host) { return; }
   MFEM_VERIFY(bytes == base.bytes, "[PushKnown] bytes != base.bytes");
   if (!base.d_ptr) { ctrl->device->Alloc(base, base.bytes); }
   ctrl->memcpy->HtoD(base.d_ptr, ptr, bytes);
   ctrl->host->Protect(ptr, base.bytes);
   base.on_host = false;
=======
   MFEM_ASSERT((char*)alias->mem->h_ptr + alias->offset == ptr,
               "internal error");
   // There are cases where it is OK if alias->mem->d_ptr is not allocated yet:
   // for example, when requesting read-write access on host to memory created
   // as device memory.
   if (copy_data && alias->mem->d_ptr)
   {
      CuMemcpyDtoH(const_cast<void*>(ptr),
                   static_cast<char*>(alias->mem->d_ptr) + alias->offset,
                   bytes);
   }
}

void MemoryManager::RegisterCheck(void *ptr)
{
   if (ptr != NULL)
   {
      if (!IsKnown(ptr))
      {
         mfem_error("Pointer is not registered!");
      }
   }
}

void MemoryManager::PrintPtrs(void)
{
   for (const auto& n : maps->memories)
   {
      const internal::Memory &mem = n.second;
      mfem::out << std::endl
                << "key " << n.first << ", "
                << "host " << mem.host << ", "
                << "h_ptr " << mem.h_ptr << ", "
                << "d_ptr " << mem.d_ptr;
   }
   mfem::out << std::endl;
}

// Static private MemoryManager methods used by class Memory

void *MemoryManager::New_(void *h_ptr, std::size_t size, MemoryType mt,
                          unsigned &flags)
{
   // TODO: save the types of the pointers ...
   flags = Mem::REGISTERED | Mem::OWNS_INTERNAL;
   switch (mt)
   {
      case MemoryType::HOST: return nullptr; // case is handled outside

      case MemoryType::HOST_32:
      case MemoryType::HOST_64:
         mfem_error("New_(): aligned host types are not implemented yet");
         return nullptr;

      case MemoryType::CUDA:
         mm.Insert(h_ptr, size);
         flags = flags | Mem::OWNS_HOST | Mem::OWNS_DEVICE | Mem::VALID_DEVICE;
         return h_ptr;

      case MemoryType::CUDA_UVM:
         mfem_error("New_(): CUDA UVM allocation is not implemented yet");
         return nullptr;
   }
   return nullptr;
>>>>>>> 40795c21
}

void *MemoryManager::Register_(void *ptr, void *h_ptr, std::size_t capacity,
                               MemoryType mt, bool own, bool alias,
                               unsigned &flags)
{
<<<<<<< HEAD
   const internal::Alias *alias = maps->aliases.at(ptr);
   void *dst = static_cast<char*>(alias->mem->d_ptr) + alias->offset;
   ctrl->memcpy->HtoD(dst, ptr, bytes);
   ctrl->host->Protect(alias->mem->h_ptr, alias->mem->bytes);
=======
   // TODO: save the type of the registered pointer ...
   MFEM_VERIFY(alias == false, "cannot register an alias!");
   flags = flags | (Mem::REGISTERED | Mem::OWNS_INTERNAL);
   if (IsHostMemory(mt))
   {
      mm.Insert(ptr, capacity);
      flags = (own ? flags | Mem::OWNS_HOST : flags & ~Mem::OWNS_HOST) |
              Mem::OWNS_DEVICE | Mem::VALID_HOST;
      return ptr;
   }
   MFEM_VERIFY(mt == MemoryType::CUDA, "Only CUDA pointers are supported");
   mm.InsertDevice(ptr, h_ptr, capacity);
   flags = (own ? flags | Mem::OWNS_DEVICE : flags & ~Mem::OWNS_DEVICE) |
           Mem::OWNS_HOST | Mem::VALID_DEVICE;
   return h_ptr;
>>>>>>> 40795c21
}

void MemoryManager::Alias_(void *base_h_ptr, std::size_t offset,
                           std::size_t size, unsigned base_flags,
                           unsigned &flags)
{
<<<<<<< HEAD
   MFEM_VERIFY(bytes>0, "[Push] bytes should not be zero!")
   if (MmDeviceIniFilter()) { return; }
   if (IsKnown(ptr, bytes)) { return PushKnown(maps, ptr, bytes); }
   if (IsAlias(ptr, bytes)) { return PushAlias(maps, ptr, bytes); }
   if (Device::Allows(Backend::DEVICE_MASK))
   { mfem_error("Unknown pointer to push to!"); }
}

static void PullKnown(internal::Ledger *maps,
                      const void *ptr, const std::size_t bytes)
{
   internal::Memory &base = maps->memories.at(ptr);
   const bool host = base.on_host;
   if (host) { return; }
   MFEM_VERIFY(bytes == base.bytes, "[PullKnown] bytes != base.bytes");
   ctrl->host->Unprotect(base.h_ptr, bytes);
   ctrl->memcpy->DtoH(base.h_ptr, base.d_ptr, bytes);
   base.on_host = true;
=======
   // TODO: store the 'size' in the MemoryManager?
   mm.InsertAlias(base_h_ptr, (char*)base_h_ptr + offset,
                  base_flags & Mem::ALIAS);
   flags = (base_flags | Mem::ALIAS | Mem::OWNS_INTERNAL) &
           ~(Mem::OWNS_HOST | Mem::OWNS_DEVICE);
}

MemoryType MemoryManager::Delete_(void *h_ptr, unsigned flags)
{
   // TODO: this logic needs to be updated when support for HOST_32 and HOST_64
   // memory types is added.

   MFEM_ASSERT(!(flags & Mem::OWNS_DEVICE) || (flags & Mem::OWNS_INTERNAL),
               "invalid Memory state");
   if (mm.exists && (flags & Mem::OWNS_INTERNAL))
   {
      if (flags & Mem::ALIAS)
      {
         mm.EraseAlias(h_ptr);
      }
      else
      {
         mm.Erase(h_ptr, flags & Mem::OWNS_DEVICE);
      }
   }
   return MemoryType::HOST;
>>>>>>> 40795c21
}

void *MemoryManager::ReadWrite_(void *h_ptr, MemoryClass mc,
                                std::size_t size, unsigned &flags)
{
<<<<<<< HEAD
   const internal::Alias *alias = maps->aliases.at(ptr);
   internal::Memory *base = alias->mem;
   if (!ptr) { mfem_error("PullAlias !ptr"); }
   if (!base->d_ptr) { mfem_error("PullAlias !base->d_ptr"); }
   void *dst = static_cast<char*>(base->h_ptr) + alias->offset;
   const void *src = static_cast<char*>(base->d_ptr) + alias->offset;
   ctrl->host->Unprotect(base->h_ptr, base->bytes);
   ctrl->memcpy->DtoH(dst, src, bytes);
=======
   switch (mc)
   {
      case MemoryClass::HOST:
         if (!(flags & Mem::VALID_HOST))
         {
            if (flags & Mem::ALIAS) { PullAlias(maps, h_ptr, size, true); }
            else { PullKnown(maps, h_ptr, size, true); }
         }
         flags = (flags | Mem::VALID_HOST) & ~Mem::VALID_DEVICE;
         return h_ptr;

      case MemoryClass::HOST_32:
         // TODO: check that the host pointer is MemoryType::HOST_32 or
         // MemoryType::HOST_64
         return h_ptr;

      case MemoryClass::HOST_64:
         // TODO: check that the host pointer is MemoryType::HOST_64
         return h_ptr;

      case MemoryClass::CUDA:
      {
         // TODO: check that the device pointer is MemoryType::CUDA or
         // MemoryType::CUDA_UVM

         const bool need_copy = !(flags & Mem::VALID_DEVICE);
         flags = (flags | Mem::VALID_DEVICE) & ~Mem::VALID_HOST;

         // TODO: add support for UVM
         if (flags & Mem::ALIAS)
         {
            return mm.GetAliasDevicePtr(h_ptr, size, need_copy);
         }
         return mm.GetDevicePtr(h_ptr, size, need_copy);
      }

      case MemoryClass::CUDA_UVM:
         // TODO: check that the host+device pointers are MemoryType::CUDA_UVM

         // Do we need to update the validity flags?

         return h_ptr; // the host and device pointers are the same
   }
   return nullptr;
}

const void *MemoryManager::Read_(void *h_ptr, MemoryClass mc,
                                 std::size_t size, unsigned &flags)
{
   switch (mc)
   {
      case MemoryClass::HOST:
         if (!(flags & Mem::VALID_HOST))
         {
            if (flags & Mem::ALIAS) { PullAlias(maps, h_ptr, size, true); }
            else { PullKnown(maps, h_ptr, size, true); }
         }
         flags = flags | Mem::VALID_HOST;
         return h_ptr;

      case MemoryClass::HOST_32:
         // TODO: check that the host pointer is MemoryType::HOST_32 or
         // MemoryType::HOST_64
         return h_ptr;

      case MemoryClass::HOST_64:
         // TODO: check that the host pointer is MemoryType::HOST_64
         return h_ptr;

      case MemoryClass::CUDA:
      {
         // TODO: check that the device pointer is MemoryType::CUDA or
         // MemoryType::CUDA_UVM

         const bool need_copy = !(flags & Mem::VALID_DEVICE);
         flags = flags | Mem::VALID_DEVICE;

         // TODO: add support for UVM
         if (flags & Mem::ALIAS)
         {
            return mm.GetAliasDevicePtr(h_ptr, size, need_copy);
         }
         return mm.GetDevicePtr(h_ptr, size, need_copy);
      }

      case MemoryClass::CUDA_UVM:
         // TODO: check that the host+device pointers are MemoryType::CUDA_UVM

         // Do we need to update the validity flags?

         return h_ptr; // the host and device pointers are the same
   }
   return nullptr;
}

void *MemoryManager::Write_(void *h_ptr, MemoryClass mc, std::size_t size,
                            unsigned &flags)
{
   switch (mc)
   {
      case MemoryClass::HOST:
         flags = (flags | Mem::VALID_HOST) & ~Mem::VALID_DEVICE;
         return h_ptr;

      case MemoryClass::HOST_32:
         // TODO: check that the host pointer is MemoryType::HOST_32 or
         // MemoryType::HOST_64

         flags = (flags | Mem::VALID_HOST) & ~Mem::VALID_DEVICE;
         return h_ptr;

      case MemoryClass::HOST_64:
         // TODO: check that the host pointer is MemoryType::HOST_64

         flags = (flags | Mem::VALID_HOST) & ~Mem::VALID_DEVICE;
         return h_ptr;

      case MemoryClass::CUDA:
         // TODO: check that the device pointer is MemoryType::CUDA or
         // MemoryType::CUDA_UVM

         flags = (flags | Mem::VALID_DEVICE) & ~Mem::VALID_HOST;

         // TODO: add support for UVM
         if (flags & Mem::ALIAS)
         {
            return mm.GetAliasDevicePtr(h_ptr, size, false);
         }
         return mm.GetDevicePtr(h_ptr, size, false);

      case MemoryClass::CUDA_UVM:
         // TODO: check that the host+device pointers are MemoryType::CUDA_UVM

         // Do we need to update the validity flags?

         return h_ptr; // the host and device pointers are the same
   }
   return nullptr;
>>>>>>> 40795c21
}

void MemoryManager::SyncAlias_(const void *base_h_ptr, void *alias_h_ptr,
                               size_t alias_size, unsigned base_flags,
                               unsigned &alias_flags)
{
<<<<<<< HEAD
   if (MmDeviceIniFilter()) { return; }
   if (IsKnown(ptr, bytes)) { return PullKnown(maps, ptr, bytes); }
   if (IsAlias(ptr, bytes)) { return PullAlias(maps, ptr, bytes); }
   if (Device::Allows(Backend::DEVICE_MASK))
   { mfem_error("Unknown pointer to pull from!"); }
}

void* MemoryManager::Memcpy(void *dst, const void *src,
                            const std::size_t bytes)
{
   void *d_dst = Ptr(dst);
   void *d_src = const_cast<void*>(Ptr(src));
   if (bytes == 0) { return dst; }
   const bool run_on_host = !Device::Allows(Backend::DEVICE_MASK);
   if (run_on_host) { return std::memcpy(dst, src, bytes); }
   return ctrl->memcpy->DtoD(d_dst, d_src, bytes);
=======
   // This is called only when (base_flags & Mem::REGISTERED) is true.
   // Note that (alias_flags & REGISTERED) may not be true.
   MFEM_ASSERT(alias_flags & Mem::ALIAS, "not an alias");
   if ((base_flags & Mem::VALID_HOST) && !(alias_flags & Mem::VALID_HOST))
   {
      PullAlias(maps, alias_h_ptr, alias_size, true);
   }
   if ((base_flags & Mem::VALID_DEVICE) && !(alias_flags & Mem::VALID_DEVICE))
   {
      if (!(alias_flags & Mem::REGISTERED))
      {
         mm.InsertAlias(base_h_ptr, alias_h_ptr, base_flags & Mem::ALIAS);
         alias_flags = (alias_flags | Mem::REGISTERED | Mem::OWNS_INTERNAL) &
                       ~(Mem::OWNS_HOST | Mem::OWNS_DEVICE);
      }
      mm.GetAliasDevicePtr(alias_h_ptr, alias_size, true);
   }
   alias_flags = (alias_flags & ~(Mem::VALID_HOST | Mem::VALID_DEVICE)) |
                 (base_flags & (Mem::VALID_HOST | Mem::VALID_DEVICE));
}

MemoryType MemoryManager::GetMemoryType_(void *h_ptr, unsigned flags)
{
   // TODO: support other memory types
   if (flags & Mem::VALID_DEVICE) { return MemoryType::CUDA; }
   return MemoryType::HOST;
>>>>>>> 40795c21
}

void MemoryManager::Copy_(void *dest_h_ptr, const void *src_h_ptr,
                          std::size_t size, unsigned src_flags,
                          unsigned &dest_flags)
{
<<<<<<< HEAD
   if (ptr != NULL && UsingMM())
   { if (!IsKnown(ptr)) { mfem_error("Pointer is not registered!"); } }
=======
   // Type of copy to use based on the src and dest validity flags:
   //            |       src
   //            |  h  |  d  |  hd
   // -----------+-----+-----+------
   //         h  | h2h   d2h   h2h
   //  dest   d  | h2d   d2d   d2d
   //        hd  | h2h   d2d   d2d

   const bool src_on_host =
      (src_flags & Mem::VALID_HOST) &&
      (!(src_flags & Mem::VALID_DEVICE) ||
       ((dest_flags & Mem::VALID_HOST) && !(dest_flags & Mem::VALID_DEVICE)));
   const bool dest_on_host =
      (dest_flags & Mem::VALID_HOST) &&
      (!(dest_flags & Mem::VALID_DEVICE) ||
       ((src_flags & Mem::VALID_HOST) && !(src_flags & Mem::VALID_DEVICE)));
   const void *src_d_ptr = src_on_host ? NULL :
                           ((src_flags & Mem::ALIAS) ?
                            mm.GetAliasDevicePtr(src_h_ptr, size, false) :
                            mm.GetDevicePtr(src_h_ptr, size, false));
   if (dest_on_host)
   {
      if (src_on_host)
      {
         if (dest_h_ptr != src_h_ptr && size != 0)
         {
            MFEM_ASSERT((char*)dest_h_ptr + size <= src_h_ptr ||
                        (char*)src_h_ptr + size <= dest_h_ptr,
                        "data overlaps!");
            std::memcpy(dest_h_ptr, src_h_ptr, size);
         }
      }
      else
      {
         CuMemcpyDtoH(dest_h_ptr, src_d_ptr, size);
      }
   }
   else
   {
      void *dest_d_ptr = (dest_flags & Mem::ALIAS) ?
                         mm.GetAliasDevicePtr(dest_h_ptr, size, false) :
                         mm.GetDevicePtr(dest_h_ptr, size, false);
      if (src_on_host)
      {
         CuMemcpyHtoD(dest_d_ptr, src_h_ptr, size);
      }
      else
      {
         CuMemcpyDtoD(dest_d_ptr, src_d_ptr, size);
      }
   }
   dest_flags = dest_flags &
                ~(dest_on_host ? Mem::VALID_DEVICE : Mem::VALID_HOST);
>>>>>>> 40795c21
}

void MemoryManager::CopyToHost_(void *dest_h_ptr, const void *src_h_ptr,
                                std::size_t size, unsigned src_flags)
{
   const bool src_on_host = src_flags & Mem::VALID_HOST;
   if (src_on_host)
   {
<<<<<<< HEAD
      const internal::Memory &mem = n.second;
      mfem::out << std::endl
                << "key " << n.first << ", "
                << "host " << mem.on_host << ", "
                << "h_ptr " << mem.h_ptr << ", "
                << "d_ptr " << mem.d_ptr;
=======
      if (dest_h_ptr != src_h_ptr && size != 0)
      {
         MFEM_ASSERT((char*)dest_h_ptr + size <= src_h_ptr ||
                     (char*)src_h_ptr + size <= dest_h_ptr,
                     "data overlaps!");
         std::memcpy(dest_h_ptr, src_h_ptr, size);
      }
   }
   else
   {
      const void *src_d_ptr = (src_flags & Mem::ALIAS) ?
                              mm.GetAliasDevicePtr(src_h_ptr, size, false) :
                              mm.GetDevicePtr(src_h_ptr, size, false);
      CuMemcpyDtoH(dest_h_ptr, src_d_ptr, size);
>>>>>>> 40795c21
   }
}

void MemoryManager::CopyFromHost_(void *dest_h_ptr, const void *src_h_ptr,
                                  std::size_t size, unsigned &dest_flags)
{
   const bool dest_on_host = dest_flags & Mem::VALID_HOST;
   if (dest_on_host)
   {
      if (dest_h_ptr != src_h_ptr && size != 0)
      {
         MFEM_ASSERT((char*)dest_h_ptr + size <= src_h_ptr ||
                     (char*)src_h_ptr + size <= dest_h_ptr,
                     "data overlaps!");
         std::memcpy(dest_h_ptr, src_h_ptr, size);
      }
   }
   else
   {
      void *dest_d_ptr = (dest_flags & Mem::ALIAS) ?
                         mm.GetAliasDevicePtr(dest_h_ptr, size, false) :
                         mm.GetDevicePtr(dest_h_ptr, size, false);
      CuMemcpyHtoD(dest_d_ptr, src_h_ptr, size);
   }
   dest_flags = dest_flags &
                ~(dest_on_host ? Mem::VALID_DEVICE : Mem::VALID_HOST);
}


void MemoryPrintFlags(unsigned flags)
{
   typedef Memory<int> Mem;
   mfem::out
         <<   "   registered    = " << bool(flags & Mem::REGISTERED)
         << "\n   owns host     = " << bool(flags & Mem::OWNS_HOST)
         << "\n   owns device   = " << bool(flags & Mem::OWNS_DEVICE)
         << "\n   owns internal = " << bool(flags & Mem::OWNS_INTERNAL)
         << "\n   valid host    = " << bool(flags & Mem::VALID_HOST)
         << "\n   valid device  = " << bool(flags & Mem::VALID_DEVICE)
         << "\n   alias         = " << bool(flags & Mem::ALIAS)
         << "\n   device flag   = " << bool(flags & Mem::USE_DEVICE)
         << std::endl;
}


MemoryManager mm;
bool MemoryManager::exists = false;

} // namespace mfem<|MERGE_RESOLUTION|>--- conflicted
+++ resolved
@@ -10,7 +10,6 @@
 // Software Foundation) version 2.1 dated February 1999.
 
 #include "../general/forall.hpp"
-#include "mem_manager.hpp"
 
 #include <list>
 #include <cstring> // std::memcpy
@@ -39,6 +38,7 @@
       case MemoryClass::HOST:     return MemoryType::HOST;
       case MemoryClass::HOST_32:  return MemoryType::HOST_32;
       case MemoryClass::HOST_64:  return MemoryType::HOST_64;
+      case MemoryClass::HOST_MMU: return MemoryType::HOST_MMU;
       case MemoryClass::CUDA:     return MemoryType::CUDA;
       case MemoryClass::CUDA_UVM: return MemoryType::CUDA_UVM;
    }
@@ -69,53 +69,26 @@
 /// Forward declaration of the Alias structure
 struct Alias;
 
-<<<<<<< HEAD
-/// Memory class
-=======
 /// Memory class that holds:
 ///   - a boolean telling which memory space is being used
 ///   - the size in bytes of this memory region,
 ///   - the host and the device pointer.
->>>>>>> 40795c21
 struct Memory
 {
-   /// Size in bytes of this memory region
+   bool host;
    const std::size_t bytes;
-   /// Host and the device pointer
    void *const h_ptr;
-   /// Device pointer
    void *d_ptr;
-<<<<<<< HEAD
-   /// List of all aliases seen using this region (used only to free them)
-   std::list<const void*> aliases;
-   /// Boolean telling which memory space is being used
-   bool on_host;
-   // Boolean to indicate if unified memory is used
-   bool managed;
-   bool padding[6];
-   Memory(void* const h, const bool uvm, const std::size_t size):
-      bytes(size),
-      h_ptr(h), d_ptr(nullptr),
-      aliases(),
-      on_host(true), managed(uvm) {}
-=======
    Memory(void* const h, const std::size_t size):
       host(true), bytes(size), h_ptr(h), d_ptr(nullptr) {}
->>>>>>> 40795c21
-};
-
-/// Alias class
+};
+
+/// Alias class that holds the base memory region and the offset
 struct Alias
 {
-   /// Base memory region
    Memory *const mem;
-   /// Offset of this alias
    const long offset;
-<<<<<<< HEAD
-   Alias(Memory *const m, const long o): mem(m), offset(o) { }
-=======
    unsigned long counter;
->>>>>>> 40795c21
 };
 
 typedef std::unordered_map<const void*, Memory> MemoryMap;
@@ -156,7 +129,7 @@
 public:
    virtual ~DeviceMemorySpace() { }
    virtual void Alloc(internal::Memory &base, const std::size_t bytes)
-  { base.d_ptr = std::malloc(bytes); }
+   { base.d_ptr = std::malloc(bytes); }
    virtual void Dealloc(void *dptr) { std::free(dptr); }
 };
 
@@ -182,15 +155,16 @@
 public:
    UvmHostMemorySpace() { internal::managed=true; }
    void Alloc(void **ptr, const std::size_t bytes)
-   { MFEM_CUDA_CHECK(::cudaMallocManaged(ptr, bytes)); }
+   { CuMallocManaged(ptr, bytes); }
    void Dealloc(void *ptr)
    {
-      MFEM_CUDA_CHECK(::cudaGetLastError());
-      const bool known = mm.IsKnown(ptr);
-      if (!known) { mfem_error("[UvmHostMemorySpace] Dealloc error!"); }
-      const internal::Memory &base = maps->memories.at(ptr);
-      if (base.managed) { MFEM_CUDA_CHECK(::cudaFree(ptr)); }
-      else { std::free(ptr); }
+      CuGetLastError();
+      //const bool known = mm.IsKnown(ptr);
+      //if (!known) { mfem_error("[UvmHostMemorySpace] Dealloc error!"); }
+      //const internal::Memory &base = maps->memories.at(ptr);
+      //if (base.managed) { MFEM_CUDA_CHECK(::cudaFree(ptr)); }
+      //else
+      { std::free(ptr); }
    }
 };
 
@@ -216,7 +190,7 @@
       fflush(0);
       char str[64];
       void *ptr = si->si_addr;
-      const bool known = mm.IsKnown(ptr);
+      const bool known = true; // mm.IsKnown(ptr);
       const char *format = known ?
                            "Address %p was used, but is still on the device!":
                            "[MMU] Error while accessing %p!";
@@ -253,7 +227,7 @@
 
    void Dealloc(void *ptr)
    {
-      const bool known = mm.IsKnown(ptr);
+      const bool known = true; // mm.IsKnown(ptr);
       if (!known) { mfem_error("[MMU] Trying to Free an unknown pointer!"); }
 #ifdef _WIN32
       mfem_error("Protected HostDealloc is not available on WIN32.");
@@ -304,9 +278,9 @@
 public:
    CudaDeviceMemorySpace(): DeviceMemorySpace() { }
    void Alloc(internal::Memory &base, const std::size_t bytes)
-   { MFEM_CUDA_CHECK(::cudaMalloc(&base.d_ptr, bytes)); }
+   { CuMemAlloc(&base.d_ptr, bytes); }
    void Dealloc(void *dptr)
-   { MFEM_CUDA_CHECK(::cudaFree(dptr)); }
+   { CuMemFree(dptr); }
 };
 
 /// The std:: copy memory space
@@ -318,18 +292,15 @@
 public:
    void *HtoD(void *dst, const void *src, const size_t bytes)
    {
-      MFEM_CUDA_CHECK(::cudaMemcpy(dst, src, bytes, cudaMemcpyHostToDevice));
-      return dst;
+      return CuMemcpyHtoD(dst, src, bytes);
    }
    void *DtoD(void* dst, const void* src, const size_t bytes)
    {
-      MFEM_CUDA_CHECK(::cudaMemcpy(dst, src, bytes, cudaMemcpyDeviceToDevice));
-      return dst;
+      return CuMemcpyDtoD(dst, src, bytes);
    }
    void *DtoH(void *dst, const void *src, const size_t bytes)
    {
-      MFEM_CUDA_CHECK(::cudaMemcpy(dst, src, bytes, cudaMemcpyDeviceToHost));
-      return dst;
+      return CuMemcpyDtoH(dst, src, bytes);
    }
 };
 
@@ -350,8 +321,7 @@
    void *HtoD(void *dst, const void *src, const size_t bytes) { return dst; }
    void *DtoD(void* dst, const void* src, const size_t bytes)
    {
-      MFEM_CUDA_CHECK(::cudaMemcpy(dst, src, bytes, cudaMemcpyDeviceToDevice));
-      return dst;
+      return CuMemcpyDtoD(dst, src, bytes);
    }
    void *DtoH(void *dst, const void *src, const size_t bytes) { return dst; }
 };
@@ -408,8 +378,6 @@
 };
 #endif // MFEM_USE_UMPIRE
 
-} // namespace mfem::internal
-
 /// Memory space controller class
 // The use of Umpire has to be set at compile time, because migration from
 // std:: allocator does not seem to be possible yet.
@@ -418,29 +386,29 @@
 // that we will use CUDA or not, but the constructor of UmpireCudaMemorySpace
 // assumes that CUDA is initialized and calls CUDA kernels inside the Umpire
 // file umpire/resource/CudaConstantMemoryResource.cu.
-class MemorySpaceController
+class Controller
 {
 public:
    internal::HostMemorySpace *host;
    internal::DeviceMemorySpace *device;
    internal::CopyMemorySpace *memcpy;
 public:
-   MemorySpaceController(const mfem::Memory::Type h = mfem::Memory::STD,
-                         const mfem::Memory::Type d = mfem::Memory::NONE)
+   Controller(const MemoryType h = MemoryType::HOST,
+              const MemoryType d = MemoryType::CUDA)
       : host(NULL), device(NULL), memcpy(NULL)
    {
 #ifndef MFEM_USE_UMPIRE
-      const bool h_uvm = h == mfem::Memory::UNIFIED;
-      const bool d_uvm = d == mfem::Memory::UNIFIED;
+      const bool h_uvm = h == MemoryType::CUDA_UVM;
+      const bool d_uvm = d == MemoryType::CUDA_UVM;
       if (h_uvm != d_uvm) { mfem_error("Host != device with UVM memory!"); }
       const bool uvm = h_uvm && d_uvm;
-      if (h == mfem::Memory::ALIGNED)
+      if (h == MemoryType::HOST_32)
       { mfem_error("ALIGNED mode is not yet supported!"); }
-      const bool debug = MfemDebug();
-      const bool use_cuda = UsingCUDA();
-      const bool use_mm = MemoryManager::UsingMM();
-      const bool mem_cuda = d == mfem::Memory::CUDA;
-      const bool mem_debug = d == mfem::Memory::DEBUG;
+      const bool debug = false; // MfemDebug();
+      const bool use_cuda = false; // UsingCUDA();
+      const bool use_mm = true; // MemoryManager::UsingMM();
+      const bool mem_cuda = d == MemoryType::CUDA;
+      const bool mem_debug = d == MemoryType::HOST_MMU;
       // HostMemorySpace setup
       if (uvm) { host = new internal::UvmHostMemorySpace(); }
       else if ((use_cuda && debug) || (!use_cuda && use_mm))
@@ -464,7 +432,7 @@
       memcpy = new internal::UmpireCopyMemorySpace();
 #endif // MFEM_USE_UMPIRE
    }
-   ~MemorySpaceController()
+   ~Controller()
    {
       delete host;
       delete device;
@@ -472,18 +440,15 @@
    }
 };
 
-static MemorySpaceController *ctrl;
+} // namespace mfem::internal
+
+static internal::Controller *ctrl;
 
 MemoryManager::MemoryManager()
 {
    exists = true;
-<<<<<<< HEAD
-   enabled = true;
-   internal::managed = false;
-=======
->>>>>>> 40795c21
    maps = new internal::Ledger();
-   ctrl = new MemorySpaceController();
+   ctrl = new internal::Controller();
 }
 
 MemoryManager::~MemoryManager()
@@ -509,7 +474,7 @@
    internal::managed = false;
 }
 
-void *MemoryManager::New(void **ptr, const std::size_t bytes)
+/*void *MemoryManager::New(void **ptr, const std::size_t bytes)
 { ctrl->host->Alloc(ptr, bytes); return *ptr; }
 
 void MemoryManager::Delete(void *ptr)
@@ -529,64 +494,51 @@
    { mfem_error("Umpire cannot switch to UVM!"); }
 #endif // MFEM_USE_UMPIRE
 }
-
-void* MemoryManager::Insert(void *ptr, const std::size_t bytes)
-{
-<<<<<<< HEAD
-   if (!UsingMM()) { return ptr; }
-   const bool known = IsKnown(ptr);
-   if (known) { mfem_error("Trying to add an already present address!"); }
-   maps->memories.emplace(ptr, internal::Memory(ptr, internal::managed, bytes));
-=======
-   if (ptr == NULL)
+*/
+void* MemoryManager::Insert(void *h_ptr, size_t bytes)
+{
+   if (h_ptr == NULL)
    {
       MFEM_VERIFY(bytes == 0, "Trying to add NULL with size " << bytes);
       return NULL;
    }
-   auto res = maps->memories.emplace(ptr, internal::Memory(ptr, bytes));
+   auto res = maps->memories.emplace(h_ptr, internal::Memory(h_ptr, bytes));
    if (res.second == false)
    {
       mfem_error("Trying to add an already present address!");
    }
->>>>>>> 40795c21
-   return ptr;
-}
-
-void MemoryManager::InsertDevice(void *ptr, void *h_ptr, size_t bytes)
-{
-<<<<<<< HEAD
-   if (!UsingMM()) { return ptr; }
-   if (!ptr) { return ptr; }
-   const bool known = IsKnown(ptr);
-   if (!known) { mfem_error("Trying to erase an unknown pointer!"); }
-   internal::Memory &mem = maps->memories.at(ptr);
-   if (mem.d_ptr) { ctrl->device->Dealloc(mem.d_ptr); }
-   for (const void *alias : mem.aliases)
-   { maps->aliases.erase(maps->aliases.find(alias)); }
-   mem.aliases.clear();
-   maps->memories.erase(maps->memories.find(ptr));
-   return ptr;
-=======
-   MFEM_VERIFY(ptr != NULL, "cannot register NULL device pointer");
+   return h_ptr;
+}
+
+void MemoryManager::InsertDevice(void *d_ptr, void *h_ptr, size_t bytes)
+{
+   /* HEAD
+      if (!UsingMM()) { return ptr; }
+      if (!ptr) { return ptr; }
+      const bool known = IsKnown(ptr);
+      if (!known) { mfem_error("Trying to erase an unknown pointer!"); }
+      internal::Memory &mem = maps->memories.at(ptr);
+      if (mem.d_ptr) { ctrl->device->Dealloc(mem.d_ptr); }
+      for (const void *alias : mem.aliases)
+      { maps->aliases.erase(maps->aliases.find(alias)); }
+      mem.aliases.clear();
+      maps->memories.erase(maps->memories.find(ptr));
+      return ptr;
+   */
+   MFEM_VERIFY(d_ptr != NULL, "cannot register NULL device pointer");
    MFEM_VERIFY(h_ptr != NULL, "internal error");
    auto res = maps->memories.emplace(h_ptr, internal::Memory(h_ptr, bytes));
    if (res.second == false)
    {
       mfem_error("Trying to add an already present address!");
    }
-   res.first->second.d_ptr = ptr;
->>>>>>> 40795c21
-}
-
-void *MemoryManager::Erase(void *ptr, bool free_dev_ptr)
-{
-<<<<<<< HEAD
-   internal::Memory &base = maps->memories.at(h_ptr);
-   base.d_ptr = d_ptr;
-   base.on_host = host;
-=======
-   if (!ptr) { return ptr; }
-   auto mem_map_iter = maps->memories.find(ptr);
+   res.first->second.d_ptr = d_ptr;
+}
+
+void *MemoryManager::Erase(void *h_ptr, bool free_dev_ptr)
+{
+   if (!h_ptr) { return h_ptr; }
+   auto mem_map_iter = maps->memories.find(h_ptr);
    if (mem_map_iter == maps->memories.end())
    {
       mfem_error("Trying to erase an unknown pointer!");
@@ -594,56 +546,37 @@
    internal::Memory &mem = mem_map_iter->second;
    if (mem.d_ptr && free_dev_ptr) { CuMemFree(mem.d_ptr); }
    maps->memories.erase(mem_map_iter);
-   return ptr;
->>>>>>> 40795c21
-}
-
-bool MemoryManager::IsKnown(const void *ptr, const std::size_t bytes)
-{
-   const internal::MemoryMap::iterator it = maps->memories.find(ptr);
-   const bool known = it != maps->memories.end();
-   if (!known) { return false; }
-   // If it is known and no bytes were not provided, just return true
-   if (bytes==0) { return true; }
-   // If 'bytes' was given, check that they match
-   const internal::Memory &base = maps->memories.at(ptr);
-   if (base.bytes == bytes) { return true; }
-   return false;
-}
-
-<<<<<<< HEAD
-bool MemoryManager::IsOnHost(const void *ptr)
-{ return maps->memories.at(ptr).on_host; }
-
-std::size_t MemoryManager::Bytes(const void *ptr)
-{ return maps->memories.at(ptr).bytes; }
-
-void *MemoryManager::GetDevicePtr(const void *ptr)
-=======
-void *MemoryManager::GetDevicePtr(const void *ptr, size_t bytes, bool copy_data)
->>>>>>> 40795c21
-{
-   if (!ptr)
+   return h_ptr;
+}
+
+bool MemoryManager::IsKnown(const void *ptr)
+{
+   return maps->memories.find(ptr) != maps->memories.end();
+}
+
+void *MemoryManager::GetDevicePtr(const void *h_ptr, size_t bytes,
+                                  bool copy_data)
+{
+   if (!h_ptr)
    {
       MFEM_VERIFY(bytes == 0, "Trying to access NULL with size " << bytes);
       return NULL;
    }
-   internal::Memory &base = maps->memories.at(ptr);
+   internal::Memory &base = maps->memories.at(h_ptr);
    if (!base.d_ptr)
    {
-<<<<<<< HEAD
-      ctrl->device->Alloc(base, bytes);
-      ctrl->memcpy->HtoD(base.d_ptr, ptr, bytes);
-      base.on_host = false;
-=======
+      /* HEAD
+            ctrl->device->Alloc(base, bytes);
+            ctrl->memcpy->HtoD(base.d_ptr, ptr, bytes);
+            base.on_host = false;
+      */
       CuMemAlloc(&base.d_ptr, base.bytes);
    }
    if (copy_data)
    {
       MFEM_ASSERT(bytes <= base.bytes, "invalid copy size");
-      CuMemcpyHtoD(base.d_ptr, ptr, bytes);
+      CuMemcpyHtoD(base.d_ptr, h_ptr, bytes);
       base.host = false;
->>>>>>> 40795c21
    }
    return base.d_ptr;
 }
@@ -684,7 +617,7 @@
    }
 }
 
-<<<<<<< HEAD
+/* HEAD
 bool MemoryManager::IsAlias(const void *ptr, const std::size_t bytes)
 {
    const internal::AliasMap::const_iterator found = maps->aliases.find(ptr);
@@ -733,7 +666,7 @@
 // Turn an alias into the right host or device address.
 // Alloc, Push, or Pull it if necessary.
 static void *PtrAlias(internal::Ledger *maps, void *ptr)
-=======
+*/
 void MemoryManager::EraseAlias(void *alias_ptr)
 {
    if (!alias_ptr) { return; }
@@ -796,70 +729,69 @@
 
 static void PullAlias(const internal::Ledger *maps,
                       const void *ptr, const std::size_t bytes, bool copy_data)
->>>>>>> 40795c21
 {
    const internal::Alias *alias = maps->aliases.at(ptr);
-<<<<<<< HEAD
-   internal::Memory &base = *alias->mem;
-   const bool host = base.on_host;
-   const bool device = !base.on_host;
-   const std::size_t bytes = base.bytes;
-   if (host && !gpu) { return ptr; }
-   if (!base.d_ptr) { ctrl->device->Alloc(base, bytes); }
-   if (!base.d_ptr) { mfem_error("PtrAlias !base->d_ptr"); }
-   void *a_ptr = static_cast<char*>(base.d_ptr) + alias->offset;
-   if (device && gpu) { return a_ptr; }
-   if (!base.h_ptr) { mfem_error("PtrAlias !base->h_ptr"); }
-   if (device && !gpu) // Pull
-   {
-      ctrl->host->Unprotect(base.h_ptr, bytes);
-      ctrl->memcpy->DtoH(base.h_ptr, base.d_ptr, bytes);
-      alias->mem->on_host = true;
+   /* HEAD
+      internal::Memory &base = *alias->mem;
+      const bool host = base.on_host;
+      const bool device = !base.on_host;
+      const std::size_t bytes = base.bytes;
+      if (host && !gpu) { return ptr; }
+      if (!base.d_ptr) { ctrl->device->Alloc(base, bytes); }
+      if (!base.d_ptr) { mfem_error("PtrAlias !base->d_ptr"); }
+      void *a_ptr = static_cast<char*>(base.d_ptr) + alias->offset;
+      if (device && gpu) { return a_ptr; }
+      if (!base.h_ptr) { mfem_error("PtrAlias !base->h_ptr"); }
+      if (device && !gpu) // Pull
+      {
+         ctrl->host->Unprotect(base.h_ptr, bytes);
+         ctrl->memcpy->DtoH(base.h_ptr, base.d_ptr, bytes);
+         alias->mem->on_host = true;
+         return ptr;
+      }
+      // Push
+      if (!(host && gpu)) { mfem_error("PtrAlias !(host && gpu)"); }
+      ctrl->memcpy->HtoD(base.d_ptr, base.h_ptr, bytes);
+      ctrl->host->Protect(base.h_ptr, bytes);
+      alias->mem->on_host = false;
+      return a_ptr;
+   }
+
+   static inline bool MmDeviceIniFilter(void)
+   {
+      if (!mm.UsingMM()) { return true; }
+      if (!mm.IsEnabled()) { return true; }
+      if (!Device::IsAvailable()) { return true; }
+      if (!Device::IsConfigured()) { return true; }
+      return false;
+   }
+
+   void *MemoryManager::Ptr(void *ptr)
+   {
+      if (ptr==NULL) { return NULL; };
+      if (MmDeviceIniFilter()) { return ptr; }
+      if (IsKnown(ptr)) { return PtrKnown(maps, ptr); }
+      if (IsAlias(ptr)) { return PtrAlias(maps, ptr); }
+      if (Device::Allows(Backend::DEVICE_MASK))
+      { mfem_error("Trying to use unknown pointer on the DEVICE!"); }
       return ptr;
    }
-   // Push
-   if (!(host && gpu)) { mfem_error("PtrAlias !(host && gpu)"); }
-   ctrl->memcpy->HtoD(base.d_ptr, base.h_ptr, bytes);
-   ctrl->host->Protect(base.h_ptr, bytes);
-   alias->mem->on_host = false;
-   return a_ptr;
-}
-
-static inline bool MmDeviceIniFilter(void)
-{
-   if (!mm.UsingMM()) { return true; }
-   if (!mm.IsEnabled()) { return true; }
-   if (!Device::IsAvailable()) { return true; }
-   if (!Device::IsConfigured()) { return true; }
-   return false;
-}
-
-void *MemoryManager::Ptr(void *ptr)
-{
-   if (ptr==NULL) { return NULL; };
-   if (MmDeviceIniFilter()) { return ptr; }
-   if (IsKnown(ptr)) { return PtrKnown(maps, ptr); }
-   if (IsAlias(ptr)) { return PtrAlias(maps, ptr); }
-   if (Device::Allows(Backend::DEVICE_MASK))
-   { mfem_error("Trying to use unknown pointer on the DEVICE!"); }
-   return ptr;
-}
-
-const void *MemoryManager::Ptr(const void *ptr)
-{ return static_cast<const void*>(Ptr(const_cast<void*>(ptr))); }
-
-static void PushKnown(internal::Ledger *maps, const void *ptr,
-                      const std::size_t bytes)
-{
-   internal::Memory &base = maps->memories.at(ptr);
-   const bool host = base.on_host;
-   if (host) { return; }
-   MFEM_VERIFY(bytes == base.bytes, "[PushKnown] bytes != base.bytes");
-   if (!base.d_ptr) { ctrl->device->Alloc(base, base.bytes); }
-   ctrl->memcpy->HtoD(base.d_ptr, ptr, bytes);
-   ctrl->host->Protect(ptr, base.bytes);
-   base.on_host = false;
-=======
+
+   const void *MemoryManager::Ptr(const void *ptr)
+   { return static_cast<const void*>(Ptr(const_cast<void*>(ptr))); }
+
+   static void PushKnown(internal::Ledger *maps, const void *ptr,
+                         const std::size_t bytes)
+   {
+      internal::Memory &base = maps->memories.at(ptr);
+      const bool host = base.on_host;
+      if (host) { return; }
+      MFEM_VERIFY(bytes == base.bytes, "[PushKnown] bytes != base.bytes");
+      if (!base.d_ptr) { ctrl->device->Alloc(base, base.bytes); }
+      ctrl->memcpy->HtoD(base.d_ptr, ptr, bytes);
+      ctrl->host->Protect(ptr, base.bytes);
+      base.on_host = false;
+   */
    MFEM_ASSERT((char*)alias->mem->h_ptr + alias->offset == ptr,
                "internal error");
    // There are cases where it is OK if alias->mem->d_ptr is not allocated yet:
@@ -914,6 +846,10 @@
          mfem_error("New_(): aligned host types are not implemented yet");
          return nullptr;
 
+      case MemoryType::HOST_MMU:
+         mfem_error("HOST_MMU");
+         return nullptr;
+
       case MemoryType::CUDA:
          mm.Insert(h_ptr, size);
          flags = flags | Mem::OWNS_HOST | Mem::OWNS_DEVICE | Mem::VALID_DEVICE;
@@ -924,19 +860,18 @@
          return nullptr;
    }
    return nullptr;
->>>>>>> 40795c21
 }
 
 void *MemoryManager::Register_(void *ptr, void *h_ptr, std::size_t capacity,
                                MemoryType mt, bool own, bool alias,
                                unsigned &flags)
 {
-<<<<<<< HEAD
-   const internal::Alias *alias = maps->aliases.at(ptr);
-   void *dst = static_cast<char*>(alias->mem->d_ptr) + alias->offset;
-   ctrl->memcpy->HtoD(dst, ptr, bytes);
-   ctrl->host->Protect(alias->mem->h_ptr, alias->mem->bytes);
-=======
+   /* HEAD
+      const internal::Alias *alias = maps->aliases.at(ptr);
+      void *dst = static_cast<char*>(alias->mem->d_ptr) + alias->offset;
+      ctrl->memcpy->HtoD(dst, ptr, bytes);
+      ctrl->host->Protect(alias->mem->h_ptr, alias->mem->bytes);
+   */
    // TODO: save the type of the registered pointer ...
    MFEM_VERIFY(alias == false, "cannot register an alias!");
    flags = flags | (Mem::REGISTERED | Mem::OWNS_INTERNAL);
@@ -952,33 +887,32 @@
    flags = (own ? flags | Mem::OWNS_DEVICE : flags & ~Mem::OWNS_DEVICE) |
            Mem::OWNS_HOST | Mem::VALID_DEVICE;
    return h_ptr;
->>>>>>> 40795c21
 }
 
 void MemoryManager::Alias_(void *base_h_ptr, std::size_t offset,
                            std::size_t size, unsigned base_flags,
                            unsigned &flags)
 {
-<<<<<<< HEAD
-   MFEM_VERIFY(bytes>0, "[Push] bytes should not be zero!")
-   if (MmDeviceIniFilter()) { return; }
-   if (IsKnown(ptr, bytes)) { return PushKnown(maps, ptr, bytes); }
-   if (IsAlias(ptr, bytes)) { return PushAlias(maps, ptr, bytes); }
-   if (Device::Allows(Backend::DEVICE_MASK))
-   { mfem_error("Unknown pointer to push to!"); }
-}
-
-static void PullKnown(internal::Ledger *maps,
-                      const void *ptr, const std::size_t bytes)
-{
-   internal::Memory &base = maps->memories.at(ptr);
-   const bool host = base.on_host;
-   if (host) { return; }
-   MFEM_VERIFY(bytes == base.bytes, "[PullKnown] bytes != base.bytes");
-   ctrl->host->Unprotect(base.h_ptr, bytes);
-   ctrl->memcpy->DtoH(base.h_ptr, base.d_ptr, bytes);
-   base.on_host = true;
-=======
+   /* HEAD
+      MFEM_VERIFY(bytes>0, "[Push] bytes should not be zero!")
+      if (MmDeviceIniFilter()) { return; }
+      if (IsKnown(ptr, bytes)) { return PushKnown(maps, ptr, bytes); }
+      if (IsAlias(ptr, bytes)) { return PushAlias(maps, ptr, bytes); }
+      if (Device::Allows(Backend::DEVICE_MASK))
+      { mfem_error("Unknown pointer to push to!"); }
+   }
+
+   static void PullKnown(internal::Ledger *maps,
+                         const void *ptr, const std::size_t bytes)
+   {
+      internal::Memory &base = maps->memories.at(ptr);
+      const bool host = base.on_host;
+      if (host) { return; }
+      MFEM_VERIFY(bytes == base.bytes, "[PullKnown] bytes != base.bytes");
+      ctrl->host->Unprotect(base.h_ptr, bytes);
+      ctrl->memcpy->DtoH(base.h_ptr, base.d_ptr, bytes);
+      base.on_host = true;
+   */
    // TODO: store the 'size' in the MemoryManager?
    mm.InsertAlias(base_h_ptr, (char*)base_h_ptr + offset,
                   base_flags & Mem::ALIAS);
@@ -1005,22 +939,21 @@
       }
    }
    return MemoryType::HOST;
->>>>>>> 40795c21
 }
 
 void *MemoryManager::ReadWrite_(void *h_ptr, MemoryClass mc,
                                 std::size_t size, unsigned &flags)
 {
-<<<<<<< HEAD
-   const internal::Alias *alias = maps->aliases.at(ptr);
-   internal::Memory *base = alias->mem;
-   if (!ptr) { mfem_error("PullAlias !ptr"); }
-   if (!base->d_ptr) { mfem_error("PullAlias !base->d_ptr"); }
-   void *dst = static_cast<char*>(base->h_ptr) + alias->offset;
-   const void *src = static_cast<char*>(base->d_ptr) + alias->offset;
-   ctrl->host->Unprotect(base->h_ptr, base->bytes);
-   ctrl->memcpy->DtoH(dst, src, bytes);
-=======
+   /* HEAD
+      const internal::Alias *alias = maps->aliases.at(ptr);
+      internal::Memory *base = alias->mem;
+      if (!ptr) { mfem_error("PullAlias !ptr"); }
+      if (!base->d_ptr) { mfem_error("PullAlias !base->d_ptr"); }
+      void *dst = static_cast<char*>(base->h_ptr) + alias->offset;
+      const void *src = static_cast<char*>(base->d_ptr) + alias->offset;
+      ctrl->host->Unprotect(base->h_ptr, base->bytes);
+      ctrl->memcpy->DtoH(dst, src, bytes);
+   */
    switch (mc)
    {
       case MemoryClass::HOST:
@@ -1041,6 +974,10 @@
          // TODO: check that the host pointer is MemoryType::HOST_64
          return h_ptr;
 
+      case MemoryClass::HOST_MMU:
+         mfem_error("HOST_MMU");
+         return h_ptr;
+
       case MemoryClass::CUDA:
       {
          // TODO: check that the device pointer is MemoryType::CUDA or
@@ -1090,6 +1027,10 @@
          // TODO: check that the host pointer is MemoryType::HOST_64
          return h_ptr;
 
+      case MemoryClass::HOST_MMU:
+         mfem_error("HOST_MMU");
+         return h_ptr;
+
       case MemoryClass::CUDA:
       {
          // TODO: check that the device pointer is MemoryType::CUDA or
@@ -1138,6 +1079,10 @@
          flags = (flags | Mem::VALID_HOST) & ~Mem::VALID_DEVICE;
          return h_ptr;
 
+      case MemoryClass::HOST_MMU:
+         mfem_error("HOST_MMU");
+         return h_ptr;
+
       case MemoryClass::CUDA:
          // TODO: check that the device pointer is MemoryType::CUDA or
          // MemoryType::CUDA_UVM
@@ -1159,31 +1104,30 @@
          return h_ptr; // the host and device pointers are the same
    }
    return nullptr;
->>>>>>> 40795c21
 }
 
 void MemoryManager::SyncAlias_(const void *base_h_ptr, void *alias_h_ptr,
                                size_t alias_size, unsigned base_flags,
                                unsigned &alias_flags)
 {
-<<<<<<< HEAD
-   if (MmDeviceIniFilter()) { return; }
-   if (IsKnown(ptr, bytes)) { return PullKnown(maps, ptr, bytes); }
-   if (IsAlias(ptr, bytes)) { return PullAlias(maps, ptr, bytes); }
-   if (Device::Allows(Backend::DEVICE_MASK))
-   { mfem_error("Unknown pointer to pull from!"); }
-}
-
-void* MemoryManager::Memcpy(void *dst, const void *src,
-                            const std::size_t bytes)
-{
-   void *d_dst = Ptr(dst);
-   void *d_src = const_cast<void*>(Ptr(src));
-   if (bytes == 0) { return dst; }
-   const bool run_on_host = !Device::Allows(Backend::DEVICE_MASK);
-   if (run_on_host) { return std::memcpy(dst, src, bytes); }
-   return ctrl->memcpy->DtoD(d_dst, d_src, bytes);
-=======
+   /* HEAD
+      if (MmDeviceIniFilter()) { return; }
+      if (IsKnown(ptr, bytes)) { return PullKnown(maps, ptr, bytes); }
+      if (IsAlias(ptr, bytes)) { return PullAlias(maps, ptr, bytes); }
+      if (Device::Allows(Backend::DEVICE_MASK))
+      { mfem_error("Unknown pointer to pull from!"); }
+   }
+
+   void* MemoryManager::Memcpy(void *dst, const void *src,
+                               const std::size_t bytes)
+   {
+      void *d_dst = Ptr(dst);
+      void *d_src = const_cast<void*>(Ptr(src));
+      if (bytes == 0) { return dst; }
+      const bool run_on_host = !Device::Allows(Backend::DEVICE_MASK);
+      if (run_on_host) { return std::memcpy(dst, src, bytes); }
+      return ctrl->memcpy->DtoD(d_dst, d_src, bytes);
+   */
    // This is called only when (base_flags & Mem::REGISTERED) is true.
    // Note that (alias_flags & REGISTERED) may not be true.
    MFEM_ASSERT(alias_flags & Mem::ALIAS, "not an alias");
@@ -1210,17 +1154,12 @@
    // TODO: support other memory types
    if (flags & Mem::VALID_DEVICE) { return MemoryType::CUDA; }
    return MemoryType::HOST;
->>>>>>> 40795c21
 }
 
 void MemoryManager::Copy_(void *dest_h_ptr, const void *src_h_ptr,
                           std::size_t size, unsigned src_flags,
                           unsigned &dest_flags)
 {
-<<<<<<< HEAD
-   if (ptr != NULL && UsingMM())
-   { if (!IsKnown(ptr)) { mfem_error("Pointer is not registered!"); } }
-=======
    // Type of copy to use based on the src and dest validity flags:
    //            |       src
    //            |  h  |  d  |  hd
@@ -1274,7 +1213,6 @@
    }
    dest_flags = dest_flags &
                 ~(dest_on_host ? Mem::VALID_DEVICE : Mem::VALID_HOST);
->>>>>>> 40795c21
 }
 
 void MemoryManager::CopyToHost_(void *dest_h_ptr, const void *src_h_ptr,
@@ -1283,14 +1221,6 @@
    const bool src_on_host = src_flags & Mem::VALID_HOST;
    if (src_on_host)
    {
-<<<<<<< HEAD
-      const internal::Memory &mem = n.second;
-      mfem::out << std::endl
-                << "key " << n.first << ", "
-                << "host " << mem.on_host << ", "
-                << "h_ptr " << mem.h_ptr << ", "
-                << "d_ptr " << mem.d_ptr;
-=======
       if (dest_h_ptr != src_h_ptr && size != 0)
       {
          MFEM_ASSERT((char*)dest_h_ptr + size <= src_h_ptr ||
@@ -1305,7 +1235,6 @@
                               mm.GetAliasDevicePtr(src_h_ptr, size, false) :
                               mm.GetDevicePtr(src_h_ptr, size, false);
       CuMemcpyDtoH(dest_h_ptr, src_d_ptr, size);
->>>>>>> 40795c21
    }
 }
 
