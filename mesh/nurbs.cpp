// Copyright (c) 2010-2023, Lawrence Livermore National Security, LLC. Produced
// at the Lawrence Livermore National Laboratory. All Rights reserved. See files
// LICENSE and NOTICE for details. LLNL-CODE-806117.
//
// This file is part of the MFEM library. For more information and source code
// availability visit https://mfem.org.
//
// MFEM is free software; you can redistribute it and/or modify it under the
// terms of the BSD-3 license. We welcome feedback and contributions, see file
// CONTRIBUTING.md for details.

#include "mesh_headers.hpp"
#include "../fem/fem.hpp"
#include "../general/text.hpp"

#include <fstream>
#include <algorithm>
#if defined(_MSC_VER) && (_MSC_VER < 1800)
#include <float.h>
#define copysign _copysign
#endif

namespace mfem
{

using namespace std;

const int KnotVector::MaxOrder = 10;

KnotVector::KnotVector(std::istream &input)
{
   input >> Order >> NumOfControlPoints;
   knot.Load(input, NumOfControlPoints + Order + 1);
   GetElements();
}

KnotVector::KnotVector(int Order_, int NCP)
{
   Order = Order_;
   NumOfControlPoints = NCP;
   knot.SetSize(NumOfControlPoints + Order + 1);

   knot = -1.;
}

KnotVector &KnotVector::operator=(const KnotVector &kv)
{
   Order = kv.Order;
   NumOfControlPoints = kv.NumOfControlPoints;
   NumOfElements = kv.NumOfElements;
   knot = kv.knot;
   // alternatively, re-compute NumOfElements
   // GetElements();

   return *this;
}

KnotVector *KnotVector::DegreeElevate(int t) const
{
   if (t < 0)
   {
      mfem_error("KnotVector::DegreeElevate :\n"
                 " Parent KnotVector order higher than child");
   }

   const int nOrder = Order + t;
   KnotVector *newkv = new KnotVector(nOrder, GetNCP() + t);

   for (int i = 0; i <= nOrder; i++)
   {
      (*newkv)[i] = knot(0);
   }
   for (int i = nOrder + 1; i < newkv->GetNCP(); i++)
   {
      (*newkv)[i] = knot(i - t);
   }
   for (int i = 0; i <= nOrder; i++)
   {
      (*newkv)[newkv->GetNCP() + i] = knot(knot.Size()-1);
   }

   newkv->GetElements();

   return newkv;
}

void KnotVector::UniformRefinement(Vector &newknots) const
{
   newknots.SetSize(NumOfElements);
   int j = 0;
   for (int i = 0; i < knot.Size()-1; i++)
   {
      if (knot(i) != knot(i+1))
      {
         newknots(j) = 0.5*(knot(i) + knot(i+1));
         j++;
      }
   }
}

void KnotVector::GetElements()
{
   NumOfElements = 0;
   for (int i = Order; i < NumOfControlPoints; i++)
   {
      if (knot(i) != knot(i+1))
      {
         NumOfElements++;
      }
   }
}

void KnotVector::Flip()
{
   double apb = knot(0) + knot(knot.Size()-1);

   int ns = (NumOfControlPoints - Order)/2;
   for (int i = 1; i <= ns; i++)
   {
      double tmp = apb - knot(Order + i);
      knot(Order + i) = apb - knot(NumOfControlPoints - i);
      knot(NumOfControlPoints - i) = tmp;
   }
}

void KnotVector::Print(std::ostream &os) const
{
   os << Order << ' ' << NumOfControlPoints << ' ';
   knot.Print(os, knot.Size());
}


void KnotVector::PrintFunctions(std::ostream &os, int samples) const
{
   Vector shape(Order+1);

   double x, dx = 1.0/double (samples - 1);

   for (int i = 0; i <GetNE() ; i++)
   {
      for (int j = 0; j <samples; j++)
      {
         x =j*dx;
         os<< x + i;

         CalcShape ( shape, i, x);
         for (int d = 0; d < Order+1; d++) { os<<"\t"<<shape[d]; }

         CalcDShape ( shape, i, x);
         for (int d = 0; d < Order+1; d++) { os<<"\t"<<shape[d]; }

         CalcD2Shape ( shape, i, x);
         for (int d = 0; d < Order+1; d++) { os<<"\t"<<shape[d]; }
         os<<endl;
      }
   }
}

// Routine from "The NURBS book" - 2nd ed - Piegl and Tiller
// Algorithm A2.2 p. 70
void KnotVector::CalcShape(Vector &shape, int i, double xi) const
{
   MFEM_ASSERT(Order <= MaxOrder, "Order > MaxOrder!");

   int    p = Order;
   int    ip = (i >= 0) ? (i + p) : (-1 - i + p);
   double u = getKnotLocation((i >= 0) ? xi : 1. - xi, ip), saved, tmp;
   double left[MaxOrder+1], right[MaxOrder+1];

   shape(0) = 1.;
   for (int j = 1; j <= p; ++j)
   {
      left[j]  = u - knot(ip+1-j);
      right[j] = knot(ip+j) - u;
      saved    = 0.;
      for (int r = 0; r < j; ++r)
      {
         tmp      = shape(r)/(right[r+1] + left[j-r]);
         shape(r) = saved + right[r+1]*tmp;
         saved    = left[j-r]*tmp;
      }
      shape(j) = saved;
   }
}

// Routine from "The NURBS book" - 2nd ed - Piegl and Tiller
// Algorithm A2.3 p. 72
void KnotVector::CalcDShape(Vector &grad, int i, double xi) const
{
   int    p = Order, rk, pk;
   int    ip = (i >= 0) ? (i + p) : (-1 - i + p);
   double u = getKnotLocation((i >= 0) ? xi : 1. - xi, ip), temp, saved, d;
   double ndu[MaxOrder+1][MaxOrder+1], left[MaxOrder+1], right[MaxOrder+1];

#ifdef MFEM_DEBUG
   if (p > MaxOrder)
   {
      mfem_error("KnotVector::CalcDShape : Order > MaxOrder!");
   }
#endif

   ndu[0][0] = 1.0;
   for (int j = 1; j <= p; j++)
   {
      left[j] = u - knot(ip-j+1);
      right[j] = knot(ip+j) - u;
      saved = 0.0;
      for (int r = 0; r < j; r++)
      {
         ndu[j][r] = right[r+1] + left[j-r];
         temp = ndu[r][j-1]/ndu[j][r];
         ndu[r][j] = saved + right[r+1]*temp;
         saved = left[j-r]*temp;
      }
      ndu[j][j] = saved;
   }

   for (int r = 0; r <= p; ++r)
   {
      d = 0.0;
      rk = r-1;
      pk = p-1;
      if (r >= 1)
      {
         d = ndu[rk][pk]/ndu[p][rk];
      }
      if (r <= pk)
      {
         d -= ndu[r][pk]/ndu[p][r];
      }
      grad(r) = d;
   }

   if (i >= 0)
   {
      grad *= p*(knot(ip+1) - knot(ip));
   }
   else
   {
      grad *= p*(knot(ip) - knot(ip+1));
   }
}

// Routine from "The NURBS book" - 2nd ed - Piegl and Tiller
void KnotVector::CalcDnShape(Vector &gradn, int n, int i, double xi) const
{
   int    p = Order, rk, pk, j1, j2,r,j,k;
   int    ip = (i >= 0) ? (i + p) : (-1 - i + p);
   double u = getKnotLocation((i >= 0) ? xi : 1. - xi, ip);
   double temp, saved, d;
   double a[2][MaxOrder+1],ndu[MaxOrder+1][MaxOrder+1], left[MaxOrder+1],
          right[MaxOrder+1];

#ifdef MFEM_DEBUG
   if (p > MaxOrder)
   {
      mfem_error("KnotVector::CalcDnShape : Order > MaxOrder!");
   }
#endif

   ndu[0][0] = 1.0;
   for (j = 1; j <= p; j++)
   {
      left[j] = u - knot(ip-j+1);
      right[j] = knot(ip+j)- u;

      saved = 0.0;
      for (r = 0; r < j; r++)
      {
         ndu[j][r] = right[r+1] + left[j-r];
         temp = ndu[r][j-1]/ndu[j][r];
         ndu[r][j] = saved + right[r+1]*temp;
         saved = left[j-r]*temp;
      }
      ndu[j][j] = saved;
   }

   for (r = 0; r <= p; r++)
   {
      int s1 = 0;
      int s2 = 1;
      a[0][0] = 1.0;
      for (k = 1; k <= n; k++)
      {
         d = 0.0;
         rk = r-k;
         pk = p-k;
         if (r >= k)
         {
            a[s2][0] = a[s1][0]/ndu[pk+1][rk];
            d = a[s2][0]*ndu[rk][pk];
         }

         if (rk >= -1)
         {
            j1 = 1;
         }
         else
         {
            j1 = -rk;
         }

         if (r-1<= pk)
         {
            j2 = k-1;
         }
         else
         {
            j2 = p-r;
         }

         for (j = j1; j <= j2; j++)
         {
            a[s2][j] = (a[s1][j] - a[s1][j-1])/ndu[pk+1][rk+j];
            d += a[s2][j]*ndu[rk+j][pk];
         }

         if (r <= pk)
         {
            a[s2][k] = - a[s1][k-1]/ndu[pk+1][r];
            d += a[s2][j]*ndu[rk+j][pk];
         }
         gradn[r] = d;
         j = s1;
         s1 = s2;
         s2 = j;
      }
   }

   if (i >= 0)
   {
      u = (knot(ip+1) - knot(ip));
   }
   else
   {
      u = (knot(ip) - knot(ip+1));
   }

   temp = p*u;
   for (k = 1; k <= n-1; k++) { temp *= (p-k)*u; }

   for (j = 0; j <= p; j++) { gradn[j] *= temp; }

}

void KnotVector::FindMaxima(Array<int> &ks,
                            Vector &xi,
                            Vector &u)
{
   Vector shape(Order+1);
   Vector maxima(GetNCP());
   double arg1, arg2, arg, max1, max2, max;

   xi.SetSize(GetNCP());
   u.SetSize(GetNCP());
   ks.SetSize(GetNCP());
   for (int j = 0; j <GetNCP(); j++)
   {
      maxima[j] = 0;
      for (int d = 0; d < Order+1; d++)
      {
         int i = j - d;
         if (isElement(i))
         {
            arg1 = 1e-16;
            CalcShape(shape, i, arg1);
            max1 = shape[d];

            arg2 = 1-(1e-16);
            CalcShape(shape, i, arg2);
            max2 = shape[d];

            arg = (arg1 + arg2)/2;
            CalcShape(shape, i, arg);
            max = shape[d];

            while ( ( max > max1 ) || (max > max2) )
            {
               if (max1 < max2)
               {
                  max1 = max;
                  arg1 = arg;
               }
               else
               {
                  max2 = max;
                  arg2 = arg;
               }

               arg = (arg1 + arg2)/2;
               CalcShape ( shape, i, arg);
               max = shape[d];
            }

            if (max > maxima[j])
            {
               maxima[j] = max;
               ks[j] = i;
               xi[j] = arg;
               u[j]  = getKnotLocation(arg, i+Order);
            }
         }
      }
   }
}

// Routine from "The NURBS book" - 2nd ed - Piegl and Tiller
// Algorithm A9.1 p. 369
void KnotVector::FindInterpolant(Array<Vector*> &x)
{
   int order = GetOrder();
   int ncp = GetNCP();

   // Find interpolation points
   Vector xi_args, u_args;
   Array<int> i_args;
   FindMaxima(i_args,xi_args, u_args);

   // Assemble collocation matrix
   Vector shape(order+1);
   DenseMatrix A(ncp,ncp);
   A = 0.0;
   for (int i = 0; i < ncp; i++)
   {
      CalcShape ( shape, i_args[i], xi_args[i]);
      for (int p = 0; p < order+1; p++)
      {
         A(i,i_args[i] + p) =  shape[p];
      }
   }

   // Solve problems
   A.Invert();
   Vector tmp;
   for (int i= 0; i < x.Size(); i++)
   {
      tmp = *x[i];
      A.Mult(tmp,*x[i]);
   }
}

int KnotVector::findKnotSpan(double u) const
{
   int low, mid, high;

   if (u == knot(NumOfControlPoints+Order))
   {
      mid = NumOfControlPoints;
   }
   else
   {
      low = Order;
      high = NumOfControlPoints + 1;
      mid = (low + high)/2;
      while ( (u < knot(mid-1)) || (u > knot(mid)) )
      {
         if (u < knot(mid-1))
         {
            high = mid;
         }
         else
         {
            low = mid;
         }
         mid = (low + high)/2;
      }
   }
   return mid;
}

void KnotVector::Difference(const KnotVector &kv, Vector &diff) const
{
   if (Order != kv.GetOrder())
   {
      mfem_error("KnotVector::Difference :\n"
                 " Can not compare knot vectors with different orders!");
   }

   int s = kv.Size() - Size();
   if (s < 0)
   {
      kv.Difference(*this, diff);
      return;
   }

   diff.SetSize(s);

   s = 0;
   int i = 0;
   for (int j = 0; j < kv.Size(); j++)
   {
<<<<<<< HEAD
      if (abs(knot(i) - kv[j]) < std::numeric_limits<double>::epsilon())
=======
      if (abs(knot(i) - kv[j]) < 2 * std::numeric_limits<double>::epsilon())
>>>>>>> 19c16996
      {
         i++;
      }
      else
      {
         diff(s) = kv[j];
         s++;
      }
   }
}

void NURBSPatch::init(int dim_)
{
   Dim = dim_;
   sd = nd = -1;

   if (kv.Size() == 1)
   {
      ni = kv[0]->GetNCP();
      nj = -1;
      nk = -1;

      data = new double[ni*Dim];

#ifdef MFEM_DEBUG
      for (int i = 0; i < ni*Dim; i++)
      {
         data[i] = -999.99;
      }
#endif
   }
   else if (kv.Size() == 2)
   {
      ni = kv[0]->GetNCP();
      nj = kv[1]->GetNCP();
      nk = -1;

      data = new double[ni*nj*Dim];

#ifdef MFEM_DEBUG
      for (int i = 0; i < ni*nj*Dim; i++)
      {
         data[i] = -999.99;
      }
#endif
   }
   else if (kv.Size() == 3)
   {
      ni = kv[0]->GetNCP();
      nj = kv[1]->GetNCP();
      nk = kv[2]->GetNCP();

      data = new double[ni*nj*nk*Dim];

#ifdef MFEM_DEBUG
      for (int i = 0; i < ni*nj*nk*Dim; i++)
      {
         data[i] = -999.99;
      }
#endif
   }
   else
   {
      mfem_error("NURBSPatch::init : Wrong dimension of knotvectors!");
   }
}

NURBSPatch::NURBSPatch(const NURBSPatch &orig)
   : ni(orig.ni), nj(orig.nj), nk(orig.nk), Dim(orig.Dim),
     data(NULL), kv(orig.kv.Size()), nd(orig.nd), ls(orig.ls), sd(orig.sd)
{
   // Allocate and copy data:
   const int data_size = Dim*ni*nj*((kv.Size() == 2) ? 1 : nk);
   data = new double[data_size];
   std::memcpy(data, orig.data, data_size*sizeof(double));

   // Copy the knot vectors:
   for (int i = 0; i < kv.Size(); i++)
   {
      kv[i] = new KnotVector(*orig.kv[i]);
   }
}

NURBSPatch::NURBSPatch(std::istream &input)
{
   int pdim, dim, size = 1;
   string ident;

   input >> ws >> ident >> pdim; // knotvectors
   kv.SetSize(pdim);
   for (int i = 0; i < pdim; i++)
   {
      kv[i] = new KnotVector(input);
      size *= kv[i]->GetNCP();
   }

   input >> ws >> ident >> dim; // dimension
   init(dim + 1);

   input >> ws >> ident; // controlpoints (homogeneous coordinates)
   if (ident == "controlpoints" || ident == "controlpoints_homogeneous")
   {
      for (int j = 0, i = 0; i < size; i++)
         for (int d = 0; d <= dim; d++, j++)
         {
            input >> data[j];
         }
   }
   else // "controlpoints_cartesian" (Cartesian coordinates with weight)
   {
      for (int j = 0, i = 0; i < size; i++)
      {
         for (int d = 0; d <= dim; d++)
         {
            input >> data[j+d];
         }
         for (int d = 0; d < dim; d++)
         {
            data[j+d] *= data[j+dim];
         }
         j += (dim+1);
      }
   }
}

NURBSPatch::NURBSPatch(const KnotVector *kv0, const KnotVector *kv1, int dim_)
{
   kv.SetSize(2);
   kv[0] = new KnotVector(*kv0);
   kv[1] = new KnotVector(*kv1);
   init(dim_);
}

NURBSPatch::NURBSPatch(const KnotVector *kv0, const KnotVector *kv1,
                       const KnotVector *kv2, int dim_)
{
   kv.SetSize(3);
   kv[0] = new KnotVector(*kv0);
   kv[1] = new KnotVector(*kv1);
   kv[2] = new KnotVector(*kv2);
   init(dim_);
}

NURBSPatch::NURBSPatch(Array<const KnotVector *> &kv_,  int dim_)
{
   kv.SetSize(kv_.Size());
   for (int i = 0; i < kv.Size(); i++)
   {
      kv[i] = new KnotVector(*kv_[i]);
   }
   init(dim_);
}

NURBSPatch::NURBSPatch(NURBSPatch *parent, int dir, int Order, int NCP)
{
   kv.SetSize(parent->kv.Size());
   for (int i = 0; i < kv.Size(); i++)
      if (i != dir)
      {
         kv[i] = new KnotVector(*parent->kv[i]);
      }
      else
      {
         kv[i] = new KnotVector(Order, NCP);
      }
   init(parent->Dim);
}

void NURBSPatch::swap(NURBSPatch *np)
{
   if (data != NULL)
   {
      delete [] data;
   }

   for (int i = 0; i < kv.Size(); i++)
   {
      if (kv[i]) { delete kv[i]; }
   }

   data = np->data;
   np->kv.Copy(kv);

   ni  = np->ni;
   nj  = np->nj;
   nk  = np->nk;
   Dim = np->Dim;

   np->data = NULL;
   np->kv.SetSize(0);

   delete np;
}

NURBSPatch::~NURBSPatch()
{
   if (data != NULL)
   {
      delete [] data;
   }

   for (int i = 0; i < kv.Size(); i++)
   {
      if (kv[i]) { delete kv[i]; }
   }
}

void NURBSPatch::Print(std::ostream &os) const
{
   int size = 1;

   os << "knotvectors\n" << kv.Size() << '\n';
   for (int i = 0; i < kv.Size(); i++)
   {
      kv[i]->Print(os);
      size *= kv[i]->GetNCP();
   }

   os << "\ndimension\n" << Dim - 1
      << "\n\ncontrolpoints\n";
   for (int j = 0, i = 0; i < size; i++)
   {
      os << data[j++];
      for (int d = 1; d < Dim; d++)
      {
         os << ' ' << data[j++];
      }
      os << '\n';
   }
}

int NURBSPatch::SetLoopDirection(int dir)
{
   if (nj == -1)
   {
      if (dir == 0)
      {
         sd = Dim;
         nd = ni;
         ls = Dim;
         return ls;
      }
      else
      {
         mfem::err << "NURBSPatch::SetLoopDirection :\n"
                   " Direction error in 1D patch, dir = " << dir << '\n';
         mfem_error();
      }
   }
   else if (nk == -1)
   {
      if (dir == 0)
      {
         sd = Dim;
         nd = ni;
         ls = nj*Dim;
         return ls;
      }
      else if (dir == 1)
      {
         sd = ni*Dim;
         nd = nj;
         ls = ni*Dim;
         return ls;
      }
      else
      {
         mfem::err << "NURBSPatch::SetLoopDirection :\n"
                   " Direction error in 2D patch, dir = " << dir << '\n';
         mfem_error();
      }
   }
   else
   {
      if (dir == 0)
      {
         sd = Dim;
         nd = ni;
         ls = nj*nk*Dim;
         return ls;
      }
      else if (dir == 1)
      {
         sd = ni*Dim;
         nd = nj;
         ls = ni*nk*Dim;
         return ls;
      }
      else if (dir == 2)
      {
         sd = ni*nj*Dim;
         nd = nk;
         ls = ni*nj*Dim;
         return ls;
      }
      else
      {
         mfem::err << "NURBSPatch::SetLoopDirection :\n"
                   " Direction error in 3D patch, dir = " << dir << '\n';
         mfem_error();
      }
   }

   return -1;
}

void NURBSPatch::UniformRefinement()
{
   Vector newknots;
   for (int dir = 0; dir < kv.Size(); dir++)
   {
      kv[dir]->UniformRefinement(newknots);
      KnotInsert(dir, newknots);
   }
}

void NURBSPatch::KnotInsert(Array<KnotVector *> &newkv)
{
   for (int dir = 0; dir < kv.Size(); dir++)
   {
      KnotInsert(dir, *newkv[dir]);
   }
}

void NURBSPatch::KnotInsert(int dir, const KnotVector &newkv)
{
   if (dir >= kv.Size() || dir < 0)
   {
      mfem_error("NURBSPatch::KnotInsert : Incorrect direction!");
   }

   int t = newkv.GetOrder() - kv[dir]->GetOrder();

   if (t > 0)
   {
      DegreeElevate(dir, t);
   }
   else if (t < 0)
   {
      mfem_error("NURBSPatch::KnotInsert : Incorrect order!");
   }

   Vector diff;
   GetKV(dir)->Difference(newkv, diff);
   if (diff.Size() > 0)
   {
      KnotInsert(dir, diff);
   }
}

void NURBSPatch::KnotInsert(Array<Vector *> &newkv)
{
   for (int dir = 0; dir < kv.Size(); dir++)
   {
      KnotInsert(dir, *newkv[dir]);
   }
}

// Routine from "The NURBS book" - 2nd ed - Piegl and Tiller
void NURBSPatch::KnotInsert(int dir, const Vector &knot)
{
   if (knot.Size() == 0 ) { return; }

   if (dir >= kv.Size() || dir < 0)
   {
      mfem_error("NURBSPatch::KnotInsert : Incorrect direction!");
   }

   NURBSPatch &oldp  = *this;
   KnotVector &oldkv = *kv[dir];

   NURBSPatch *newpatch = new NURBSPatch(this, dir, oldkv.GetOrder(),
                                         oldkv.GetNCP() + knot.Size());
   NURBSPatch &newp  = *newpatch;
   KnotVector &newkv = *newp.GetKV(dir);

   int size = oldp.SetLoopDirection(dir);
   if (size != newp.SetLoopDirection(dir))
   {
      mfem_error("NURBSPatch::KnotInsert : Size mismatch!");
   }

   int rr = knot.Size() - 1;
   int a  = oldkv.findKnotSpan(knot(0))  - 1;
   int b  = oldkv.findKnotSpan(knot(rr)) - 1;
   int pl = oldkv.GetOrder();
   int ml = oldkv.GetNCP();

   for (int j = 0; j <= a; j++)
   {
      newkv[j] = oldkv[j];
   }
   for (int j = b+pl; j <= ml+pl; j++)
   {
      newkv[j+rr+1] = oldkv[j];
   }
   for (int k = 0; k <= (a-pl); k++)
   {
      for (int ll = 0; ll < size; ll++)
      {
         newp.slice(k,ll) = oldp.slice(k,ll);
      }
   }
   for (int k = (b-1); k < ml; k++)
   {
      for (int ll = 0; ll < size; ll++)
      {
         newp.slice(k+rr+1,ll) = oldp.slice(k,ll);
      }
   }

   int i = b+pl-1;
   int k = b+pl+rr;

   for (int j = rr; j >= 0; j--)
   {
      while ( (knot(j) <= oldkv[i]) && (i > a) )
      {
         newkv[k] = oldkv[i];
         for (int ll = 0; ll < size; ll++)
         {
            newp.slice(k-pl-1,ll) = oldp.slice(i-pl-1,ll);
         }

         k--;
         i--;
      }

      for (int ll = 0; ll < size; ll++)
      {
         newp.slice(k-pl-1,ll) = newp.slice(k-pl,ll);
      }

      for (int l = 1; l <= pl; l++)
      {
         int ind = k-pl+l;
         double alfa = newkv[k+l] - knot(j);
         if (fabs(alfa) == 0.0)
         {
            for (int ll = 0; ll < size; ll++)
            {
               newp.slice(ind-1,ll) = newp.slice(ind,ll);
            }
         }
         else
         {
            alfa = alfa/(newkv[k+l] - oldkv[i-pl+l]);
            for (int ll = 0; ll < size; ll++)
            {
               newp.slice(ind-1,ll) = alfa*newp.slice(ind-1,ll) + (1.0-alfa)*newp.slice(ind,
                                                                                        ll);
            }
         }
      }

      newkv[k] = knot(j);
      k--;
   }

   newkv.GetElements();

   swap(newpatch);
}

void NURBSPatch::DegreeElevate(int t)
{
   for (int dir = 0; dir < kv.Size(); dir++)
   {
      DegreeElevate(dir, t);
   }
}

// Routine from "The NURBS book" - 2nd ed - Piegl and Tiller
void NURBSPatch::DegreeElevate(int dir, int t)
{
   if (dir >= kv.Size() || dir < 0)
   {
      mfem_error("NURBSPatch::DegreeElevate : Incorrect direction!");
   }

   int i, j, k, kj, mpi, mul, mh, kind, cind, first, last;
   int r, a, b, oldr, save, s, tr, lbz, rbz, l;
   double inv, ua, ub, numer, alf, den, bet, gam;

   NURBSPatch &oldp  = *this;
   KnotVector &oldkv = *kv[dir];
   oldkv.GetElements();

   NURBSPatch *newpatch = new NURBSPatch(this, dir, oldkv.GetOrder() + t,
                                         oldkv.GetNCP() + oldkv.GetNE()*t);
   NURBSPatch &newp  = *newpatch;
   KnotVector &newkv = *newp.GetKV(dir);

   int size = oldp.SetLoopDirection(dir);
   if (size != newp.SetLoopDirection(dir))
   {
      mfem_error("NURBSPatch::DegreeElevate : Size mismatch!");
   }

   int p = oldkv.GetOrder();
   int n = oldkv.GetNCP()-1;

   DenseMatrix bezalfs (p+t+1, p+1);
   DenseMatrix bpts    (p+1,   size);
   DenseMatrix ebpts   (p+t+1, size);
   DenseMatrix nextbpts(p-1,   size);
   Vector      alphas  (p-1);

   int m = n + p + 1;
   int ph = p + t;
   int ph2 = ph/2;

   {
      Array2D<int> binom(ph+1, ph+1);
      for (i = 0; i <= ph; i++)
      {
         binom(i,0) = binom(i,i) = 1;
         for (j = 1; j < i; j++)
         {
            binom(i,j) = binom(i-1,j) + binom(i-1,j-1);
         }
      }

      bezalfs(0,0)  = 1.0;
      bezalfs(ph,p) = 1.0;

      for (i = 1; i <= ph2; i++)
      {
         inv = 1.0/binom(ph,i);
         mpi = min(p,i);
         for (j = max(0,i-t); j <= mpi; j++)
         {
            bezalfs(i,j) = inv*binom(p,j)*binom(t,i-j);
         }
      }
   }

   for (i = ph2+1; i < ph; i++)
   {
      mpi = min(p,i);
      for (j = max(0,i-t); j <= mpi; j++)
      {
         bezalfs(i,j) = bezalfs(ph-i,p-j);
      }
   }

   mh = ph;
   kind = ph + 1;
   r = -1;
   a = p;
   b = p + 1;
   cind = 1;
   ua = oldkv[0];
   for (l = 0; l < size; l++)
   {
      newp.slice(0,l) = oldp.slice(0,l);
   }
   for (i = 0; i <= ph; i++)
   {
      newkv[i] = ua;
   }

   for (i = 0; i <= p; i++)
   {
      for (l = 0; l < size; l++)
      {
         bpts(i,l) = oldp.slice(i,l);
      }
   }

   while (b < m)
   {
      i = b;
      while (b < m && oldkv[b] == oldkv[b+1]) { b++; }

      mul = b-i+1;

      mh = mh + mul + t;
      ub = oldkv[b];
      oldr = r;
      r = p-mul;
      if (oldr > 0) { lbz = (oldr+2)/2; }
      else { lbz = 1; }

      if (r > 0) { rbz = ph-(r+1)/2; }
      else { rbz = ph; }

      if (r > 0)
      {
         numer = ub - ua;
         for (k = p ; k > mul; k--)
         {
            alphas[k-mul-1] = numer/(oldkv[a+k]-ua);
         }

         for (j = 1; j <= r; j++)
         {
            save = r-j;
            s = mul+j;
            for (k = p; k >= s; k--)
            {
               for (l = 0; l < size; l++)
                  bpts(k,l) = (alphas[k-s]*bpts(k,l) +
                               (1.0-alphas[k-s])*bpts(k-1,l));
            }
            for (l = 0; l < size; l++)
            {
               nextbpts(save,l) = bpts(p,l);
            }
         }
      }

      for (i = lbz; i <= ph; i++)
      {
         for (l = 0; l < size; l++)
         {
            ebpts(i,l) = 0.0;
         }
         mpi = min(p,i);
         for (j = max(0,i-t); j <= mpi; j++)
         {
            for (l = 0; l < size; l++)
            {
               ebpts(i,l) += bezalfs(i,j)*bpts(j,l);
            }
         }
      }

      if (oldr > 1)
      {
         first = kind-2;
         last = kind;
         den = ub-ua;
         bet = (ub-newkv[kind-1])/den;

         for (tr = 1; tr < oldr; tr++)
         {
            i = first;
            j = last;
            kj = j-kind+1;
            while (j-i > tr)
            {
               if (i < cind)
               {
                  alf = (ub-newkv[i])/(ua-newkv[i]);
                  for (l = 0; l < size; l++)
                  {
                     newp.slice(i,l) = alf*newp.slice(i,l)-(1.0-alf)*newp.slice(i-1,l);
                  }
               }
               if (j >= lbz)
               {
                  if ((j-tr) <= (kind-ph+oldr))
                  {
                     gam = (ub-newkv[j-tr])/den;
                     for (l = 0; l < size; l++)
                     {
                        ebpts(kj,l) = gam*ebpts(kj,l) + (1.0-gam)*ebpts(kj+1,l);
                     }
                  }
                  else
                  {
                     for (l = 0; l < size; l++)
                     {
                        ebpts(kj,l) = bet*ebpts(kj,l) + (1.0-bet)*ebpts(kj+1,l);
                     }
                  }
               }
               i = i+1;
               j = j-1;
               kj = kj-1;
            }
            first--;
            last++;
         }
      }

      if (a != p)
      {
         for (i = 0; i < (ph-oldr); i++)
         {
            newkv[kind] = ua;
            kind = kind+1;
         }
      }
      for (j = lbz; j <= rbz; j++)
      {
         for (l = 0; l < size; l++)
         {
            newp.slice(cind,l) =  ebpts(j,l);
         }
         cind = cind +1;
      }

      if (b < m)
      {
         for (j = 0; j <r; j++)
            for (l = 0; l < size; l++)
            {
               bpts(j,l) = nextbpts(j,l);
            }

         for (j = r; j <= p; j++)
            for (l = 0; l < size; l++)
            {
               bpts(j,l) = oldp.slice(b-p+j,l);
            }

         a = b;
         b = b+1;
         ua = ub;
      }
      else
      {
         for (i = 0; i <= ph; i++)
         {
            newkv[kind+i] = ub;
         }
      }
   }
   newkv.GetElements();

   swap(newpatch);
}

void NURBSPatch::FlipDirection(int dir)
{
   int size = SetLoopDirection(dir);

   for (int id = 0; id < nd/2; id++)
      for (int i = 0; i < size; i++)
      {
         Swap<double>((*this).slice(id,i), (*this).slice(nd-1-id,i));
      }
   kv[dir]->Flip();
}

void NURBSPatch::SwapDirections(int dir1, int dir2)
{
   if (abs(dir1-dir2) == 2)
   {
      mfem_error("NURBSPatch::SwapDirections :"
                 " directions 0 and 2 are not supported!");
   }

   Array<const KnotVector *> nkv(kv);

   Swap<const KnotVector *>(nkv[dir1], nkv[dir2]);
   NURBSPatch *newpatch = new NURBSPatch(nkv, Dim);

   int size = SetLoopDirection(dir1);
   newpatch->SetLoopDirection(dir2);

   for (int id = 0; id < nd; id++)
      for (int i = 0; i < size; i++)
      {
         (*newpatch).slice(id,i) = (*this).slice(id,i);
      }

   swap(newpatch);
}

void NURBSPatch::Rotate(double angle, double n[])
{
   if (Dim == 3)
   {
      Rotate2D(angle);
   }
   else
   {
      if (n == NULL)
      {
         mfem_error("NURBSPatch::Rotate : Specify an angle for a 3D rotation.");
      }

      Rotate3D(n, angle);
   }
}

void NURBSPatch::Get2DRotationMatrix(double angle, DenseMatrix &T)
{
   double s = sin(angle);
   double c = cos(angle);

   T.SetSize(2);
   T(0,0) = c;
   T(0,1) = -s;
   T(1,0) = s;
   T(1,1) = c;
}

void NURBSPatch::Rotate2D(double angle)
{
   if (Dim != 3)
   {
      mfem_error("NURBSPatch::Rotate2D : not a NURBSPatch in 2D!");
   }

   DenseMatrix T(2);
   Vector x(2), y(NULL, 2);

   Get2DRotationMatrix(angle, T);

   int size = 1;
   for (int i = 0; i < kv.Size(); i++)
   {
      size *= kv[i]->GetNCP();
   }

   for (int i = 0; i < size; i++)
   {
      y.SetData(data + i*Dim);
      x = y;
      T.Mult(x, y);
   }
}

void NURBSPatch::Get3DRotationMatrix(double n[], double angle, double r,
                                     DenseMatrix &T)
{
   double c, s, c1;
   double l2 = n[0]*n[0] + n[1]*n[1] + n[2]*n[2];
   double l = sqrt(l2);

   if (fabs(angle) == M_PI_2)
   {
      s = r*copysign(1., angle);
      c = 0.;
      c1 = -1.;
   }
   else if (fabs(angle) == M_PI)
   {
      s = 0.;
      c = -r;
      c1 = c - 1.;
   }
   else
   {
      s = r*sin(angle);
      c = r*cos(angle);
      c1 = c - 1.;
   }

   T.SetSize(3);

   T(0,0) =  (n[0]*n[0] + (n[1]*n[1] + n[2]*n[2])*c)/l2;
   T(0,1) = -(n[0]*n[1]*c1)/l2 - (n[2]*s)/l;
   T(0,2) = -(n[0]*n[2]*c1)/l2 + (n[1]*s)/l;
   T(1,0) = -(n[0]*n[1]*c1)/l2 + (n[2]*s)/l;
   T(1,1) =  (n[1]*n[1] + (n[0]*n[0] + n[2]*n[2])*c)/l2;
   T(1,2) = -(n[1]*n[2]*c1)/l2 - (n[0]*s)/l;
   T(2,0) = -(n[0]*n[2]*c1)/l2 - (n[1]*s)/l;
   T(2,1) = -(n[1]*n[2]*c1)/l2 + (n[0]*s)/l;
   T(2,2) =  (n[2]*n[2] + (n[0]*n[0] + n[1]*n[1])*c)/l2;
}

void NURBSPatch::Rotate3D(double n[], double angle)
{
   if (Dim != 4)
   {
      mfem_error("NURBSPatch::Rotate3D : not a NURBSPatch in 3D!");
   }

   DenseMatrix T(3);
   Vector x(3), y(NULL, 3);

   Get3DRotationMatrix(n, angle, 1., T);

   int size = 1;
   for (int i = 0; i < kv.Size(); i++)
   {
      size *= kv[i]->GetNCP();
   }

   for (int i = 0; i < size; i++)
   {
      y.SetData(data + i*Dim);
      x = y;
      T.Mult(x, y);
   }
}

int NURBSPatch::MakeUniformDegree(int degree)
{
   int maxd = degree;

   if (maxd == -1)
   {
      for (int dir = 0; dir < kv.Size(); dir++)
      {
         maxd = std::max(maxd, kv[dir]->GetOrder());
      }
   }

   for (int dir = 0; dir < kv.Size(); dir++)
   {
      if (maxd > kv[dir]->GetOrder())
      {
         DegreeElevate(dir, maxd - kv[dir]->GetOrder());
      }
   }

   return maxd;
}

NURBSPatch *Interpolate(NURBSPatch &p1, NURBSPatch &p2)
{
   if (p1.kv.Size() != p2.kv.Size() || p1.Dim != p2.Dim)
   {
      mfem_error("Interpolate(NURBSPatch &, NURBSPatch &)");
   }

   int size = 1, dim = p1.Dim;
   Array<const KnotVector *> kv(p1.kv.Size() + 1);

   for (int i = 0; i < p1.kv.Size(); i++)
   {
      if (p1.kv[i]->GetOrder() < p2.kv[i]->GetOrder())
      {
         p1.KnotInsert(i, *p2.kv[i]);
         p2.KnotInsert(i, *p1.kv[i]);
      }
      else
      {
         p2.KnotInsert(i, *p1.kv[i]);
         p1.KnotInsert(i, *p2.kv[i]);
      }
      kv[i] = p1.kv[i];
      size *= kv[i]->GetNCP();
   }

   KnotVector &nkv = *(new KnotVector(1, 2));
   nkv[0] = nkv[1] = 0.0;
   nkv[2] = nkv[3] = 1.0;
   nkv.GetElements();
   kv.Last() = &nkv;

   NURBSPatch *patch = new NURBSPatch(kv, dim);
   delete kv.Last();

   for (int i = 0; i < size; i++)
   {
      for (int d = 0; d < dim; d++)
      {
         patch->data[i*dim+d] = p1.data[i*dim+d];
         patch->data[(i+size)*dim+d] = p2.data[i*dim+d];
      }
   }

   return patch;
}

NURBSPatch *Revolve3D(NURBSPatch &patch, double n[], double ang, int times)
{
   if (patch.Dim != 4)
   {
      mfem_error("Revolve3D(NURBSPatch &, double [], double)");
   }

   int size = 1, ns;
   Array<const KnotVector *> nkv(patch.kv.Size() + 1);

   for (int i = 0; i < patch.kv.Size(); i++)
   {
      nkv[i] = patch.kv[i];
      size *= nkv[i]->GetNCP();
   }
   ns = 2*times + 1;
   KnotVector &lkv = *(new KnotVector(2, ns));
   nkv.Last() = &lkv;
   lkv[0] = lkv[1] = lkv[2] = 0.0;
   for (int i = 1; i < times; i++)
   {
      lkv[2*i+1] = lkv[2*i+2] = i;
   }
   lkv[ns] = lkv[ns+1] = lkv[ns+2] = times;
   lkv.GetElements();
   NURBSPatch *newpatch = new NURBSPatch(nkv, 4);
   delete nkv.Last();

   DenseMatrix T(3), T2(3);
   Vector u(NULL, 3), v(NULL, 3);

   NURBSPatch::Get3DRotationMatrix(n, ang, 1., T);
   double c = cos(ang/2);
   NURBSPatch::Get3DRotationMatrix(n, ang/2, 1./c, T2);
   T2 *= c;

   double *op = patch.data, *np;
   for (int i = 0; i < size; i++)
   {
      np = newpatch->data + 4*i;
      for (int j = 0; j < 4; j++)
      {
         np[j] = op[j];
      }
      for (int j = 0; j < times; j++)
      {
         u.SetData(np);
         v.SetData(np += 4*size);
         T2.Mult(u, v);
         v[3] = c*u[3];
         v.SetData(np += 4*size);
         T.Mult(u, v);
         v[3] = u[3];
      }
      op += 4;
   }

   return newpatch;
}


NURBSExtension::NURBSExtension(const NURBSExtension &orig)
   : mOrder(orig.mOrder), mOrders(orig.mOrders),
     NumOfKnotVectors(orig.NumOfKnotVectors),
     NumOfVertices(orig.NumOfVertices),
     NumOfElements(orig.NumOfElements),
     NumOfBdrElements(orig.NumOfBdrElements),
     NumOfDofs(orig.NumOfDofs),
     NumOfActiveVertices(orig.NumOfActiveVertices),
     NumOfActiveElems(orig.NumOfActiveElems),
     NumOfActiveBdrElems(orig.NumOfActiveBdrElems),
     NumOfActiveDofs(orig.NumOfActiveDofs),
     activeVert(orig.activeVert),
     activeElem(orig.activeElem),
     activeBdrElem(orig.activeBdrElem),
     activeDof(orig.activeDof),
     patchTopo(new Mesh(*orig.patchTopo)),
     own_topo(true),
     edge_to_knot(orig.edge_to_knot),
     knotVectors(orig.knotVectors.Size()), // knotVectors are copied in the body
     knotVectorsCompr(orig.knotVectorsCompr.Size()),
     weights(orig.weights),
     d_to_d(orig.d_to_d),
     master(orig.master),
     slave(orig.slave),
     v_meshOffsets(orig.v_meshOffsets),
     e_meshOffsets(orig.e_meshOffsets),
     f_meshOffsets(orig.f_meshOffsets),
     p_meshOffsets(orig.p_meshOffsets),
     v_spaceOffsets(orig.v_spaceOffsets),
     e_spaceOffsets(orig.e_spaceOffsets),
     f_spaceOffsets(orig.f_spaceOffsets),
     p_spaceOffsets(orig.p_spaceOffsets),
     el_dof(orig.el_dof ? new Table(*orig.el_dof) : NULL),
     bel_dof(orig.bel_dof ? new Table(*orig.bel_dof) : NULL),
     el_to_patch(orig.el_to_patch),
     bel_to_patch(orig.bel_to_patch),
     el_to_IJK(orig.el_to_IJK),
     bel_to_IJK(orig.bel_to_IJK),
     patches(orig.patches.Size()) // patches are copied in the body
{
   // Copy the knot vectors:
   for (int i = 0; i < knotVectors.Size(); i++)
   {
      knotVectors[i] = new KnotVector(*orig.knotVectors[i]);
   }
   CreateComprehensiveKV();

   // Copy the patches:
   for (int p = 0; p < patches.Size(); p++)
   {
      patches[p] = new NURBSPatch(*orig.patches[p]);
   }
}

NURBSExtension::NURBSExtension(std::istream &input)
{
   // Read topology
   patchTopo = new Mesh;
   patchTopo->LoadPatchTopo(input, edge_to_knot);
   own_topo = 1;

   CheckPatches();
   // CheckBdrPatches();

   skip_comment_lines(input, '#');

   // Read knotvectors or patches
   string ident;
   input >> ws >> ident; // 'knotvectors' or 'patches'
   if (ident == "knotvectors")
   {
      input >> NumOfKnotVectors;
      knotVectors.SetSize(NumOfKnotVectors);
      for (int i = 0; i < NumOfKnotVectors; i++)
      {
         knotVectors[i] = new KnotVector(input);
      }
   }
   else if (ident == "patches")
   {
      patches.SetSize(GetNP());
      for (int p = 0; p < patches.Size(); p++)
      {
         skip_comment_lines(input, '#');
         patches[p] = new NURBSPatch(input);
      }

      NumOfKnotVectors = 0;
      for (int i = 0; i < patchTopo->GetNEdges(); i++)
         if (NumOfKnotVectors < KnotInd(i))
         {
            NumOfKnotVectors = KnotInd(i);
         }
      NumOfKnotVectors++;
      knotVectors.SetSize(NumOfKnotVectors);
      knotVectors = NULL;

      Array<int> edges, oedge;
      for (int p = 0; p < patches.Size(); p++)
      {
         if (Dimension() == 1)
         {
            if (knotVectors[KnotInd(p)] == NULL)
            {
               knotVectors[KnotInd(p)] =
                  new KnotVector(*patches[p]->GetKV(0));
            }
         }
         if (Dimension() == 2)
         {
            patchTopo->GetElementEdges(p, edges, oedge);
            if (knotVectors[KnotInd(edges[0])] == NULL)
            {
               knotVectors[KnotInd(edges[0])] =
                  new KnotVector(*patches[p]->GetKV(0));
            }
            if (knotVectors[KnotInd(edges[1])] == NULL)
            {
               knotVectors[KnotInd(edges[1])] =
                  new KnotVector(*patches[p]->GetKV(1));
            }
         }
         else if (Dimension() == 3)
         {
            patchTopo->GetElementEdges(p, edges, oedge);
            if (knotVectors[KnotInd(edges[0])] == NULL)
            {
               knotVectors[KnotInd(edges[0])] =
                  new KnotVector(*patches[p]->GetKV(0));
            }
            if (knotVectors[KnotInd(edges[3])] == NULL)
            {
               knotVectors[KnotInd(edges[3])] =
                  new KnotVector(*patches[p]->GetKV(1));
            }
            if (knotVectors[KnotInd(edges[8])] == NULL)
            {
               knotVectors[KnotInd(edges[8])] =
                  new KnotVector(*patches[p]->GetKV(2));
            }
         }
      }
   }
   else
   {
      MFEM_ABORT("invalid section: " << ident);
   }

   CreateComprehensiveKV();

   SetOrdersFromKnotVectors();

   GenerateOffsets();
   CountElements();
   CountBdrElements();
   // NumOfVertices, NumOfElements, NumOfBdrElements, NumOfDofs

   skip_comment_lines(input, '#');

   // Check for a list of mesh elements
   if (patches.Size() == 0)
   {
      input >> ws >> ident;
   }
   if (patches.Size() == 0 && ident == "mesh_elements")
   {
      input >> NumOfActiveElems;
      activeElem.SetSize(GetGNE());
      activeElem = false;
      int glob_elem;
      for (int i = 0; i < NumOfActiveElems; i++)
      {
         input >> glob_elem;
         activeElem[glob_elem] = true;
      }

      skip_comment_lines(input, '#');
      input >> ws >> ident;
   }
   else
   {
      NumOfActiveElems = NumOfElements;
      activeElem.SetSize(NumOfElements);
      activeElem = true;
   }

   GenerateActiveVertices();
   InitDofMap();
   GenerateElementDofTable();
   GenerateActiveBdrElems();
   GenerateBdrElementDofTable();

   // periodic
   if (ident == "periodic")
   {
      master.Load(input);
      slave.Load(input);

      skip_comment_lines(input, '#');
      input >> ws >> ident;
   }

   if (patches.Size() == 0)
   {
      // weights
      if (ident == "weights")
      {
         weights.Load(input, GetNDof());
      }
      else // e.g. ident = "unitweights" or "autoweights"
      {
         weights.SetSize(GetNDof());
         weights = 1.0;
      }
   }

   // periodic
   ConnectBoundaries();
}

NURBSExtension::NURBSExtension(NURBSExtension *parent, int newOrder)
{
   patchTopo = parent->patchTopo;
   own_topo = 0;

   parent->edge_to_knot.Copy(edge_to_knot);

   NumOfKnotVectors = parent->GetNKV();
   knotVectors.SetSize(NumOfKnotVectors);
   knotVectorsCompr.SetSize(parent->GetNP()*parent->Dimension());
   const Array<int> &pOrders = parent->GetOrders();
   for (int i = 0; i < NumOfKnotVectors; i++)
   {
      if (newOrder > pOrders[i])
      {
         knotVectors[i] =
            parent->GetKnotVector(i)->DegreeElevate(newOrder - pOrders[i]);
      }
      else
      {
         knotVectors[i] = new KnotVector(*parent->GetKnotVector(i));
      }
   }
   CreateComprehensiveKV();

   // copy some data from parent
   NumOfElements    = parent->NumOfElements;
   NumOfBdrElements = parent->NumOfBdrElements;

   SetOrdersFromKnotVectors();

   GenerateOffsets(); // dof offsets will be different from parent

   NumOfActiveVertices = parent->NumOfActiveVertices;
   NumOfActiveElems    = parent->NumOfActiveElems;
   NumOfActiveBdrElems = parent->NumOfActiveBdrElems;
   parent->activeVert.Copy(activeVert);
   InitDofMap();
   parent->activeElem.Copy(activeElem);
   parent->activeBdrElem.Copy(activeBdrElem);

   GenerateElementDofTable();
   GenerateBdrElementDofTable();

   weights.SetSize(GetNDof());
   weights = 1.0;

   // periodic
   parent->master.Copy(master);
   parent->slave.Copy(slave);
   ConnectBoundaries();
}

NURBSExtension::NURBSExtension(NURBSExtension *parent,
                               const Array<int> &newOrders)
{
   newOrders.Copy(mOrders);
   SetOrderFromOrders();

   patchTopo = parent->patchTopo;
   own_topo = 0;

   parent->edge_to_knot.Copy(edge_to_knot);

   NumOfKnotVectors = parent->GetNKV();
   MFEM_VERIFY(mOrders.Size() == NumOfKnotVectors, "invalid newOrders array");
   knotVectors.SetSize(NumOfKnotVectors);
   const Array<int> &pOrders = parent->GetOrders();

   for (int i = 0; i < NumOfKnotVectors; i++)
   {
      if (mOrders[i] > pOrders[i])
      {
         knotVectors[i] =
            parent->GetKnotVector(i)->DegreeElevate(mOrders[i] - pOrders[i]);
      }
      else
      {
         knotVectors[i] = new KnotVector(*parent->GetKnotVector(i));
      }
   }
   CreateComprehensiveKV();

   // copy some data from parent
   NumOfElements    = parent->NumOfElements;
   NumOfBdrElements = parent->NumOfBdrElements;

   GenerateOffsets(); // dof offsets will be different from parent

   NumOfActiveVertices = parent->NumOfActiveVertices;
   NumOfActiveElems    = parent->NumOfActiveElems;
   NumOfActiveBdrElems = parent->NumOfActiveBdrElems;
   parent->activeVert.Copy(activeVert);
   InitDofMap();
   parent->activeElem.Copy(activeElem);
   parent->activeBdrElem.Copy(activeBdrElem);

   GenerateElementDofTable();
   GenerateBdrElementDofTable();

   weights.SetSize(GetNDof());
   weights = 1.0;

   parent->master.Copy(master);
   parent->slave.Copy(slave);
   ConnectBoundaries();
}

NURBSExtension::NURBSExtension(Mesh *mesh_array[], int num_pieces)
{
   NURBSExtension *parent = mesh_array[0]->NURBSext;

   if (!parent->own_topo)
   {
      mfem_error("NURBSExtension::NURBSExtension :\n"
                 "  parent does not own the patch topology!");
   }
   patchTopo = parent->patchTopo;
   own_topo = 1;
   parent->own_topo = 0;

   parent->edge_to_knot.Copy(edge_to_knot);

   parent->GetOrders().Copy(mOrders);
   mOrder = parent->GetOrder();

   NumOfKnotVectors = parent->GetNKV();
   knotVectors.SetSize(NumOfKnotVectors);
   for (int i = 0; i < NumOfKnotVectors; i++)
   {
      knotVectors[i] = new KnotVector(*parent->GetKnotVector(i));
   }
   CreateComprehensiveKV();

   GenerateOffsets();
   CountElements();
   CountBdrElements();

   // assuming the meshes define a partitioning of all the elements
   NumOfActiveElems = NumOfElements;
   activeElem.SetSize(NumOfElements);
   activeElem = true;

   GenerateActiveVertices();
   InitDofMap();
   GenerateElementDofTable();
   GenerateActiveBdrElems();
   GenerateBdrElementDofTable();

   weights.SetSize(GetNDof());
   MergeWeights(mesh_array, num_pieces);
}

NURBSExtension::~NURBSExtension()
{
   if (patches.Size() == 0)
   {
      delete bel_dof;
      delete el_dof;
   }

   for (int i = 0; i < knotVectors.Size(); i++)
   {
      delete knotVectors[i];
   }

   for (int i = 0; i < knotVectorsCompr.Size(); i++)
   {
      delete knotVectorsCompr[i];
   }

   for (int i = 0; i < patches.Size(); i++)
   {
      delete patches[i];
   }

   if (own_topo)
   {
      delete patchTopo;
   }
}

void NURBSExtension::Print(std::ostream &os) const
{
   patchTopo->PrintTopo(os, edge_to_knot);
   if (patches.Size() == 0)
   {
      os << "\nknotvectors\n" << NumOfKnotVectors << '\n';
      for (int i = 0; i < NumOfKnotVectors; i++)
      {
         knotVectors[i]->Print(os);
      }

      if (NumOfActiveElems < NumOfElements)
      {
         os << "\nmesh_elements\n" << NumOfActiveElems << '\n';
         for (int i = 0; i < NumOfElements; i++)
            if (activeElem[i])
            {
               os << i << '\n';
            }
      }

      os << "\nweights\n";
      weights.Print(os, 1);
   }
   else
   {
      os << "\npatches\n";
      for (int p = 0; p < patches.Size(); p++)
      {
         os << "\n# patch " << p << "\n\n";
         patches[p]->Print(os);
      }
   }
}

void NURBSExtension::PrintCharacteristics(std::ostream &os) const
{
   os <<
      "NURBS Mesh entity sizes:\n"
      "Dimension           = " << Dimension() << "\n"
      "Unique Orders       = ";
   Array<int> unique_orders(mOrders);
   unique_orders.Sort();
   unique_orders.Unique();
   unique_orders.Print(os, unique_orders.Size());
   os <<
      "NumOfKnotVectors    = " << GetNKV() << "\n"
      "NumOfPatches        = " << GetNP() << "\n"
      "NumOfBdrPatches     = " << GetNBP() << "\n"
      "NumOfVertices       = " << GetGNV() << "\n"
      "NumOfElements       = " << GetGNE() << "\n"
      "NumOfBdrElements    = " << GetGNBE() << "\n"
      "NumOfDofs           = " << GetNTotalDof() << "\n"
      "NumOfActiveVertices = " << GetNV() << "\n"
      "NumOfActiveElems    = " << GetNE() << "\n"
      "NumOfActiveBdrElems = " << GetNBE() << "\n"
      "NumOfActiveDofs     = " << GetNDof() << '\n';
   for (int i = 0; i < NumOfKnotVectors; i++)
   {
      os << ' ' << i + 1 << ") ";
      knotVectors[i]->Print(os);
   }
   os << endl;
}

void NURBSExtension::PrintFunctions(const char *basename, int samples) const
{
   std::ofstream os;
   for (int i = 0; i < NumOfKnotVectors; i++)
   {
      std::ostringstream filename;
      filename << basename<<"_"<<i<<".dat";
      os.open(filename.str().c_str());
      knotVectors[i]->PrintFunctions(os,samples);
      os.close();
   }
}

void NURBSExtension::InitDofMap()
{
   master.SetSize(0);
   slave.SetSize(0);
   d_to_d.SetSize(0);
}

void NURBSExtension::ConnectBoundaries(Array<int> &bnds0, Array<int> &bnds1)
{
   bnds0.Copy(master);
   bnds1.Copy(slave);
   ConnectBoundaries();
}

void NURBSExtension::ConnectBoundaries()
{
   if (master.Size() != slave.Size())
   {
      mfem_error("NURBSExtension::ConnectBoundaries() boundary lists not of equal size");
   }
   if (master.Size() == 0 ) { return; }

   // Initialize d_to_d
   d_to_d.SetSize(NumOfDofs);
   for (int i = 0; i < NumOfDofs; i++) { d_to_d[i] = i; }

   // Connect
   for (int i = 0; i < master.Size(); i++)
   {
      int bnd0 = -1, bnd1 = -1;
      for (int b = 0; b < GetNBP(); b++)
      {
         if (master[i] == patchTopo->GetBdrAttribute(b)) { bnd0 = b; }
         if (slave[i]== patchTopo->GetBdrAttribute(b)) { bnd1  = b; }
      }
      MFEM_VERIFY(bnd0  != -1,"Bdr 0 not found");
      MFEM_VERIFY(bnd1  != -1,"Bdr 1 not found");

      if (Dimension() == 1)
      {
         ConnectBoundaries1D(bnd0, bnd1);
      }
      else if (Dimension() == 2)
      {
         ConnectBoundaries2D(bnd0, bnd1);
      }
      else
      {
         ConnectBoundaries3D(bnd0, bnd1);
      }
   }

   // Clean d_to_d
   Array<int> tmp(d_to_d.Size()+1);
   tmp = 0;

   for (int i = 0; i < d_to_d.Size(); i++)
   {
      tmp[d_to_d[i]] = 1;
   }

   int cnt = 0;
   for (int i = 0; i < tmp.Size(); i++)
   {
      if (tmp[i] == 1) { tmp[i] = cnt++; }
   }
   NumOfDofs = cnt;

   for (int i = 0; i < d_to_d.Size(); i++)
   {
      d_to_d[i] = tmp[d_to_d[i]];
   }

   // Finalize
   if (el_dof) { delete el_dof; }
   if (bel_dof) { delete bel_dof; }
   GenerateElementDofTable();
   GenerateBdrElementDofTable();
}

void NURBSExtension::ConnectBoundaries1D(int bnd0, int bnd1)
{
   NURBSPatchMap p2g0(this);
   NURBSPatchMap p2g1(this);

   int okv0[1],okv1[1];
   const KnotVector *kv0[1],*kv1[1];

   p2g0.SetBdrPatchDofMap(bnd0, kv0, okv0);
   p2g1.SetBdrPatchDofMap(bnd1, kv1, okv1);

   d_to_d[p2g0(0)] = d_to_d[p2g1(0)];
}

void NURBSExtension::ConnectBoundaries2D(int bnd0, int bnd1)
{
   NURBSPatchMap p2g0(this);
   NURBSPatchMap p2g1(this);

   int okv0[1],okv1[1];
   const KnotVector *kv0[1],*kv1[1];

   p2g0.SetBdrPatchDofMap(bnd0, kv0, okv0);
   p2g1.SetBdrPatchDofMap(bnd1, kv1, okv1);

   int nx = p2g0.nx();
   int nks0 = kv0[0]->GetNKS();

#ifdef MFEM_DEBUG
   bool compatible = true;
   if (p2g0.nx() != p2g1.nx()) { compatible = false; }
   if (kv0[0]->GetNKS() != kv1[0]->GetNKS()) { compatible = false; }
   if (kv0[0]->GetOrder() != kv1[0]->GetOrder()) { compatible = false; }

   if (!compatible)
   {
      mfem::out<<p2g0.nx()<<" "<<p2g1.nx()<<endl;
      mfem::out<<kv0[0]->GetNKS()<<" "<<kv1[0]->GetNKS()<<endl;
      mfem::out<<kv0[0]->GetOrder()<<" "<<kv1[0]->GetOrder()<<endl;
      mfem_error("NURBS boundaries not compatible");
   }
#endif

   for (int i = 0; i < nks0; i++)
   {
      if (kv0[0]->isElement(i))
      {
         if (!kv1[0]->isElement(i)) { mfem_error("isElement does not match"); }
         for (int ii = 0; ii <= kv0[0]->GetOrder(); ii++)
         {
            int ii0 = (okv0[0] >= 0) ? (i+ii) : (nx-i-ii);
            int ii1 = (okv1[0] >= 0) ? (i+ii) : (nx-i-ii);

            d_to_d[p2g0(ii0)] = d_to_d[p2g1(ii1)];
         }

      }
   }
}

void NURBSExtension::ConnectBoundaries3D(int bnd0, int bnd1)
{
   NURBSPatchMap p2g0(this);
   NURBSPatchMap p2g1(this);

   int okv0[2],okv1[2];
   const KnotVector *kv0[2],*kv1[2];

   p2g0.SetBdrPatchDofMap(bnd0, kv0, okv0);
   p2g1.SetBdrPatchDofMap(bnd1, kv1, okv1);

   int nx = p2g0.nx();
   int ny = p2g0.ny();

   int nks0 = kv0[0]->GetNKS();
   int nks1 = kv0[1]->GetNKS();

#ifdef MFEM_DEBUG
   bool compatible = true;
   if (p2g0.nx() != p2g1.nx()) { compatible = false; }
   if (p2g0.ny() != p2g1.ny()) { compatible = false; }

   if (kv0[0]->GetNKS() != kv1[0]->GetNKS()) { compatible = false; }
   if (kv0[1]->GetNKS() != kv1[0]->GetNKS()) { compatible = false; }

   if (kv0[0]->GetOrder() != kv1[0]->GetOrder()) { compatible = false; }
   if (kv0[1]->GetOrder() != kv1[1]->GetOrder()) { compatible = false; }

   if (!compatible)
   {
      mfem::out<<p2g0.nx()<<" "<<p2g1.nx()<<endl;
      mfem::out<<p2g0.ny()<<" "<<p2g1.ny()<<endl;

      mfem::out<<kv0[0]->GetNKS()<<" "<<kv1[0]->GetNKS()<<endl;
      mfem::out<<kv0[1]->GetNKS()<<" "<<kv1[0]->GetNKS()<<endl;

      mfem::out<<kv0[0]->GetOrder()<<" "<<kv1[0]->GetOrder()<<endl;
      mfem::out<<kv0[1]->GetOrder()<<" "<<kv1[1]->GetOrder()<<endl;
      mfem_error("NURBS boundaries not compatible");
   }
#endif

   for (int j = 0; j < nks1; j++)
   {
      if (kv0[1]->isElement(j))
      {
         if (!kv1[1]->isElement(j)) { mfem_error("isElement does not match #1"); }
         for (int i = 0; i < nks0; i++)
         {
            if (kv0[0]->isElement(i))
            {
               if (!kv1[0]->isElement(i)) { mfem_error("isElement does not match #0"); }
               for (int jj = 0; jj <= kv0[1]->GetOrder(); jj++)
               {
                  int jj0 = (okv0[1] >= 0) ? (j+jj) : (ny-j-jj);
                  int jj1 = (okv1[1] >= 0) ? (j+jj) : (ny-j-jj);

                  for (int ii = 0; ii <= kv0[0]->GetOrder(); ii++)
                  {
                     int ii0 = (okv0[0] >= 0) ? (i+ii) : (nx-i-ii);
                     int ii1 = (okv1[0] >= 0) ? (i+ii) : (nx-i-ii);

                     d_to_d[p2g0(ii0,jj0)] = d_to_d[p2g1(ii1,jj1)];
                  }
               }
            }
         }
      }
   }
}

void NURBSExtension::GenerateActiveVertices()
{
   int vert[8], nv, g_el, nx, ny, nz, dim = Dimension();

   NURBSPatchMap p2g(this);
   const KnotVector *kv[3];

   g_el = 0;
   activeVert.SetSize(GetGNV());
   activeVert = -1;
   for (int p = 0; p < GetNP(); p++)
   {
      p2g.SetPatchVertexMap(p, kv);

      nx = p2g.nx();
      ny = (dim >= 2) ? p2g.ny() : 1;
      nz = (dim == 3) ? p2g.nz() : 1;

      for (int k = 0; k < nz; k++)
      {
         for (int j = 0; j < ny; j++)
         {
            for (int i = 0; i < nx; i++)
            {
               if (activeElem[g_el])
               {
                  if (dim == 1)
                  {
                     vert[0] = p2g(i  );
                     vert[1] = p2g(i+1);
                     nv = 2;
                  }
                  else if (dim == 2)
                  {
                     vert[0] = p2g(i,  j  );
                     vert[1] = p2g(i+1,j  );
                     vert[2] = p2g(i+1,j+1);
                     vert[3] = p2g(i,  j+1);
                     nv = 4;
                  }
                  else
                  {
                     vert[0] = p2g(i,  j,  k);
                     vert[1] = p2g(i+1,j,  k);
                     vert[2] = p2g(i+1,j+1,k);
                     vert[3] = p2g(i,  j+1,k);

                     vert[4] = p2g(i,  j,  k+1);
                     vert[5] = p2g(i+1,j,  k+1);
                     vert[6] = p2g(i+1,j+1,k+1);
                     vert[7] = p2g(i,  j+1,k+1);
                     nv = 8;
                  }

                  for (int v = 0; v < nv; v++)
                  {
                     activeVert[vert[v]] = 1;
                  }
               }
               g_el++;
            }
         }
      }
   }

   NumOfActiveVertices = 0;
   for (int i = 0; i < GetGNV(); i++)
      if (activeVert[i] == 1)
      {
         activeVert[i] = NumOfActiveVertices++;
      }
}

void NURBSExtension::GenerateActiveBdrElems()
{
   int dim = Dimension();
   Array<KnotVector *> kv(dim);

   activeBdrElem.SetSize(GetGNBE());
   if (GetGNE() == GetNE())
   {
      activeBdrElem = true;
      NumOfActiveBdrElems = GetGNBE();
      return;
   }
   activeBdrElem = false;
   NumOfActiveBdrElems = 0;
   // the mesh will generate the actual boundary including boundary
   // elements that are not on boundary patches. we use this for
   // visualization of processor boundaries

   // TODO: generate actual boundary?
}


void NURBSExtension::MergeWeights(Mesh *mesh_array[], int num_pieces)
{
   Array<int> lelem_elem;

   for (int i = 0; i < num_pieces; i++)
   {
      NURBSExtension *lext = mesh_array[i]->NURBSext;

      lext->GetElementLocalToGlobal(lelem_elem);

      for (int lel = 0; lel < lext->GetNE(); lel++)
      {
         int gel = lelem_elem[lel];

         int nd = el_dof->RowSize(gel);
         int *gdofs = el_dof->GetRow(gel);
         int *ldofs = lext->el_dof->GetRow(lel);
         for (int j = 0; j < nd; j++)
         {
            weights(gdofs[j]) = lext->weights(ldofs[j]);
         }
      }
   }
}

void NURBSExtension::MergeGridFunctions(
   GridFunction *gf_array[], int num_pieces, GridFunction &merged)
{
   FiniteElementSpace *gfes = merged.FESpace();
   Array<int> lelem_elem, dofs;
   Vector lvec;

   for (int i = 0; i < num_pieces; i++)
   {
      FiniteElementSpace *lfes = gf_array[i]->FESpace();
      NURBSExtension *lext = lfes->GetMesh()->NURBSext;

      lext->GetElementLocalToGlobal(lelem_elem);

      for (int lel = 0; lel < lext->GetNE(); lel++)
      {
         lfes->GetElementVDofs(lel, dofs);
         gf_array[i]->GetSubVector(dofs, lvec);

         gfes->GetElementVDofs(lelem_elem[lel], dofs);
         merged.SetSubVector(dofs, lvec);
      }
   }
}

void NURBSExtension::CheckPatches()
{
   if (Dimension() == 1 ) { return; }

   Array<int> edges;
   Array<int> oedge;

   for (int p = 0; p < GetNP(); p++)
   {
      patchTopo->GetElementEdges(p, edges, oedge);

      for (int i = 0; i < edges.Size(); i++)
      {
         edges[i] = edge_to_knot[edges[i]];
         if (oedge[i] < 0)
         {
            edges[i] = -1 - edges[i];
         }
      }

      if ((Dimension() == 2 &&
           (edges[0] != -1 - edges[2] || edges[1] != -1 - edges[3])) ||

          (Dimension() == 3 &&
           (edges[0] != edges[2] || edges[0] != edges[4] ||
            edges[0] != edges[6] || edges[1] != edges[3] ||
            edges[1] != edges[5] || edges[1] != edges[7] ||
            edges[8] != edges[9] || edges[8] != edges[10] ||
            edges[8] != edges[11])))
      {
         mfem::err << "NURBSExtension::CheckPatch (patch = " << p
                   << ")\n  Inconsistent edge-to-knot mapping!\n";
         mfem_error();
      }
   }
}

void NURBSExtension::CheckBdrPatches()
{
   Array<int> edges;
   Array<int> oedge;

   for (int p = 0; p < GetNBP(); p++)
   {
      patchTopo->GetBdrElementEdges(p, edges, oedge);

      for (int i = 0; i < edges.Size(); i++)
      {
         edges[i] = edge_to_knot[edges[i]];
         if (oedge[i] < 0)
         {
            edges[i] = -1 - edges[i];
         }
      }

      if ((Dimension() == 2 && (edges[0] < 0)) ||
          (Dimension() == 3 && (edges[0] < 0 || edges[1] < 0)))
      {
         mfem::err << "NURBSExtension::CheckBdrPatch (boundary patch = "
                   << p << ") : Bad orientation!\n";
         mfem_error();
      }
   }
}

void NURBSExtension::CheckKVDirection(int p, Array <int> &kvdir)
{
   // patchTopo->GetElementEdges is not yet implemented for 1D
   MFEM_VERIFY(Dimension()>1, "1D not yet implemented.");

   kvdir.SetSize(Dimension());
   kvdir = 0;

   Array<int> patchvert, edges, orient, edgevert;

   patchTopo->GetElementVertices(p, patchvert);

   patchTopo->GetElementEdges(p, edges, orient);

   // Compare the vertices of the patches with the vertices of the knotvectors of knot2dge
   // Based on the match the orientation will be a 1 or a -1
   // -1: direction is flipped
   //  1: direction is not flipped


   for (int i = 0; i < edges.Size(); i++)
   {
      // First side
      patchTopo->GetEdgeVertices(edges[i], edgevert);
      if (edgevert[0] == patchvert[0]  && edgevert[1] == patchvert[1])
      {
         kvdir[0] = 1;
      }

      if (edgevert[0] == patchvert[1]  && edgevert[1] == patchvert[0])
      {
         kvdir[0] = -1;
      }

      // Second side
      if (edgevert[0] == patchvert[1]  && edgevert[1] == patchvert[2])
      {
         kvdir[1] = 1;
      }

      if (edgevert[0] == patchvert[2]  && edgevert[1] == patchvert[1])
      {
         kvdir[1] = -1;
      }
   }

   if (Dimension() == 3)
   {
      // Third side
      for (int i = 0; i < edges.Size(); i++)
      {
         patchTopo->GetEdgeVertices(edges[i], edgevert);

         if (edgevert[0] == patchvert[0]  && edgevert[1] == patchvert[4])
         {
            kvdir[2] = 1;
         }

         if (edgevert[0] == patchvert[4]  && edgevert[1] == patchvert[0])
         {
            kvdir[2] = -1;
         }
      }
   }

   MFEM_VERIFY(kvdir.Find(0) == -1, "Could not find direction of knotvector.");
}

void NURBSExtension::CreateComprehensiveKV()
{
   Array<int> edges, orient, kvdir;
   Array<int> e(Dimension());

   // 1D: comprehensive and unique KV are the same
   if (Dimension() == 1)
   {
      knotVectorsCompr.SetSize(GetNKV());
      for (int i = 0; i < GetNKV(); i++)
      {
         knotVectorsCompr[i] = new KnotVector(*(KnotVec(i)));
      }
      return;
   }
   else if (Dimension() == 2)
   {
      knotVectorsCompr.SetSize(GetNP()*Dimension());
      e[0] = 0;
      e[1] = 1;
   }
   else if (Dimension() == 3)
   {
      knotVectorsCompr.SetSize(GetNP()*Dimension());
      e[0] = 0;
      e[1] = 3;
      e[2] = 8;
   }

   for (int p = 0; p < GetNP(); p++)
   {
      CheckKVDirection(p, kvdir);

      patchTopo->GetElementEdges(p, edges, orient);

      for (int d = 0; d < Dimension(); d++)
      {
         // Indices in unique and comprehensive sets of the KnotVector
         int iun = edges[e[d]];
         int icomp = Dimension()*p+d;

         knotVectorsCompr[icomp] = new KnotVector(*(KnotVec(iun)));

         if (kvdir[d] == -1) {knotVectorsCompr[icomp]->Flip();}
      }
   }

   MFEM_VERIFY(ConsistentKVSets(), "Mismatch in KnotVectors");
}

void NURBSExtension::UpdateUniqueKV()
{
   Array<int> e(Dimension());

   // 1D: comprehensive and unique KV are the same
   if (Dimension() == 1)
   {
      for (int i = 0; i < GetNKV(); i++)
      {
         *(KnotVec(i)) = *(knotVectorsCompr[i]);
      }
      return;
   }
   else if (Dimension() == 2)
   {
      e[0] = 0;
      e[1] = 1;
   }
   else if (Dimension() == 3)
   {
      e[0] = 0;
      e[1] = 3;
      e[2] = 8;
   }

   for (int p = 0; p < GetNP(); p++)
   {
      Array<int> edges, orient, kvdir;

      patchTopo->GetElementEdges(p, edges, orient);
      CheckKVDirection(p, kvdir);

      for ( int d = 0; d < Dimension(); d++)
      {
         bool flip = false;
         if (kvdir[d] == -1) {flip = true;}

         // Indices in unique and comprehensive sets of the KnotVector
         int iun = edges[e[d]];
         int icomp = Dimension()*p+d;

         // Check if difference in order
         int o1 = KnotVec(iun)->GetOrder();
         int o2 = knotVectorsCompr[icomp]->GetOrder();
         int diffo = abs(o1 - o2);

         if (diffo)
         {
            // Update reduced set of knotvectors
            *(KnotVec(iun)) = *(knotVectorsCompr[icomp]);

            // Give correct direction to unique knotvector.
            if (flip) { KnotVec(iun)->Flip(); }
         }

         // Check if difference between knots
         Vector diffknot;

         if (flip) { knotVectorsCompr[icomp]->Flip(); }

         KnotVec(iun)->Difference(*(knotVectorsCompr[icomp]), diffknot);

         if (flip) { knotVectorsCompr[icomp]->Flip(); }

         if (diffknot.Size() > 0)
         {
            // Update reduced set of knotvectors
            *(KnotVec(iun)) = *(knotVectorsCompr[icomp]);

            // Give correct direction to unique knotvector.
            if (flip) {KnotVec(iun)->Flip();}
         }
      }
   }

   MFEM_VERIFY(ConsistentKVSets(), "Mismatch in KnotVectors");
}

bool NURBSExtension::ConsistentKVSets()
{
   // patchTopo->GetElementEdges is not yet implemented for 1D
   MFEM_VERIFY(Dimension()>1, "1D not yet implemented.");

   Array<int> edges, orient, kvdir;
   Vector diff;

   Array<int>e(Dimension());

   e[0] = 0;

   if (Dimension() == 2)
   {
      e[1] = 1;
   }
   else if (Dimension() == 3)
   {
      e[1] = 3;
      e[2] = 8;
   }

   for (int p = 0; p < GetNP(); p++)
   {
      patchTopo->GetElementEdges(p, edges, orient);

      CheckKVDirection(p, kvdir);

      for (int d = 0; d < Dimension(); d++)
      {
         bool flip = false;
         if (kvdir[d] == -1) {flip = true;}

         // Indices in unique and comprehensive sets of the KnotVector
         int iun = edges[e[d]];
         int icomp = Dimension()*p+d;

         // Check if KnotVectors are of equal order
         int o1 = KnotVec(iun)->GetOrder();
         int o2 = knotVectorsCompr[icomp]->GetOrder();
         int diffo = abs(o1 - o2);

         if (diffo)
         {
            mfem::out << "\norder of knotVectorsCompr " << d << " of patch " << p;
            mfem::out << " does not agree with knotVectors " << KnotInd(iun) << "\n";
            return false;
         }

         // Check if Knotvectors have the same knots
         if (flip) {knotVectorsCompr[icomp]->Flip();}

         KnotVec(iun)->Difference(*(knotVectorsCompr[icomp]), diff);

         if (flip) {knotVectorsCompr[icomp]->Flip();}

         if (diff.Size() > 0)
         {
            mfem::out << "\nknotVectorsCompr " << d << " of patch " << p;
            mfem::out << " does not agree with knotVectors " << KnotInd(iun) << "\n";
            return false;
         }
      }
   }
   return true;
}

void NURBSExtension::GetPatchKnotVectors(int p, Array<KnotVector *> &kv)
{
   Array<int> edges, orient;

   kv.SetSize(Dimension());

   if (Dimension() == 1)
   {
      kv[0] = knotVectorsCompr[Dimension()*p];
   }
   else if (Dimension() == 2)
   {
      kv[0] = knotVectorsCompr[Dimension()*p];
      kv[1] = knotVectorsCompr[Dimension()*p + 1];
   }
   else
   {
      kv[0] = knotVectorsCompr[Dimension()*p];
      kv[1] = knotVectorsCompr[Dimension()*p + 1];
      kv[2] = knotVectorsCompr[Dimension()*p + 2];
   }
}

void NURBSExtension::GetPatchKnotVectors(int p, Array<const KnotVector *> &kv)
const
{
   Array<int> edges, orient;

   kv.SetSize(Dimension());

   if (Dimension() == 1)
   {
      kv[0] = knotVectorsCompr[Dimension()*p];
   }
   else if (Dimension() == 2)
   {
      kv[0] = knotVectorsCompr[Dimension()*p];
      kv[1] = knotVectorsCompr[Dimension()*p + 1];
   }
   else
   {
      kv[0] = knotVectorsCompr[Dimension()*p];
      kv[1] = knotVectorsCompr[Dimension()*p + 1];
      kv[2] = knotVectorsCompr[Dimension()*p + 2];
   }
}

void NURBSExtension::GetBdrPatchKnotVectors(int p, Array<KnotVector *> &kv)
{
   Array<int> edges;
   Array<int> orient;

   kv.SetSize(Dimension() - 1);

   if (Dimension() == 2)
   {
      patchTopo->GetBdrElementEdges(p, edges, orient);
      kv[0] = KnotVec(edges[0]);
   }
   else if (Dimension() == 3)
   {
      patchTopo->GetBdrElementEdges(p, edges, orient);
      kv[0] = KnotVec(edges[0]);
      kv[1] = KnotVec(edges[1]);
   }
}

void NURBSExtension::GetBdrPatchKnotVectors(
   int p, Array<const KnotVector *> &kv) const
{
   Array<int> edges;
   Array<int> orient;

   kv.SetSize(Dimension() - 1);

   if (Dimension() == 2)
   {
      patchTopo->GetBdrElementEdges(p, edges, orient);
      kv[0] = KnotVec(edges[0]);
   }
   else if (Dimension() == 3)
   {
      patchTopo->GetBdrElementEdges(p, edges, orient);
      kv[0] = KnotVec(edges[0]);
      kv[1] = KnotVec(edges[1]);
   }
}

void NURBSExtension::SetOrderFromOrders()
{
   MFEM_VERIFY(mOrders.Size() > 0, "");
   mOrder = mOrders[0];
   for (int i = 1; i < mOrders.Size(); i++)
   {
      if (mOrders[i] != mOrder)
      {
         mOrder = NURBSFECollection::VariableOrder;
         return;
      }
   }
}

void NURBSExtension::SetOrdersFromKnotVectors()
{
   mOrders.SetSize(NumOfKnotVectors);
   for (int i = 0; i < NumOfKnotVectors; i++)
   {
      mOrders[i] = knotVectors[i]->GetOrder();
   }
   SetOrderFromOrders();
}

void NURBSExtension::GenerateOffsets()
{
   int nv = patchTopo->GetNV();
   int ne = patchTopo->GetNEdges();
   int nf = patchTopo->GetNFaces();
   int np = patchTopo->GetNE();
   int meshCounter, spaceCounter, dim = Dimension();

   Array<int> edges;
   Array<int> orient;

   v_meshOffsets.SetSize(nv);
   e_meshOffsets.SetSize(ne);
   f_meshOffsets.SetSize(nf);
   p_meshOffsets.SetSize(np);

   v_spaceOffsets.SetSize(nv);
   e_spaceOffsets.SetSize(ne);
   f_spaceOffsets.SetSize(nf);
   p_spaceOffsets.SetSize(np);

   // Get vertex offsets
   for (meshCounter = 0; meshCounter < nv; meshCounter++)
   {
      v_meshOffsets[meshCounter]  = meshCounter;
      v_spaceOffsets[meshCounter] = meshCounter;
   }
   spaceCounter = meshCounter;

   // Get edge offsets
   for (int e = 0; e < ne; e++)
   {
      e_meshOffsets[e]  = meshCounter;
      e_spaceOffsets[e] = spaceCounter;
      meshCounter  += KnotVec(e)->GetNE() - 1;
      spaceCounter += KnotVec(e)->GetNCP() - 2;
   }

   // Get face offsets
   for (int f = 0; f < nf; f++)
   {
      f_meshOffsets[f]  = meshCounter;
      f_spaceOffsets[f] = spaceCounter;

      patchTopo->GetFaceEdges(f, edges, orient);

      meshCounter +=
         (KnotVec(edges[0])->GetNE() - 1) *
         (KnotVec(edges[1])->GetNE() - 1);
      spaceCounter +=
         (KnotVec(edges[0])->GetNCP() - 2) *
         (KnotVec(edges[1])->GetNCP() - 2);
   }

   // Get patch offsets
   for (int p = 0; p < np; p++)
   {
      p_meshOffsets[p]  = meshCounter;
      p_spaceOffsets[p] = spaceCounter;



      if (dim == 1)
      {
         meshCounter  += KnotVec(0)->GetNE() - 1;
         spaceCounter += KnotVec(0)->GetNCP() - 2;
      }
      else if (dim == 2)
      {
         patchTopo->GetElementEdges(p, edges, orient);
         meshCounter +=
            (KnotVec(edges[0])->GetNE() - 1) *
            (KnotVec(edges[1])->GetNE() - 1);
         spaceCounter +=
            (KnotVec(edges[0])->GetNCP() - 2) *
            (KnotVec(edges[1])->GetNCP() - 2);
      }
      else
      {
         patchTopo->GetElementEdges(p, edges, orient);
         meshCounter +=
            (KnotVec(edges[0])->GetNE() - 1) *
            (KnotVec(edges[3])->GetNE() - 1) *
            (KnotVec(edges[8])->GetNE() - 1);
         spaceCounter +=
            (KnotVec(edges[0])->GetNCP() - 2) *
            (KnotVec(edges[3])->GetNCP() - 2) *
            (KnotVec(edges[8])->GetNCP() - 2);
      }
   }
   NumOfVertices = meshCounter;
   NumOfDofs     = spaceCounter;
}

void NURBSExtension::CountElements()
{
   int dim = Dimension();
   Array<const KnotVector *> kv(dim);

   NumOfElements = 0;
   for (int p = 0; p < GetNP(); p++)
   {
      GetPatchKnotVectors(p, kv);

      int ne = kv[0]->GetNE();
      for (int d = 1; d < dim; d++)
      {
         ne *= kv[d]->GetNE();
      }

      NumOfElements += ne;
   }
}

void NURBSExtension::CountBdrElements()
{
   int dim = Dimension() - 1;
   Array<KnotVector *> kv(dim);

   NumOfBdrElements = 0;
   for (int p = 0; p < GetNBP(); p++)
   {
      GetBdrPatchKnotVectors(p, kv);

      int ne = 1;
      for (int d = 0; d < dim; d++)
      {
         ne *= kv[d]->GetNE();
      }

      NumOfBdrElements += ne;
   }
}

void NURBSExtension::GetElementTopo(Array<Element *> &elements) const
{
   elements.SetSize(GetNE());

   if (Dimension() == 1)
   {
      Get1DElementTopo(elements);
   }
   else if (Dimension() == 2)
   {
      Get2DElementTopo(elements);
   }
   else
   {
      Get3DElementTopo(elements);
   }
}

void NURBSExtension::Get1DElementTopo(Array<Element *> &elements) const
{
   int el = 0;
   int eg = 0;
   int ind[2];
   NURBSPatchMap p2g(this);
   const KnotVector *kv[1];

   for (int p = 0; p < GetNP(); p++)
   {
      p2g.SetPatchVertexMap(p, kv);
      int nx = p2g.nx();

      int patch_attr = patchTopo->GetAttribute(p);

      for (int i = 0; i < nx; i++)
      {
         if (activeElem[eg])
         {
            ind[0] = activeVert[p2g(i)];
            ind[1] = activeVert[p2g(i+1)];

            elements[el] = new Segment(ind, patch_attr);
            el++;
         }
         eg++;
      }
   }
}

void NURBSExtension::Get2DElementTopo(Array<Element *> &elements) const
{
   int el = 0;
   int eg = 0;
   int ind[4];
   NURBSPatchMap p2g(this);
   const KnotVector *kv[2];

   for (int p = 0; p < GetNP(); p++)
   {
      p2g.SetPatchVertexMap(p, kv);
      int nx = p2g.nx();
      int ny = p2g.ny();

      int patch_attr = patchTopo->GetAttribute(p);

      for (int j = 0; j < ny; j++)
      {
         for (int i = 0; i < nx; i++)
         {
            if (activeElem[eg])
            {
               ind[0] = activeVert[p2g(i,  j  )];
               ind[1] = activeVert[p2g(i+1,j  )];
               ind[2] = activeVert[p2g(i+1,j+1)];
               ind[3] = activeVert[p2g(i,  j+1)];

               elements[el] = new Quadrilateral(ind, patch_attr);
               el++;
            }
            eg++;
         }
      }
   }
}

void NURBSExtension::Get3DElementTopo(Array<Element *> &elements) const
{
   int el = 0;
   int eg = 0;
   int ind[8];
   NURBSPatchMap p2g(this);
   const KnotVector *kv[3];

   for (int p = 0; p < GetNP(); p++)
   {
      p2g.SetPatchVertexMap(p, kv);
      int nx = p2g.nx();
      int ny = p2g.ny();
      int nz = p2g.nz();

      int patch_attr = patchTopo->GetAttribute(p);

      for (int k = 0; k < nz; k++)
      {
         for (int j = 0; j < ny; j++)
         {
            for (int i = 0; i < nx; i++)
            {
               if (activeElem[eg])
               {
                  ind[0] = activeVert[p2g(i,  j,  k)];
                  ind[1] = activeVert[p2g(i+1,j,  k)];
                  ind[2] = activeVert[p2g(i+1,j+1,k)];
                  ind[3] = activeVert[p2g(i,  j+1,k)];

                  ind[4] = activeVert[p2g(i,  j,  k+1)];
                  ind[5] = activeVert[p2g(i+1,j,  k+1)];
                  ind[6] = activeVert[p2g(i+1,j+1,k+1)];
                  ind[7] = activeVert[p2g(i,  j+1,k+1)];

                  elements[el] = new Hexahedron(ind, patch_attr);
                  el++;
               }
               eg++;
            }
         }
      }
   }
}

void NURBSExtension::GetBdrElementTopo(Array<Element *> &boundary) const
{
   boundary.SetSize(GetNBE());

   if (Dimension() == 1)
   {
      Get1DBdrElementTopo(boundary);
   }
   else if (Dimension() == 2)
   {
      Get2DBdrElementTopo(boundary);
   }
   else
   {
      Get3DBdrElementTopo(boundary);
   }
}

void NURBSExtension::Get1DBdrElementTopo(Array<Element *> &boundary) const
{
   int g_be, l_be;
   int ind[2], okv[1];
   NURBSPatchMap p2g(this);
   const KnotVector *kv[1];

   g_be = l_be = 0;
   for (int b = 0; b < GetNBP(); b++)
   {
      p2g.SetBdrPatchVertexMap(b, kv, okv);
      int bdr_patch_attr = patchTopo->GetBdrAttribute(b);

      if (activeBdrElem[g_be])
      {
         ind[0] = activeVert[p2g[0]];
         boundary[l_be] = new Point(ind, bdr_patch_attr);
         l_be++;
      }
      g_be++;
   }
}

void NURBSExtension::Get2DBdrElementTopo(Array<Element *> &boundary) const
{
   int g_be, l_be;
   int ind[2], okv[1];
   NURBSPatchMap p2g(this);
   const KnotVector *kv[1];

   g_be = l_be = 0;
   for (int b = 0; b < GetNBP(); b++)
   {
      p2g.SetBdrPatchVertexMap(b, kv, okv);
      int nx = p2g.nx();

      int bdr_patch_attr = patchTopo->GetBdrAttribute(b);

      for (int i = 0; i < nx; i++)
      {
         if (activeBdrElem[g_be])
         {
            int i_ = (okv[0] >= 0) ? i : (nx - 1 - i);
            ind[0] = activeVert[p2g[i_  ]];
            ind[1] = activeVert[p2g[i_+1]];

            boundary[l_be] = new Segment(ind, bdr_patch_attr);
            l_be++;
         }
         g_be++;
      }
   }
}

void NURBSExtension::Get3DBdrElementTopo(Array<Element *> &boundary) const
{
   int g_be, l_be;
   int ind[4], okv[2];
   NURBSPatchMap p2g(this);
   const KnotVector *kv[2];

   g_be = l_be = 0;
   for (int b = 0; b < GetNBP(); b++)
   {
      p2g.SetBdrPatchVertexMap(b, kv, okv);
      int nx = p2g.nx();
      int ny = p2g.ny();

      int bdr_patch_attr = patchTopo->GetBdrAttribute(b);

      for (int j = 0; j < ny; j++)
      {
         int j_ = (okv[1] >= 0) ? j : (ny - 1 - j);
         for (int i = 0; i < nx; i++)
         {
            if (activeBdrElem[g_be])
            {
               int i_ = (okv[0] >= 0) ? i : (nx - 1 - i);
               ind[0] = activeVert[p2g(i_,  j_  )];
               ind[1] = activeVert[p2g(i_+1,j_  )];
               ind[2] = activeVert[p2g(i_+1,j_+1)];
               ind[3] = activeVert[p2g(i_,  j_+1)];

               boundary[l_be] = new Quadrilateral(ind, bdr_patch_attr);
               l_be++;
            }
            g_be++;
         }
      }
   }
}

void NURBSExtension::GenerateElementDofTable()
{
   activeDof.SetSize(GetNTotalDof());
   activeDof = 0;

   if (Dimension() == 1)
   {
      Generate1DElementDofTable();
   }
   else if (Dimension() == 2)
   {
      Generate2DElementDofTable();
   }
   else
   {
      Generate3DElementDofTable();
   }

   SetPatchToElements();

   NumOfActiveDofs = 0;
   for (int d = 0; d < GetNTotalDof(); d++)
      if (activeDof[d])
      {
         NumOfActiveDofs++;
         activeDof[d] = NumOfActiveDofs;
      }

   int *dof = el_dof->GetJ();
   int ndof = el_dof->Size_of_connections();
   for (int i = 0; i < ndof; i++)
   {
      dof[i] = activeDof[dof[i]] - 1;
   }
}

void NURBSExtension::Generate1DElementDofTable()
{
   int el = 0;
   int eg = 0;
   const KnotVector *kv[2];
   NURBSPatchMap p2g(this);

   Array<Connection> el_dof_list;
   el_to_patch.SetSize(NumOfActiveElems);
   el_to_IJK.SetSize(NumOfActiveElems, 2);

   for (int p = 0; p < GetNP(); p++)
   {
      p2g.SetPatchDofMap(p, kv);

      // Load dofs
      const int ord0 = kv[0]->GetOrder();
      for (int i = 0; i < kv[0]->GetNKS(); i++)
      {
         if (kv[0]->isElement(i))
         {
            if (activeElem[eg])
            {
               Connection conn(el,0);
               for (int ii = 0; ii <= ord0; ii++)
               {
                  conn.to = DofMap(p2g(i+ii));
                  activeDof[conn.to] = 1;
                  el_dof_list.Append(conn);
               }
               el_to_patch[el] = p;
               el_to_IJK(el,0) = i;

               el++;
            }
            eg++;
         }
      }
   }
   // We must NOT sort el_dof_list in this case.
   el_dof = new Table(NumOfActiveElems, el_dof_list);
}

void NURBSExtension::Generate2DElementDofTable()
{
   int el = 0;
   int eg = 0;
   const KnotVector *kv[2];
   NURBSPatchMap p2g(this);

   Array<Connection> el_dof_list;
   el_to_patch.SetSize(NumOfActiveElems);
   el_to_IJK.SetSize(NumOfActiveElems, 2);

   for (int p = 0; p < GetNP(); p++)
   {
      p2g.SetPatchDofMap(p, kv);

      // Load dofs
      const int ord0 = kv[0]->GetOrder();
      const int ord1 = kv[1]->GetOrder();
      for (int j = 0; j < kv[1]->GetNKS(); j++)
      {
         if (kv[1]->isElement(j))
         {
            for (int i = 0; i < kv[0]->GetNKS(); i++)
            {
               if (kv[0]->isElement(i))
               {
                  if (activeElem[eg])
                  {
                     Connection conn(el,0);
                     for (int jj = 0; jj <= ord1; jj++)
                     {
                        for (int ii = 0; ii <= ord0; ii++)
                        {
                           conn.to = DofMap(p2g(i+ii,j+jj));
                           activeDof[conn.to] = 1;
                           el_dof_list.Append(conn);
                        }
                     }
                     el_to_patch[el] = p;
                     el_to_IJK(el,0) = i;
                     el_to_IJK(el,1) = j;

                     el++;
                  }
                  eg++;
               }
            }
         }
      }
   }
   // We must NOT sort el_dof_list in this case.
   el_dof = new Table(NumOfActiveElems, el_dof_list);
}

void NURBSExtension::Generate3DElementDofTable()
{
   int el = 0;
   int eg = 0;
   const KnotVector *kv[3];
   NURBSPatchMap p2g(this);

   Array<Connection> el_dof_list;
   el_to_patch.SetSize(NumOfActiveElems);
   el_to_IJK.SetSize(NumOfActiveElems, 3);

   for (int p = 0; p < GetNP(); p++)
   {
      p2g.SetPatchDofMap(p, kv);

      // Load dofs
      const int ord0 = kv[0]->GetOrder();
      const int ord1 = kv[1]->GetOrder();
      const int ord2 = kv[2]->GetOrder();
      for (int k = 0; k < kv[2]->GetNKS(); k++)
      {
         if (kv[2]->isElement(k))
         {
            for (int j = 0; j < kv[1]->GetNKS(); j++)
            {
               if (kv[1]->isElement(j))
               {
                  for (int i = 0; i < kv[0]->GetNKS(); i++)
                  {
                     if (kv[0]->isElement(i))
                     {
                        if (activeElem[eg])
                        {
                           Connection conn(el,0);
                           for (int kk = 0; kk <= ord2; kk++)
                           {
                              for (int jj = 0; jj <= ord1; jj++)
                              {
                                 for (int ii = 0; ii <= ord0; ii++)
                                 {
                                    conn.to = DofMap(p2g(i+ii, j+jj, k+kk));
                                    activeDof[conn.to] = 1;
                                    el_dof_list.Append(conn);
                                 }
                              }
                           }

                           el_to_patch[el] = p;
                           el_to_IJK(el,0) = i;
                           el_to_IJK(el,1) = j;
                           el_to_IJK(el,2) = k;

                           el++;
                        }
                        eg++;
                     }
                  }
               }
            }
         }
      }
   }
   // We must NOT sort el_dof_list in this case.
   el_dof = new Table(NumOfActiveElems, el_dof_list);
}

void NURBSExtension::GenerateBdrElementDofTable()
{
   if (Dimension() == 1)
   {
      Generate1DBdrElementDofTable();
   }
   else if (Dimension() == 2)
   {
      Generate2DBdrElementDofTable();
   }
   else
   {
      Generate3DBdrElementDofTable();
   }

   SetPatchToBdrElements();

   int *dof = bel_dof->GetJ();
   int ndof = bel_dof->Size_of_connections();
   for (int i = 0; i < ndof; i++)
   {
      dof[i] = activeDof[dof[i]] - 1;
   }
}

void NURBSExtension::Generate1DBdrElementDofTable()
{
   int gbe = 0;
   int lbe = 0, okv[1];
   const KnotVector *kv[1];
   NURBSPatchMap p2g(this);

   Array<Connection> bel_dof_list;
   bel_to_patch.SetSize(NumOfActiveBdrElems);
   bel_to_IJK.SetSize(NumOfActiveBdrElems, 1);

   for (int b = 0; b < GetNBP(); b++)
   {
      p2g.SetBdrPatchDofMap(b, kv, okv);
      // Load dofs
      if (activeBdrElem[gbe])
      {
         Connection conn(lbe,0);
         conn.to = DofMap(p2g[0]);
         bel_dof_list.Append(conn);
         bel_to_patch[lbe] = b;
         bel_to_IJK(lbe,0) = 0;
         lbe++;
      }
      gbe++;
   }
   // We must NOT sort bel_dof_list in this case.
   bel_dof = new Table(NumOfActiveBdrElems, bel_dof_list);
}

void NURBSExtension::Generate2DBdrElementDofTable()
{
   int gbe = 0;
   int lbe = 0, okv[1];
   const KnotVector *kv[1];
   NURBSPatchMap p2g(this);

   Array<Connection> bel_dof_list;
   bel_to_patch.SetSize(NumOfActiveBdrElems);
   bel_to_IJK.SetSize(NumOfActiveBdrElems, 1);

   for (int b = 0; b < GetNBP(); b++)
   {
      p2g.SetBdrPatchDofMap(b, kv, okv);
      const int nx = p2g.nx(); // NCP-1
      // Load dofs
      const int nks0 = kv[0]->GetNKS();
      const int ord0 = kv[0]->GetOrder();
      for (int i = 0; i < nks0; i++)
      {
         if (kv[0]->isElement(i))
         {
            if (activeBdrElem[gbe])
            {
               Connection conn(lbe,0);
               for (int ii = 0; ii <= ord0; ii++)
               {
                  conn.to = DofMap(p2g[(okv[0] >= 0) ? (i+ii) : (nx-i-ii)]);
                  bel_dof_list.Append(conn);
               }
               bel_to_patch[lbe] = b;
               bel_to_IJK(lbe,0) = (okv[0] >= 0) ? i : (-1-i);
               lbe++;
            }
            gbe++;
         }
      }
   }
   // We must NOT sort bel_dof_list in this case.
   bel_dof = new Table(NumOfActiveBdrElems, bel_dof_list);
}


void NURBSExtension::Generate3DBdrElementDofTable()
{
   int gbe = 0;
   int lbe = 0, okv[2];
   const KnotVector *kv[2];
   NURBSPatchMap p2g(this);

   Array<Connection> bel_dof_list;
   bel_to_patch.SetSize(NumOfActiveBdrElems);
   bel_to_IJK.SetSize(NumOfActiveBdrElems, 2);

   for (int b = 0; b < GetNBP(); b++)
   {
      p2g.SetBdrPatchDofMap(b, kv, okv);
      const int nx = p2g.nx(); // NCP0-1
      const int ny = p2g.ny(); // NCP1-1

      // Load dofs
      const int nks0 = kv[0]->GetNKS();
      const int ord0 = kv[0]->GetOrder();
      const int nks1 = kv[1]->GetNKS();
      const int ord1 = kv[1]->GetOrder();
      for (int j = 0; j < nks1; j++)
      {
         if (kv[1]->isElement(j))
         {
            for (int i = 0; i < nks0; i++)
            {
               if (kv[0]->isElement(i))
               {
                  if (activeBdrElem[gbe])
                  {
                     Connection conn(lbe,0);
                     for (int jj = 0; jj <= ord1; jj++)
                     {
                        const int jj_ = (okv[1] >= 0) ? (j+jj) : (ny-j-jj);
                        for (int ii = 0; ii <= ord0; ii++)
                        {
                           const int ii_ = (okv[0] >= 0) ? (i+ii) : (nx-i-ii);
                           conn.to = DofMap(p2g(ii_, jj_));
                           bel_dof_list.Append(conn);
                        }
                     }
                     bel_to_patch[lbe] = b;
                     bel_to_IJK(lbe,0) = (okv[0] >= 0) ? i : (-1-i);
                     bel_to_IJK(lbe,1) = (okv[1] >= 0) ? j : (-1-j);
                     lbe++;
                  }
                  gbe++;
               }
            }
         }
      }
   }
   // We must NOT sort bel_dof_list in this case.
   bel_dof = new Table(NumOfActiveBdrElems, bel_dof_list);
}

void NURBSExtension::GetVertexLocalToGlobal(Array<int> &lvert_vert)
{
   lvert_vert.SetSize(GetNV());
   for (int gv = 0; gv < GetGNV(); gv++)
      if (activeVert[gv] >= 0)
      {
         lvert_vert[activeVert[gv]] = gv;
      }
}

void NURBSExtension::GetElementLocalToGlobal(Array<int> &lelem_elem)
{
   lelem_elem.SetSize(GetNE());
   for (int le = 0, ge = 0; ge < GetGNE(); ge++)
      if (activeElem[ge])
      {
         lelem_elem[le++] = ge;
      }
}

void NURBSExtension::LoadFE(int i, const FiniteElement *FE) const
{
   const NURBSFiniteElement *NURBSFE =
      dynamic_cast<const NURBSFiniteElement *>(FE);

   if (NURBSFE->GetElement() != i)
   {
      Array<int> dofs;
      NURBSFE->SetIJK(el_to_IJK.GetRow(i));
      if (el_to_patch[i] != NURBSFE->GetPatch())
      {
         GetPatchKnotVectors(el_to_patch[i], NURBSFE->KnotVectors());
         NURBSFE->SetPatch(el_to_patch[i]);
         NURBSFE->SetOrder();
      }
      el_dof->GetRow(i, dofs);
      weights.GetSubVector(dofs, NURBSFE->Weights());
      NURBSFE->SetElement(i);
   }
}

void NURBSExtension::LoadBE(int i, const FiniteElement *BE) const
{
   if (Dimension() == 1) { return; }

   const NURBSFiniteElement *NURBSFE =
      dynamic_cast<const NURBSFiniteElement *>(BE);

   if (NURBSFE->GetElement() != i)
   {
      Array<int> dofs;
      NURBSFE->SetIJK(bel_to_IJK.GetRow(i));
      if (bel_to_patch[i] != NURBSFE->GetPatch())
      {
         GetBdrPatchKnotVectors(bel_to_patch[i], NURBSFE->KnotVectors());
         NURBSFE->SetPatch(bel_to_patch[i]);
         NURBSFE->SetOrder();
      }
      bel_dof->GetRow(i, dofs);
      weights.GetSubVector(dofs, NURBSFE->Weights());
      NURBSFE->SetElement(i);
   }
}

void NURBSExtension::ConvertToPatches(const Vector &Nodes)
{
   delete el_dof;
   delete bel_dof;

   if (patches.Size() == 0)
   {
      GetPatchNets(Nodes, Dimension());
   }
}

void NURBSExtension::SetCoordsFromPatches(Vector &Nodes)
{
   if (patches.Size() == 0) { return; }

   SetSolutionVector(Nodes, Dimension());
   patches.SetSize(0);
}

void NURBSExtension::SetKnotsFromPatches()
{
   if (patches.Size() == 0)
   {
      mfem_error("NURBSExtension::SetKnotsFromPatches :"
                 " No patches available!");
   }

   Array<KnotVector *> kv;

   for (int p = 0; p < patches.Size(); p++)
   {
      GetPatchKnotVectors(p, kv);

      for (int i = 0; i < kv.Size(); i++)
      {
         *kv[i] = *patches[p]->GetKV(i);
      }
   }

   UpdateUniqueKV();
   SetOrdersFromKnotVectors();

   GenerateOffsets();
   CountElements();
   CountBdrElements();

   // all elements must be active
   NumOfActiveElems = NumOfElements;
   activeElem.SetSize(NumOfElements);
   activeElem = true;

   GenerateActiveVertices();
   InitDofMap();
   GenerateElementDofTable();
   GenerateActiveBdrElems();
   GenerateBdrElementDofTable();

   ConnectBoundaries();
}

void NURBSExtension::LoadSolution(std::istream &input, GridFunction &sol) const
{
   const FiniteElementSpace *fes = sol.FESpace();
   MFEM_VERIFY(fes->GetNURBSext() == this, "");

   sol.SetSize(fes->GetVSize());

   Array<const KnotVector *> kv(Dimension());
   NURBSPatchMap p2g(this);
   const int vdim = fes->GetVDim();

   for (int p = 0; p < GetNP(); p++)
   {
      skip_comment_lines(input, '#');

      p2g.SetPatchDofMap(p, kv);
      const int nx = kv[0]->GetNCP();
      const int ny = kv[1]->GetNCP();
      const int nz = (kv.Size() == 2) ? 1 : kv[2]->GetNCP();
      for (int k = 0; k < nz; k++)
      {
         for (int j = 0; j < ny; j++)
         {
            for (int i = 0; i < nx; i++)
            {
               const int ll = (kv.Size() == 2) ? p2g(i,j) : p2g(i,j,k);
               const int l  = DofMap(ll);
               for (int vd = 0; vd < vdim; vd++)
               {
                  input >> sol(fes->DofToVDof(l,vd));
               }
            }
         }
      }
   }
}

void NURBSExtension::PrintSolution(const GridFunction &sol, std::ostream &os)
const
{
   const FiniteElementSpace *fes = sol.FESpace();
   MFEM_VERIFY(fes->GetNURBSext() == this, "");

   Array<const KnotVector *> kv(Dimension());
   NURBSPatchMap p2g(this);
   const int vdim = fes->GetVDim();

   for (int p = 0; p < GetNP(); p++)
   {
      os << "\n# patch " << p << "\n\n";

      p2g.SetPatchDofMap(p, kv);
      const int nx = kv[0]->GetNCP();
      const int ny = kv[1]->GetNCP();
      const int nz = (kv.Size() == 2) ? 1 : kv[2]->GetNCP();
      for (int k = 0; k < nz; k++)
      {
         for (int j = 0; j < ny; j++)
         {
            for (int i = 0; i < nx; i++)
            {
               const int ll = (kv.Size() == 2) ? p2g(i,j) : p2g(i,j,k);
               const int l  = DofMap(ll);
               os << sol(fes->DofToVDof(l,0));
               for (int vd = 1; vd < vdim; vd++)
               {
                  os << ' ' << sol(fes->DofToVDof(l,vd));
               }
               os << '\n';
            }
         }
      }
   }
}

void NURBSExtension::DegreeElevate(int rel_degree, int degree)
{
   for (int p = 0; p < patches.Size(); p++)
   {
      for (int dir = 0; dir < patches[p]->GetNKV(); dir++)
      {
         int oldd = patches[p]->GetKV(dir)->GetOrder();
         int newd = std::min(oldd + rel_degree, degree);
         if (newd > oldd)
         {
            patches[p]->DegreeElevate(dir, newd - oldd);
         }
      }
   }
}

void NURBSExtension::UniformRefinement()
{
   for (int p = 0; p < patches.Size(); p++)
   {
      patches[p]->UniformRefinement();
   }
}

void NURBSExtension::KnotInsert(Array<KnotVector *> &kv)
{
   Array<int> edges;
   Array<int> orient;
   Array<int> kvdir;

   Array<KnotVector *> pkv(Dimension());

   for (int p = 0; p < patches.Size(); p++)
   {
      if (Dimension()==1)
      {
         pkv[0] = kv[KnotInd(p)];
      }
      else if (Dimension()==2)
      {
         patchTopo->GetElementEdges(p, edges, orient);
         pkv[0] = kv[KnotInd(edges[0])];
         pkv[1] = kv[KnotInd(edges[1])];
      }
      else if (Dimension()==3)
      {
         patchTopo->GetElementEdges(p, edges, orient);
         pkv[0] = kv[KnotInd(edges[0])];
         pkv[1] = kv[KnotInd(edges[3])];
         pkv[2] = kv[KnotInd(edges[8])];
      }


      // Check whether inserted knots should be flipped before inserting.
      // Knotvectors are stored in a different array pkvc such that the original
      // knots which are inserted are not changed.
      // We need those knots for multiple patches so they have to remain original
      CheckKVDirection(p, kvdir);

      Array<KnotVector *> pkvc(Dimension());
      for (int d = 0; d < Dimension(); d++)
      {
         pkvc[d] = new KnotVector(*(pkv[d]));

         if (kvdir[d] == -1)
         {
            pkvc[d]->Flip();
         }
      }

      patches[p]->KnotInsert(pkvc);
      for (int d = 0; d < Dimension(); d++) { delete pkvc[d]; }
   }
}

void NURBSExtension::KnotInsert(Array<Vector *> &kv)
{
   Array<int> edges;
   Array<int> orient;
   Array<int> kvdir;

   Array<Vector *> pkv(Dimension());

   for (int p = 0; p < patches.Size(); p++)
   {
      if (Dimension()==1)
      {
         pkv[0] = kv[KnotInd(p)];
      }
      else if (Dimension()==2)
      {
         patchTopo->GetElementEdges(p, edges, orient);
         pkv[0] = kv[KnotInd(edges[0])];
         pkv[1] = kv[KnotInd(edges[1])];
      }
      else if (Dimension()==3)
      {
         patchTopo->GetElementEdges(p, edges, orient);
         pkv[0] = kv[KnotInd(edges[0])];
         pkv[1] = kv[KnotInd(edges[3])];
         pkv[2] = kv[KnotInd(edges[8])];
      }


      // Check whether inserted knots should be flipped before inserting.
      // Knotvectors are stored in a different array pkvc such that the original
      // knots which are inserted are not changed.
      CheckKVDirection(p, kvdir);

      Array<Vector *> pkvc(Dimension());
      for (int d = 0; d < Dimension(); d++)
      {
         pkvc[d] = new Vector(*(pkv[d]));

         if (kvdir[d] == -1)
         {
            // Find flip point, for knotvectors that do not have the domain [0:1]
            KnotVector *kva = knotVectorsCompr[Dimension()*p+d];
            double apb = (*kva)[0] + (*kva)[kva->Size()-1];

            // Flip vector
            int size = pkvc[d]->Size();
            int ns = ceil(size/2.0);
            for (int j = 0; j < ns; j++)
            {
               double tmp = apb - pkvc[d]->Elem(j);
               pkvc[d]->Elem(j) = apb - pkvc[d]->Elem(size-1-j);
               pkvc[d]->Elem(size-1-j) = tmp;
            }
         }
      }

      patches[p]->KnotInsert(pkvc);

      for (int i = 0; i < Dimension(); i++) { delete pkvc[i]; }
   }
}

void NURBSExtension::GetPatchNets(const Vector &coords, int vdim)
{
   if (Dimension() == 1)
   {
      Get1DPatchNets(coords, vdim);
   }
   else if (Dimension() == 2)
   {
      Get2DPatchNets(coords, vdim);
   }
   else
   {
      Get3DPatchNets(coords, vdim);
   }
}

void NURBSExtension::Get1DPatchNets(const Vector &coords, int vdim)
{
   Array<const KnotVector *> kv(1);
   NURBSPatchMap p2g(this);

   patches.SetSize(GetNP());
   for (int p = 0; p < GetNP(); p++)
   {
      p2g.SetPatchDofMap(p, kv);
      patches[p] = new NURBSPatch(kv, vdim+1);
      NURBSPatch &Patch = *patches[p];

      for (int i = 0; i < kv[0]->GetNCP(); i++)
      {
         const int l = DofMap(p2g(i));
         for (int d = 0; d < vdim; d++)
         {
            Patch(i,d) = coords(l*vdim + d)*weights(l);
         }
         Patch(i,vdim) = weights(l);
      }
   }

}

void NURBSExtension::Get2DPatchNets(const Vector &coords, int vdim)
{
   Array<const KnotVector *> kv(2);
   NURBSPatchMap p2g(this);

   patches.SetSize(GetNP());
   for (int p = 0; p < GetNP(); p++)
   {
      p2g.SetPatchDofMap(p, kv);
      patches[p] = new NURBSPatch(kv, vdim+1);
      NURBSPatch &Patch = *patches[p];

      for (int j = 0; j < kv[1]->GetNCP(); j++)
      {
         for (int i = 0; i < kv[0]->GetNCP(); i++)
         {
            const int l = DofMap(p2g(i,j));
            for (int d = 0; d < vdim; d++)
            {
               Patch(i,j,d) = coords(l*vdim + d)*weights(l);
            }
            Patch(i,j,vdim) = weights(l);
         }
      }
   }
}

void NURBSExtension::Get3DPatchNets(const Vector &coords, int vdim)
{
   Array<const KnotVector *> kv(3);
   NURBSPatchMap p2g(this);

   patches.SetSize(GetNP());
   for (int p = 0; p < GetNP(); p++)
   {
      p2g.SetPatchDofMap(p, kv);
      patches[p] = new NURBSPatch(kv, vdim+1);
      NURBSPatch &Patch = *patches[p];

      for (int k = 0; k < kv[2]->GetNCP(); k++)
      {
         for (int j = 0; j < kv[1]->GetNCP(); j++)
         {
            for (int i = 0; i < kv[0]->GetNCP(); i++)
            {
               const int l = DofMap(p2g(i,j,k));
               for (int d = 0; d < vdim; d++)
               {
                  Patch(i,j,k,d) = coords(l*vdim + d)*weights(l);
               }
               Patch(i,j,k,vdim) = weights(l);
            }
         }
      }
   }
}

void NURBSExtension::SetSolutionVector(Vector &coords, int vdim)
{
   if (Dimension() == 1)
   {
      Set1DSolutionVector(coords, vdim);
   }
   else if (Dimension() == 2)
   {
      Set2DSolutionVector(coords, vdim);
   }
   else
   {
      Set3DSolutionVector(coords, vdim);
   }
}

void NURBSExtension::Set1DSolutionVector(Vector &coords, int vdim)
{
   Array<const KnotVector *> kv(1);
   NURBSPatchMap p2g(this);

   weights.SetSize(GetNDof());
   for (int p = 0; p < GetNP(); p++)
   {
      p2g.SetPatchDofMap(p, kv);
      NURBSPatch &patch = *patches[p];
      MFEM_ASSERT(vdim+1 == patch.GetNC(), "");

      for (int i = 0; i < kv[0]->GetNCP(); i++)
      {
         const int l = p2g(i);
         for (int d = 0; d < vdim; d++)
         {
            coords(l*vdim + d) = patch(i,d)/patch(i,vdim);
         }
         weights(l) = patch(i,vdim);
      }

      delete patches[p];
   }
}


void NURBSExtension::Set2DSolutionVector(Vector &coords, int vdim)
{
   Array<const KnotVector *> kv(2);
   NURBSPatchMap p2g(this);

   weights.SetSize(GetNDof());
   for (int p = 0; p < GetNP(); p++)
   {
      p2g.SetPatchDofMap(p, kv);
      NURBSPatch &patch = *patches[p];
      MFEM_ASSERT(vdim+1 == patch.GetNC(), "");

      for (int j = 0; j < kv[1]->GetNCP(); j++)
      {
         for (int i = 0; i < kv[0]->GetNCP(); i++)
         {
            const int l = p2g(i,j);
            for (int d = 0; d < vdim; d++)
            {
               coords(l*vdim + d) = patch(i,j,d)/patch(i,j,vdim);
            }
            weights(l) = patch(i,j,vdim);
         }
      }
      delete patches[p];
   }
}

void NURBSExtension::Set3DSolutionVector(Vector &coords, int vdim)
{
   Array<const KnotVector *> kv(3);
   NURBSPatchMap p2g(this);

   weights.SetSize(GetNDof());
   for (int p = 0; p < GetNP(); p++)
   {
      p2g.SetPatchDofMap(p, kv);
      NURBSPatch &patch = *patches[p];
      MFEM_ASSERT(vdim+1 == patch.GetNC(), "");

      for (int k = 0; k < kv[2]->GetNCP(); k++)
      {
         for (int j = 0; j < kv[1]->GetNCP(); j++)
         {
            for (int i = 0; i < kv[0]->GetNCP(); i++)
            {
               const int l = p2g(i,j,k);
               for (int d = 0; d < vdim; d++)
               {
                  coords(l*vdim + d) = patch(i,j,k,d)/patch(i,j,k,vdim);
               }
               weights(l) = patch(i,j,k,vdim);
            }
         }
      }
      delete patches[p];
   }
}

void NURBSExtension::SetPatchToElements()
{
   const int np = GetNP();
   patch_to_el.resize(np);

   for (int e=0; e<el_to_patch.Size(); ++e)
   {
      patch_to_el[el_to_patch[e]].Append(e);
   }
}

void NURBSExtension::SetPatchToBdrElements()
{
   const int nbp = GetNBP();
   patch_to_bel.resize(nbp);

   for (int e=0; e<bel_to_patch.Size(); ++e)
   {
      patch_to_bel[bel_to_patch[e]].Append(e);
   }
}

const Array<int>& NURBSExtension::GetPatchElements(int patch)
{
   MFEM_ASSERT(patch_to_el.size() > 0, "patch_to_el not set");

   return patch_to_el[patch];
}

const Array<int>& NURBSExtension::GetPatchBdrElements(int patch)
{
   MFEM_ASSERT(patch_to_bel.size() > 0, "patch_to_el not set");

   return patch_to_bel[patch];
}

#ifdef MFEM_USE_MPI
ParNURBSExtension::ParNURBSExtension(const ParNURBSExtension &orig)
   : NURBSExtension(orig),
     partitioning(orig.partitioning ? new int[orig.GetGNE()] : NULL),
     gtopo(orig.gtopo),
     ldof_group(orig.ldof_group)
{
   // Copy the partitioning, if not NULL
   if (partitioning)
   {
      std::memcpy(partitioning, orig.partitioning, orig.GetGNE()*sizeof(int));
   }
}

ParNURBSExtension::ParNURBSExtension(MPI_Comm comm, NURBSExtension *parent,
                                     int *part, const Array<bool> &active_bel)
   : gtopo(comm)
{
   if (parent->NumOfActiveElems < parent->NumOfElements)
   {
      // SetActive (BuildGroups?) and the way the weights are copied
      // do not support this case
      mfem_error("ParNURBSExtension::ParNURBSExtension :\n"
                 " all elements in the parent must be active!");
   }

   patchTopo = parent->patchTopo;
   // steal ownership of patchTopo from the 'parent' NURBS extension
   if (!parent->own_topo)
   {
      mfem_error("ParNURBSExtension::ParNURBSExtension :\n"
                 "  parent does not own the patch topology!");
   }
   own_topo = 1;
   parent->own_topo = 0;

   parent->edge_to_knot.Copy(edge_to_knot);

   parent->GetOrders().Copy(mOrders);
   mOrder = parent->GetOrder();

   NumOfKnotVectors = parent->GetNKV();
   knotVectors.SetSize(NumOfKnotVectors);
   for (int i = 0; i < NumOfKnotVectors; i++)
   {
      knotVectors[i] = new KnotVector(*parent->GetKnotVector(i));
   }
   CreateComprehensiveKV();

   GenerateOffsets();
   CountElements();
   CountBdrElements();

   // copy 'part' to 'partitioning'
   partitioning = new int[GetGNE()];
   for (int i = 0; i < GetGNE(); i++)
   {
      partitioning[i] = part[i];
   }
   SetActive(partitioning, active_bel);

   GenerateActiveVertices();
   GenerateElementDofTable();
   // GenerateActiveBdrElems(); // done by SetActive for now
   GenerateBdrElementDofTable();

   Table *serial_elem_dof = parent->GetElementDofTable();
   BuildGroups(partitioning, *serial_elem_dof);

   weights.SetSize(GetNDof());
   // copy weights from parent
   for (int gel = 0, lel = 0; gel < GetGNE(); gel++)
   {
      if (activeElem[gel])
      {
         int  ndofs = el_dof->RowSize(lel);
         int *ldofs = el_dof->GetRow(lel);
         int *gdofs = serial_elem_dof->GetRow(gel);
         for (int i = 0; i < ndofs; i++)
         {
            weights(ldofs[i]) = parent->weights(gdofs[i]);
         }
         lel++;
      }
   }
}

ParNURBSExtension::ParNURBSExtension(NURBSExtension *parent,
                                     const ParNURBSExtension *par_parent)
   : gtopo(par_parent->gtopo.GetComm())
{
   // steal all data from parent
   mOrder = parent->mOrder;
   Swap(mOrders, parent->mOrders);

   patchTopo = parent->patchTopo;
   own_topo = parent->own_topo;
   parent->own_topo = 0;

   Swap(edge_to_knot, parent->edge_to_knot);

   NumOfKnotVectors = parent->NumOfKnotVectors;
   Swap(knotVectors, parent->knotVectors);
   Swap(knotVectorsCompr, parent->knotVectorsCompr);

   NumOfVertices    = parent->NumOfVertices;
   NumOfElements    = parent->NumOfElements;
   NumOfBdrElements = parent->NumOfBdrElements;
   NumOfDofs        = parent->NumOfDofs;

   Swap(v_meshOffsets, parent->v_meshOffsets);
   Swap(e_meshOffsets, parent->e_meshOffsets);
   Swap(f_meshOffsets, parent->f_meshOffsets);
   Swap(p_meshOffsets, parent->p_meshOffsets);

   Swap(v_spaceOffsets, parent->v_spaceOffsets);
   Swap(e_spaceOffsets, parent->e_spaceOffsets);
   Swap(f_spaceOffsets, parent->f_spaceOffsets);
   Swap(p_spaceOffsets, parent->p_spaceOffsets);

   Swap(d_to_d, parent->d_to_d);
   Swap(master, parent->master);
   Swap(slave,  parent->slave);

   NumOfActiveVertices = parent->NumOfActiveVertices;
   NumOfActiveElems    = parent->NumOfActiveElems;
   NumOfActiveBdrElems = parent->NumOfActiveBdrElems;
   NumOfActiveDofs     = parent->NumOfActiveDofs;

   Swap(activeVert, parent->activeVert);
   Swap(activeElem, parent->activeElem);
   Swap(activeBdrElem, parent->activeBdrElem);
   Swap(activeDof, parent->activeDof);

   el_dof  = parent->el_dof;
   bel_dof = parent->bel_dof;
   parent->el_dof = parent->bel_dof = NULL;

   Swap(el_to_patch, parent->el_to_patch);
   Swap(bel_to_patch, parent->bel_to_patch);
   Swap(el_to_IJK, parent->el_to_IJK);
   Swap(bel_to_IJK, parent->bel_to_IJK);

   Swap(weights, parent->weights);
   MFEM_VERIFY(!parent->HavePatches(), "");

   delete parent;

   partitioning = NULL;

   MFEM_VERIFY(par_parent->partitioning,
               "parent ParNURBSExtension has no partitioning!");

   // Support for the case when 'parent' is not a local NURBSExtension, i.e.
   // NumOfActiveElems is not the same as in 'par_parent'. In that case, we
   // assume 'parent' is a global NURBSExtension, i.e. all elements are active.
   bool extract_weights = false;
   if (NumOfActiveElems != par_parent->NumOfActiveElems)
   {
      MFEM_ASSERT(NumOfActiveElems == NumOfElements, "internal error");

      SetActive(par_parent->partitioning, par_parent->activeBdrElem);
      GenerateActiveVertices();
      delete el_dof;
      el_to_patch.DeleteAll();
      el_to_IJK.DeleteAll();
      GenerateElementDofTable();
      // GenerateActiveBdrElems(); // done by SetActive for now
      delete bel_dof;
      bel_to_patch.DeleteAll();
      bel_to_IJK.DeleteAll();
      GenerateBdrElementDofTable();
      extract_weights = true;
   }

   Table *glob_elem_dof = GetGlobalElementDofTable();
   BuildGroups(par_parent->partitioning, *glob_elem_dof);
   if (extract_weights)
   {
      Vector glob_weights;
      Swap(weights, glob_weights);
      weights.SetSize(GetNDof());
      // Copy the local 'weights' from the 'glob_weights'.
      // Assumption: the local element ids follow the global ordering.
      for (int gel = 0, lel = 0; gel < GetGNE(); gel++)
      {
         if (activeElem[gel])
         {
            int  ndofs = el_dof->RowSize(lel);
            int *ldofs = el_dof->GetRow(lel);
            int *gdofs = glob_elem_dof->GetRow(gel);
            for (int i = 0; i < ndofs; i++)
            {
               weights(ldofs[i]) = glob_weights(gdofs[i]);
            }
            lel++;
         }
      }
   }
   delete glob_elem_dof;
}

Table *ParNURBSExtension::GetGlobalElementDofTable()
{
   if (Dimension() == 1)
   {
      return Get1DGlobalElementDofTable();
   }
   else if (Dimension() == 2)
   {
      return Get2DGlobalElementDofTable();
   }
   else
   {
      return Get3DGlobalElementDofTable();
   }
}

Table *ParNURBSExtension::Get1DGlobalElementDofTable()
{
   int el = 0;
   const KnotVector *kv[1];
   NURBSPatchMap p2g(this);
   Array<Connection> gel_dof_list;

   for (int p = 0; p < GetNP(); p++)
   {
      p2g.SetPatchDofMap(p, kv);

      // Load dofs
      const int ord0 = kv[0]->GetOrder();

      for (int i = 0; i < kv[0]->GetNKS(); i++)
      {
         if (kv[0]->isElement(i))
         {
            Connection conn(el,0);
            for (int ii = 0; ii <= ord0; ii++)
            {
               conn.to = p2g(i+ii);
               gel_dof_list.Append(conn);
            }
            el++;
         }
      }
   }
   // We must NOT sort gel_dof_list in this case.
   return (new Table(GetGNE(), gel_dof_list));
}

Table *ParNURBSExtension::Get2DGlobalElementDofTable()
{
   int el = 0;
   const KnotVector *kv[2];
   NURBSPatchMap p2g(this);
   Array<Connection> gel_dof_list;

   for (int p = 0; p < GetNP(); p++)
   {
      p2g.SetPatchDofMap(p, kv);

      // Load dofs
      const int ord0 = kv[0]->GetOrder();
      const int ord1 = kv[1]->GetOrder();
      for (int j = 0; j < kv[1]->GetNKS(); j++)
      {
         if (kv[1]->isElement(j))
         {
            for (int i = 0; i < kv[0]->GetNKS(); i++)
            {
               if (kv[0]->isElement(i))
               {
                  Connection conn(el,0);
                  for (int jj = 0; jj <= ord1; jj++)
                  {
                     for (int ii = 0; ii <= ord0; ii++)
                     {
                        conn.to = p2g(i+ii,j+jj);
                        gel_dof_list.Append(conn);
                     }
                  }
                  el++;
               }
            }
         }
      }
   }
   // We must NOT sort gel_dof_list in this case.
   return (new Table(GetGNE(), gel_dof_list));
}

Table *ParNURBSExtension::Get3DGlobalElementDofTable()
{
   int el = 0;
   const KnotVector *kv[3];
   NURBSPatchMap p2g(this);
   Array<Connection> gel_dof_list;

   for (int p = 0; p < GetNP(); p++)
   {
      p2g.SetPatchDofMap(p, kv);

      // Load dofs
      const int ord0 = kv[0]->GetOrder();
      const int ord1 = kv[1]->GetOrder();
      const int ord2 = kv[2]->GetOrder();
      for (int k = 0; k < kv[2]->GetNKS(); k++)
      {
         if (kv[2]->isElement(k))
         {
            for (int j = 0; j < kv[1]->GetNKS(); j++)
            {
               if (kv[1]->isElement(j))
               {
                  for (int i = 0; i < kv[0]->GetNKS(); i++)
                  {
                     if (kv[0]->isElement(i))
                     {
                        Connection conn(el,0);
                        for (int kk = 0; kk <= ord2; kk++)
                        {
                           for (int jj = 0; jj <= ord1; jj++)
                           {
                              for (int ii = 0; ii <= ord0; ii++)
                              {
                                 conn.to = p2g(i+ii,j+jj,k+kk);
                                 gel_dof_list.Append(conn);
                              }
                           }
                        }
                        el++;
                     }
                  }
               }
            }
         }
      }
   }
   // We must NOT sort gel_dof_list in this case.
   return (new Table(GetGNE(), gel_dof_list));
}

void ParNURBSExtension::SetActive(const int *partitioning_,
                                  const Array<bool> &active_bel)
{
   activeElem.SetSize(GetGNE());
   activeElem = false;
   NumOfActiveElems = 0;
   const int MyRank = gtopo.MyRank();
   for (int i = 0; i < GetGNE(); i++)
      if (partitioning_[i] == MyRank)
      {
         activeElem[i] = true;
         NumOfActiveElems++;
      }

   active_bel.Copy(activeBdrElem);
   NumOfActiveBdrElems = 0;
   for (int i = 0; i < GetGNBE(); i++)
      if (activeBdrElem[i])
      {
         NumOfActiveBdrElems++;
      }
}

void ParNURBSExtension::BuildGroups(const int *partitioning_,
                                    const Table &elem_dof)
{
   Table dof_proc;

   ListOfIntegerSets  groups;
   IntegerSet         group;

   Transpose(elem_dof, dof_proc); // dof_proc is dof_elem
   // convert elements to processors
   for (int i = 0; i < dof_proc.Size_of_connections(); i++)
   {
      dof_proc.GetJ()[i] = partitioning_[dof_proc.GetJ()[i]];
   }

   // the first group is the local one
   int MyRank = gtopo.MyRank();
   group.Recreate(1, &MyRank);
   groups.Insert(group);

   int dof = 0;
   ldof_group.SetSize(GetNDof());
   for (int d = 0; d < GetNTotalDof(); d++)
      if (activeDof[d])
      {
         group.Recreate(dof_proc.RowSize(d), dof_proc.GetRow(d));
         ldof_group[dof] = groups.Insert(group);

         dof++;
      }

   gtopo.Create(groups, 1822);
}
#endif // MFEM_USE_MPI


void NURBSPatchMap::GetPatchKnotVectors(int p, const KnotVector *kv[])
{
   Ext->patchTopo->GetElementVertices(p, verts);

   if (Ext->Dimension() == 1)
   {
      kv[0] = Ext->knotVectorsCompr[Ext->Dimension()*p];
   }
   else if (Ext->Dimension() == 2)
   {
      Ext->patchTopo->GetElementEdges(p, edges, oedge);

      kv[0] = Ext->knotVectorsCompr[Ext->Dimension()*p];
      kv[1] = Ext->knotVectorsCompr[Ext->Dimension()*p + 1];
   }
   else if (Ext->Dimension() == 3)
   {
      Ext->patchTopo->GetElementEdges(p, edges, oedge);
      Ext->patchTopo->GetElementFaces(p, faces, oface);

      kv[0] = Ext->knotVectorsCompr[Ext->Dimension()*p];
      kv[1] = Ext->knotVectorsCompr[Ext->Dimension()*p + 1];
      kv[2] = Ext->knotVectorsCompr[Ext->Dimension()*p + 2];
   }
   opatch = 0;
}

void NURBSPatchMap::GetBdrPatchKnotVectors(int p, const KnotVector *kv[],
                                           int *okv)
{
   Ext->patchTopo->GetBdrElementVertices(p, verts);

   if (Ext->Dimension() == 2)
   {
      Ext->patchTopo->GetBdrElementEdges(p, edges, oedge);
      kv[0] = Ext->KnotVec(edges[0], oedge[0], &okv[0]);
      opatch = oedge[0];
   }
   else if (Ext->Dimension() == 3)
   {
      faces.SetSize(1);
      Ext->patchTopo->GetBdrElementEdges(p, edges, oedge);
      Ext->patchTopo->GetBdrElementFace(p, &faces[0], &opatch);

      kv[0] = Ext->KnotVec(edges[0], oedge[0], &okv[0]);
      kv[1] = Ext->KnotVec(edges[1], oedge[1], &okv[1]);
   }

}

void NURBSPatchMap::SetPatchVertexMap(int p, const KnotVector *kv[])
{
   GetPatchKnotVectors(p, kv);

   I = kv[0]->GetNE() - 1;

   for (int i = 0; i < verts.Size(); i++)
   {
      verts[i] = Ext->v_meshOffsets[verts[i]];
   }

   if (Ext->Dimension() >= 2)
   {
      J = kv[1]->GetNE() - 1;
      for (int i = 0; i < edges.Size(); i++)
      {
         edges[i] = Ext->e_meshOffsets[edges[i]];
      }
   }
   if (Ext->Dimension() == 3)
   {
      K = kv[2]->GetNE() - 1;

      for (int i = 0; i < faces.Size(); i++)
      {
         faces[i] = Ext->f_meshOffsets[faces[i]];
      }
   }

   pOffset = Ext->p_meshOffsets[p];
}

void NURBSPatchMap::SetPatchDofMap(int p, const KnotVector *kv[])
{
   GetPatchKnotVectors(p, kv);

   I = kv[0]->GetNCP() - 2;

   for (int i = 0; i < verts.Size(); i++)
   {
      verts[i] = Ext->v_spaceOffsets[verts[i]];
   }
   if (Ext->Dimension() >= 2)
   {
      J = kv[1]->GetNCP() - 2;
      for (int i = 0; i < edges.Size(); i++)
      {
         edges[i] = Ext->e_spaceOffsets[edges[i]];
      }
   }
   if (Ext->Dimension() == 3)
   {
      K = kv[2]->GetNCP() - 2;

      for (int i = 0; i < faces.Size(); i++)
      {
         faces[i] = Ext->f_spaceOffsets[faces[i]];
      }
   }

   pOffset = Ext->p_spaceOffsets[p];
}

void NURBSPatchMap::SetBdrPatchVertexMap(int p, const KnotVector *kv[],
                                         int *okv)
{
   GetBdrPatchKnotVectors(p, kv, okv);

   for (int i = 0; i < verts.Size(); i++)
   {
      verts[i] = Ext->v_meshOffsets[verts[i]];
   }

   if (Ext->Dimension() == 1)
   {
      I = 0;
   }
   else if (Ext->Dimension() == 2)
   {
      I = kv[0]->GetNE() - 1;
      pOffset = Ext->e_meshOffsets[edges[0]];
   }
   else if (Ext->Dimension() == 3)
   {
      I = kv[0]->GetNE() - 1;
      J = kv[1]->GetNE() - 1;

      for (int i = 0; i < edges.Size(); i++)
      {
         edges[i] = Ext->e_meshOffsets[edges[i]];
      }

      pOffset = Ext->f_meshOffsets[faces[0]];
   }
}

void NURBSPatchMap::SetBdrPatchDofMap(int p, const KnotVector *kv[],  int *okv)
{
   GetBdrPatchKnotVectors(p, kv, okv);

   for (int i = 0; i < verts.Size(); i++)
   {
      verts[i] = Ext->v_spaceOffsets[verts[i]];
   }

   if (Ext->Dimension() == 1)
   {
      I = 0;
   }
   else if (Ext->Dimension() == 2)
   {
      I = kv[0]->GetNCP() - 2;
      pOffset = Ext->e_spaceOffsets[edges[0]];
   }
   else if (Ext->Dimension() == 3)
   {
      I = kv[0]->GetNCP() - 2;
      J = kv[1]->GetNCP() - 2;

      for (int i = 0; i < edges.Size(); i++)
      {
         edges[i] = Ext->e_spaceOffsets[edges[i]];
      }

      pOffset = Ext->f_spaceOffsets[faces[0]];
   }
}

}<|MERGE_RESOLUTION|>--- conflicted
+++ resolved
@@ -489,11 +489,7 @@
    int i = 0;
    for (int j = 0; j < kv.Size(); j++)
    {
-<<<<<<< HEAD
-      if (abs(knot(i) - kv[j]) < std::numeric_limits<double>::epsilon())
-=======
       if (abs(knot(i) - kv[j]) < 2 * std::numeric_limits<double>::epsilon())
->>>>>>> 19c16996
       {
          i++;
       }
