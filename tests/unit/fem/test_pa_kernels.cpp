// Copyright (c) 2019, Lawrence Livermore National Security, LLC. Produced at
// the Lawrence Livermore National Laboratory. LLNL-CODE-443211. All Rights
// reserved. See file COPYRIGHT for details.
//
// This file is part of the MFEM library. For more information and source code
// availability see http://mfem.org.
//
// MFEM is free software; you can redistribute it and/or modify it under the
// terms of the GNU Lesser General Public License (as published by the Free
// Software Foundation) version 2.1 dated February 1999.

#include "catch.hpp"
#include "mfem.hpp"
#include <fstream>
#include <iostream>

using namespace mfem;

namespace pa_kernels
{

<<<<<<< HEAD
double test_nl_convection_nd(int dim)
{
   Mesh *mesh;
=======
double zero_field(const Vector &x)
{
   return 0.0;
}

void solenoidal_field2d(const Vector &x, Vector &u)
{
   u(0) = x(1);
   u(1) = -x(0);
}

void non_solenoidal_field2d(const Vector &x, Vector &u)
{
   u(0) = x(0) * x(1);
   u(1) = -x(0) + x(1);
}

double div_non_solenoidal_field2d(const Vector &x)
{
   return 1.0 + x(1);
}

void solenoidal_field3d(const Vector &x, Vector &u)
{
   double xi = x(0);
   double yi = x(1);
   double zi = x(2);

   u(0) = -cos(zi) * sin(xi);
   u(1) = -cos(xi) * cos(zi);
   u(2) = cos(xi) * sin(yi) + cos(xi) * sin(zi);
}

void non_solenoidal_field3d(const Vector &x, Vector &u)
{
   double xi = x(0);
   double yi = x(1);
   double zi = x(2);

   u(0) = cos(xi) * cos(yi);
   u(1) = sin(xi) * sin(zi);
   u(2) = cos(zi) * sin(xi);
}

double div_non_solenoidal_field3d(const Vector &x)
{
   double xi = x(0);
   double yi = x(1);
   double zi = x(2);
   return -cos(yi) * sin(xi) - sin(xi) * sin(zi);
}

double pa_divergence_testnd(int dim,
                            void (*f1)(const Vector &, Vector &),
                            double (*divf1)(const Vector &))
{
   Mesh *mesh = nullptr;
   if (dim == 2)
   {
      mesh = new Mesh(2, 2, Element::QUADRILATERAL, 0, 1.0, 1.0);
   }
   if (dim == 3)
   {
      mesh = new Mesh(2, 2, 2, Element::HEXAHEDRON, 0, 1.0, 1.0, 1.0);
   }

   int order = 4;

   // Vector valued
   H1_FECollection fec1(order, dim);
   FiniteElementSpace fes1(mesh, &fec1, dim);

   // Scalar
   H1_FECollection fec2(order, dim);
   FiniteElementSpace fes2(mesh, &fec2);

   GridFunction field(&fes1), field2(&fes2);

   MixedBilinearForm dform(&fes1, &fes2);
   dform.SetAssemblyLevel(AssemblyLevel::PARTIAL);
   dform.AddDomainIntegrator(new VectorDivergenceIntegrator);
   dform.Assemble();

   // Project u = f1
   VectorFunctionCoefficient fcoeff1(dim, f1);
   field.ProjectCoefficient(fcoeff1);

   // Check if div(u) = divf1
   dform.Mult(field, field2);
   FunctionCoefficient fcoeff2(divf1);
   LinearForm lf(&fes2);
   lf.AddDomainIntegrator(new DomainLFIntegrator(fcoeff2));
   lf.Assemble();
   field2 -= lf;

   delete mesh;

   return field2.Norml2();
}

double testfunc(const Vector &x)
{
   double r = cos(x(0)) + sin(x(1));
   if (x.Size() == 3)
   {
      r += cos(x(2));
   }
   return r;
}

void grad_testfunc(const Vector &x, Vector &u)
{
   u(0) = -sin(x(0));
   u(1) = cos(x(1));
   if (x.Size() == 3)
   {
      u(2) = -sin(x(2));
   }
}

double pa_gradient_testnd(int dim,
                          double (*f1)(const Vector &),
                          void (*gradf1)(const Vector &, Vector &))
{
   Mesh *mesh = nullptr;
>>>>>>> 093f951a
   if (dim == 2)
   {
      mesh = new Mesh(2, 2, Element::QUADRILATERAL, 0, 1.0, 1.0);
   }
   if (dim == 3)
   {
      mesh = new Mesh(2, 2, 2, Element::HEXAHEDRON, 0, 1.0, 1.0, 1.0);
   }

<<<<<<< HEAD
   int order = 2;
   H1_FECollection fec(order, dim);
   FiniteElementSpace fes(mesh, &fec, dim);

   GridFunction x(&fes), y_fa(&fes), y_pa(&fes);
   x.Randomize(3);

   NonlinearForm nlf_fa(&fes);
   nlf_fa.AddDomainIntegrator(new VectorConvectionNLFIntegrator);
   nlf_fa.Mult(x, y_fa);

   NonlinearForm nlf_pa(&fes);
   nlf_pa.SetAssemblyLevel(AssemblyLevel::PARTIAL);
   nlf_pa.AddDomainIntegrator(new VectorConvectionNLFIntegrator);
   nlf_pa.Setup();
   nlf_pa.Mult(x, y_pa);

   y_fa -= y_pa;
   double difference = y_fa.Norml2();

   delete mesh;

   return difference;
}

TEST_CASE("Nonlinear Convection", "[PartialAssembly], [NonlinearPA]")
{
   SECTION("2D")
   {
      REQUIRE(test_nl_convection_nd(2) == Approx(0.0));
=======
   int order = 4;

   // Scalar
   H1_FECollection fec1(order, dim);
   FiniteElementSpace fes1(mesh, &fec1);

   // Vector valued
   H1_FECollection fec2(order, dim);
   FiniteElementSpace fes2(mesh, &fec2, dim);

   GridFunction field(&fes1), field2(&fes2);

   MixedBilinearForm gform(&fes1, &fes2);
   gform.SetAssemblyLevel(AssemblyLevel::PARTIAL);
   gform.AddDomainIntegrator(new GradientIntegrator);
   gform.Assemble();

   // Project u = f1
   FunctionCoefficient fcoeff1(f1);
   field.ProjectCoefficient(fcoeff1);

   // Check if grad(u) = gradf1
   gform.Mult(field, field2);
   VectorFunctionCoefficient fcoeff2(dim, gradf1);
   LinearForm lf(&fes2);
   lf.AddDomainIntegrator(new VectorDomainLFIntegrator(fcoeff2));
   lf.Assemble();
   field2 -= lf;

   delete mesh;

   return field2.Norml2();
}

TEST_CASE("PA VectorDivergence", "[PartialAssembly]")
{
   SECTION("2D")
   {
      // Check if div([y, -x]) == 0
      REQUIRE(pa_divergence_testnd(2, solenoidal_field2d, zero_field)
              == Approx(0.0));

      // Check if div([x*y, -x+y]) == 1 + y
      REQUIRE(pa_divergence_testnd(2,
                                   non_solenoidal_field2d,
                                   div_non_solenoidal_field2d)
              == Approx(0.0));
>>>>>>> 093f951a
   }

   SECTION("3D")
   {
<<<<<<< HEAD
      REQUIRE(test_nl_convection_nd(3) == Approx(0.0));
   }
}

=======
      // Check if
      // div([-Cos[z] Sin[x],
      //      -Cos[x] Cos[z],
      //       Cos[x] Sin[y] + Cos[x] Sin[z]) == 0
      REQUIRE(pa_divergence_testnd(3, solenoidal_field3d, zero_field)
              == Approx(0.0));

      // Check if
      // div([Cos[x] Cos[y],
      //      Sin[x] Sin[z],
      //      Cos[z] Sin[x]]) == -Cos[y] Sin[x] - Sin[x] Sin[z]
      REQUIRE(pa_divergence_testnd(3,
                                   non_solenoidal_field3d,
                                   div_non_solenoidal_field3d)
              == Approx(0.0));
   }
}

TEST_CASE("PA Gradient", "[PartialAssembly]")
{
   SECTION("2D")
   {
      // Check if grad(Cos[x] + Sin[y]) == [-Sin[x], Cos[y]]
      REQUIRE(pa_gradient_testnd(2, testfunc, grad_testfunc) == Approx(0.0));
   }
   SECTION("3D")
   {
      // Check if grad(Cos[x] + Sin[y] + Cos[z]) == [-Sin[x], Cos[y], -Sin[z]]
      REQUIRE(pa_gradient_testnd(3, testfunc, grad_testfunc) == Approx(0.0));
   }
}


>>>>>>> 093f951a
template <typename INTEGRATOR>
double test_vector_pa_integrator(int dim)
{
   Mesh *mesh;
   if (dim == 2)
   {
      mesh = new Mesh(2, 2, Element::QUADRILATERAL, 0, 1.0, 1.0);
   }
   if (dim == 3)
   {
      mesh = new Mesh(2, 2, 2, Element::HEXAHEDRON, 0, 1.0, 1.0, 1.0);
   }

   int order = 2;
   H1_FECollection fec(order, dim);
   FiniteElementSpace fes(mesh, &fec, dim);

   GridFunction x(&fes), y_fa(&fes), y_pa(&fes);
   x.Randomize(1);

   BilinearForm blf_fa(&fes);
   blf_fa.AddDomainIntegrator(new INTEGRATOR);
   blf_fa.Assemble();
   blf_fa.Finalize();
   blf_fa.Mult(x, y_fa);

   BilinearForm blf_pa(&fes);
   blf_pa.SetAssemblyLevel(AssemblyLevel::PARTIAL);
   blf_pa.AddDomainIntegrator(new INTEGRATOR);
   blf_pa.Assemble();
   blf_pa.Mult(x, y_pa);

   y_fa -= y_pa;
   double difference = y_fa.Norml2();

   delete mesh;
   return difference;
}

TEST_CASE("PA Vector Mass", "[PartialAssembly], [VectorPA]")
{
   SECTION("2D")
   {
      REQUIRE(test_vector_pa_integrator<VectorMassIntegrator>(2) == Approx(0.0));
   }

   SECTION("3D")
   {
      REQUIRE(test_vector_pa_integrator<VectorMassIntegrator>(3) == Approx(0.0));
   }
}

TEST_CASE("PA Vector Diffusion", "[PartialAssembly], [VectorPA]")
{
   SECTION("2D")
   {
      REQUIRE(test_vector_pa_integrator<VectorDiffusionIntegrator>(2) == Approx(0.0));
   }

   SECTION("3D")
   {
      REQUIRE(test_vector_pa_integrator<VectorDiffusionIntegrator>(3) == Approx(0.0));
   }
}

}// namespace pa_kernels<|MERGE_RESOLUTION|>--- conflicted
+++ resolved
@@ -19,11 +19,6 @@
 namespace pa_kernels
 {
 
-<<<<<<< HEAD
-double test_nl_convection_nd(int dim)
-{
-   Mesh *mesh;
-=======
 double zero_field(const Vector &x)
 {
    return 0.0;
@@ -124,107 +119,6 @@
    return field2.Norml2();
 }
 
-double testfunc(const Vector &x)
-{
-   double r = cos(x(0)) + sin(x(1));
-   if (x.Size() == 3)
-   {
-      r += cos(x(2));
-   }
-   return r;
-}
-
-void grad_testfunc(const Vector &x, Vector &u)
-{
-   u(0) = -sin(x(0));
-   u(1) = cos(x(1));
-   if (x.Size() == 3)
-   {
-      u(2) = -sin(x(2));
-   }
-}
-
-double pa_gradient_testnd(int dim,
-                          double (*f1)(const Vector &),
-                          void (*gradf1)(const Vector &, Vector &))
-{
-   Mesh *mesh = nullptr;
->>>>>>> 093f951a
-   if (dim == 2)
-   {
-      mesh = new Mesh(2, 2, Element::QUADRILATERAL, 0, 1.0, 1.0);
-   }
-   if (dim == 3)
-   {
-      mesh = new Mesh(2, 2, 2, Element::HEXAHEDRON, 0, 1.0, 1.0, 1.0);
-   }
-
-<<<<<<< HEAD
-   int order = 2;
-   H1_FECollection fec(order, dim);
-   FiniteElementSpace fes(mesh, &fec, dim);
-
-   GridFunction x(&fes), y_fa(&fes), y_pa(&fes);
-   x.Randomize(3);
-
-   NonlinearForm nlf_fa(&fes);
-   nlf_fa.AddDomainIntegrator(new VectorConvectionNLFIntegrator);
-   nlf_fa.Mult(x, y_fa);
-
-   NonlinearForm nlf_pa(&fes);
-   nlf_pa.SetAssemblyLevel(AssemblyLevel::PARTIAL);
-   nlf_pa.AddDomainIntegrator(new VectorConvectionNLFIntegrator);
-   nlf_pa.Setup();
-   nlf_pa.Mult(x, y_pa);
-
-   y_fa -= y_pa;
-   double difference = y_fa.Norml2();
-
-   delete mesh;
-
-   return difference;
-}
-
-TEST_CASE("Nonlinear Convection", "[PartialAssembly], [NonlinearPA]")
-{
-   SECTION("2D")
-   {
-      REQUIRE(test_nl_convection_nd(2) == Approx(0.0));
-=======
-   int order = 4;
-
-   // Scalar
-   H1_FECollection fec1(order, dim);
-   FiniteElementSpace fes1(mesh, &fec1);
-
-   // Vector valued
-   H1_FECollection fec2(order, dim);
-   FiniteElementSpace fes2(mesh, &fec2, dim);
-
-   GridFunction field(&fes1), field2(&fes2);
-
-   MixedBilinearForm gform(&fes1, &fes2);
-   gform.SetAssemblyLevel(AssemblyLevel::PARTIAL);
-   gform.AddDomainIntegrator(new GradientIntegrator);
-   gform.Assemble();
-
-   // Project u = f1
-   FunctionCoefficient fcoeff1(f1);
-   field.ProjectCoefficient(fcoeff1);
-
-   // Check if grad(u) = gradf1
-   gform.Mult(field, field2);
-   VectorFunctionCoefficient fcoeff2(dim, gradf1);
-   LinearForm lf(&fes2);
-   lf.AddDomainIntegrator(new VectorDomainLFIntegrator(fcoeff2));
-   lf.Assemble();
-   field2 -= lf;
-
-   delete mesh;
-
-   return field2.Norml2();
-}
-
 TEST_CASE("PA VectorDivergence", "[PartialAssembly]")
 {
    SECTION("2D")
@@ -238,17 +132,10 @@
                                    non_solenoidal_field2d,
                                    div_non_solenoidal_field2d)
               == Approx(0.0));
->>>>>>> 093f951a
-   }
-
-   SECTION("3D")
-   {
-<<<<<<< HEAD
-      REQUIRE(test_nl_convection_nd(3) == Approx(0.0));
-   }
-}
-
-=======
+   }
+
+   SECTION("3D")
+   {
       // Check if
       // div([-Cos[z] Sin[x],
       //      -Cos[x] Cos[z],
@@ -267,6 +154,74 @@
    }
 }
 
+double testfunc(const Vector &x)
+{
+   double r = cos(x(0)) + sin(x(1));
+   if (x.Size() == 3)
+   {
+      r += cos(x(2));
+   }
+   return r;
+}
+
+void grad_testfunc(const Vector &x, Vector &u)
+{
+   u(0) = -sin(x(0));
+   u(1) = cos(x(1));
+   if (x.Size() == 3)
+   {
+      u(2) = -sin(x(2));
+   }
+}
+
+double pa_gradient_testnd(int dim,
+                          double (*f1)(const Vector &),
+                          void (*gradf1)(const Vector &, Vector &))
+{
+   Mesh *mesh = nullptr;
+   if (dim == 2)
+   {
+      mesh = new Mesh(2, 2, Element::QUADRILATERAL, 0, 1.0, 1.0);
+   }
+   if (dim == 3)
+   {
+      mesh = new Mesh(2, 2, 2, Element::HEXAHEDRON, 0, 1.0, 1.0, 1.0);
+   }
+
+   int order = 4;
+
+   // Scalar
+   H1_FECollection fec1(order, dim);
+   FiniteElementSpace fes1(mesh, &fec1);
+
+   // Vector valued
+   H1_FECollection fec2(order, dim);
+   FiniteElementSpace fes2(mesh, &fec2, dim);
+
+   GridFunction field(&fes1), field2(&fes2);
+
+   MixedBilinearForm gform(&fes1, &fes2);
+   gform.SetAssemblyLevel(AssemblyLevel::PARTIAL);
+   gform.AddDomainIntegrator(new GradientIntegrator);
+   gform.Assemble();
+
+   // Project u = f1
+   FunctionCoefficient fcoeff1(f1);
+   field.ProjectCoefficient(fcoeff1);
+
+   // Check if grad(u) = gradf1
+   gform.Mult(field, field2);
+   VectorFunctionCoefficient fcoeff2(dim, gradf1);
+   LinearForm lf(&fes2);
+   lf.AddDomainIntegrator(new VectorDomainLFIntegrator(fcoeff2));
+   lf.Assemble();
+   field2 -= lf;
+
+   delete mesh;
+
+   return field2.Norml2();
+}
+
 TEST_CASE("PA Gradient", "[PartialAssembly]")
 {
    SECTION("2D")
@@ -274,6 +229,7 @@
       // Check if grad(Cos[x] + Sin[y]) == [-Sin[x], Cos[y]]
       REQUIRE(pa_gradient_testnd(2, testfunc, grad_testfunc) == Approx(0.0));
    }
+
    SECTION("3D")
    {
       // Check if grad(Cos[x] + Sin[y] + Cos[z]) == [-Sin[x], Cos[y], -Sin[z]]
@@ -281,8 +237,57 @@
    }
 }
 
-
->>>>>>> 093f951a
+double test_nl_convection_nd(int dim)
+{
+   Mesh *mesh;
+
+   if (dim == 2)
+   {
+      mesh = new Mesh(2, 2, Element::QUADRILATERAL, 0, 1.0, 1.0);
+   }
+   if (dim == 3)
+   {
+      mesh = new Mesh(2, 2, 2, Element::HEXAHEDRON, 0, 1.0, 1.0, 1.0);
+   }
+
+   int order = 2;
+   H1_FECollection fec(order, dim);
+   FiniteElementSpace fes(mesh, &fec, dim);
+
+   GridFunction x(&fes), y_fa(&fes), y_pa(&fes);
+   x.Randomize(3);
+
+   NonlinearForm nlf_fa(&fes);
+   nlf_fa.AddDomainIntegrator(new VectorConvectionNLFIntegrator);
+   nlf_fa.Mult(x, y_fa);
+
+   NonlinearForm nlf_pa(&fes);
+   nlf_pa.SetAssemblyLevel(AssemblyLevel::PARTIAL);
+   nlf_pa.AddDomainIntegrator(new VectorConvectionNLFIntegrator);
+   nlf_pa.Setup();
+   nlf_pa.Mult(x, y_pa);
+
+   y_fa -= y_pa;
+   double difference = y_fa.Norml2();
+
+   delete mesh;
+
+   return difference;
+}
+
+TEST_CASE("Nonlinear Convection", "[PartialAssembly], [NonlinearPA]")
+{
+   SECTION("2D")
+   {
+      REQUIRE(test_nl_convection_nd(2) == Approx(0.0));
+   }
+
+   SECTION("3D")
+   {
+      REQUIRE(test_nl_convection_nd(3) == Approx(0.0));
+   }
+}
+
 template <typename INTEGRATOR>
 double test_vector_pa_integrator(int dim)
 {
