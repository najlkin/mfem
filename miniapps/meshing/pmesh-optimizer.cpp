// Copyright (c) 2010-2020, Lawrence Livermore National Security, LLC. Produced
// at the Lawrence Livermore National Laboratory. All Rights reserved. See files
// LICENSE and NOTICE for details. LLNL-CODE-806117.
//
// This file is part of the MFEM library. For more information and source code
// availability visit https://mfem.org.
//
// MFEM is free software; you can redistribute it and/or modify it under the
// terms of the BSD-3 license. We welcome feedback and contributions, see file
// CONTRIBUTING.md for details.
//
//    ---------------------------------------------------------------------
//    Mesh Optimizer Miniapp: Optimize high-order meshes - Parallel Version
//    ---------------------------------------------------------------------
//
// This miniapp performs mesh optimization using the Target-Matrix Optimization
// Paradigm (TMOP) by P.Knupp et al., and a global variational minimization
// approach. It minimizes the quantity sum_T int_T mu(J(x)), where T are the
// target (ideal) elements, J is the Jacobian of the transformation from the
// target to the physical element, and mu is the mesh quality metric. This
// metric can measure shape, size or alignment of the region around each
// quadrature point. The combination of targets & quality metrics is used to
// optimize the physical node positions, i.e., they must be as close as possible
// to the shape / size / alignment of their targets. This code also demonstrates
// a possible use of nonlinear operators (the class TMOP_QualityMetric, defining
// mu(J), and the class TMOP_Integrator, defining int mu(J)), as well as their
// coupling to Newton methods for solving minimization problems. Note that the
// utilized Newton methods are oriented towards avoiding invalid meshes with
// negative Jacobian determinants. Each Newton step requires the inversion of a
// Jacobian matrix, which is done through an inner linear solver.
//
// Compile with: make pmesh-optimizer
//
// Sample runs:
//   Adapted analytic Hessian:
//     mpirun -np 4 pmesh-optimizer -m square01.mesh -o 2 -rs 2 -mid 2 -tid 4 -ni 200 -ls 2 -li 100 -bnd -qt 1 -qo 8
//   Adapted analytic Hessian with size+orientation:
//     mpirun -np 4 pmesh-optimizer -m square01.mesh -o 2 -rs 2 -mid 14 -tid 4 -ni 200 -ls 2 -li 100 -bnd -qt 1 -qo 8 -fd 1
//   Adapted analytic Hessian with Shape+size+orientation
//     mpirun -np 4 pmesh-optimizer -m square01.mesh -o 2 -rs 2 -mid 87 -tid 4 -ni 100 -ls 2 -li 100 -bnd -qt 1 -qo 8 -fd 1
//   Adapted discrete size:
//     mpirun -np 4 pmesh-optimizer -m square01.mesh -o 2 -rs 2 -mid 7 -tid 5 -ni 200 -ls 2 -li 100 -bnd -qt 1 -qo 8
//     mpirun -np 4 pmesh-optimizer -m square01.mesh -o 2 -rs 2 -mid 2 -tid 5 -ni 200 -ls 2 -li 100 -bnd -qt 1 -qo 8 -cmb 2 -nor

//   Adapted size+aspect ratio to discrete material indicator
//     mpirun -np 4 pmesh-optimizer -m square01.mesh -o 2 -rs 2 -mid 7 -tid 6 -ni 100  -ls 2 -li 100 -bnd -qt 1 -qo 8
//   Adapted discrete size+orientation (requires GSLIB)
//   * mpirun -np 4 pmesh-optimizer -m square01.mesh -o 2 -rs 2 -mid 14 -tid 8 -ni 100  -ls 2 -li 100 -bnd -qt 1 -qo 8 -fd 1 -ae 1
//   Adapted discrete aspect-ratio+orientation (requires GSLIB)
//   * mpirun -np 4 pmesh-optimizer -m square01.mesh -o 2 -rs 2 -mid 87 -tid 8 -ni 10  -ls 2 -li 100 -bnd -qt 1 -qo 8 -fd 1 -ae 1
//   Adapted discrete aspect ratio (3D)
//     mpirun -np 4 pmesh-optimizer -m cube.mesh -o 2 -rs 2 -mid 302 -tid 7 -ni 20  -ls 2 -li 100 -bnd -qt 1 -qo 8

//   Blade shape:
//     mpirun -np 4 pmesh-optimizer -m blade.mesh -o 4 -rs 0 -mid 2 -tid 1 -ni 200 -ls 2 -li 100 -bnd -qt 1 -qo 8
//   Blade shape with FD-based solver:
//     mpirun -np 4 pmesh-optimizer -m blade.mesh -o 4 -rs 0 -mid 2 -tid 1 -ni 200 -ls 2 -li 100 -bnd -qt 1 -qo 8 -fd 1
//   Blade limited shape:
//     mpirun -np 4 pmesh-optimizer -m blade.mesh -o 4 -rs 0 -mid 2 -tid 1 -ni 200 -ls 2 -li 100 -bnd -qt 1 -qo 8 -lc 5000
//   ICF shape and equal size:
//     mpirun -np 4 pmesh-optimizer -o 3 -rs 0 -mid 9 -tid 2 -ni 200 -ls 2 -li 100 -bnd -qt 1 -qo 8
//   ICF shape and initial size:
//     mpirun -np 4 pmesh-optimizer -o 3 -rs 0 -mid 9 -tid 3 -ni 100 -ls 2 -li 100 -bnd -qt 1 -qo 8
//   ICF shape:
//     mpirun -np 4 pmesh-optimizer -o 3 -rs 0 -mid 1 -tid 1 -ni 100 -ls 2 -li 100 -bnd -qt 1 -qo 8
//   ICF limited shape:
//     mpirun -np 4 pmesh-optimizer -o 3 -rs 0 -mid 1 -tid 1 -ni 100 -ls 2 -li 100 -bnd -qt 1 -qo 8 -lc 10
//   ICF combo shape + size (rings, slow convergence):
//     mpirun -np 4 pmesh-optimizer -o 3 -rs 0 -mid 1 -tid 1 -ni 1000 -ls 2 -li 100 -bnd -qt 1 -qo 8 -cmb 1
//   3D pinched sphere shape (the mesh is in the mfem/data GitHub repository):
//   * mpirun -np 4 pmesh-optimizer -m ../../../mfem_data/ball-pert.mesh -o 4 -rs 0 -mid 303 -tid 1 -ni 20 -ls 2 -li 500 -fix-bnd
//   2D non-conforming shape and equal size:
//     mpirun -np 4 pmesh-optimizer -m ./amr-quad-q2.mesh -o 2 -rs 1 -mid 9 -tid 2 -ni 200 -ls 2 -li 100 -bnd -qt 1 -qo 8

#include "mfem.hpp"
#include <iostream>
#include <fstream>

using namespace mfem;
using namespace std;

#include "mesh-optimizer.hpp"

int main (int argc, char *argv[])
{
   // 0. Initialize MPI.
   int num_procs, myid;
   MPI_Init(&argc, &argv);
   MPI_Comm_size(MPI_COMM_WORLD, &num_procs);
   MPI_Comm_rank(MPI_COMM_WORLD, &myid);

   // 1. Set the method's default parameters.
   const char *mesh_file = "icf.mesh";
   int mesh_poly_deg     = 1;
   int rs_levels         = 0;
   int rp_levels         = 0;
   double jitter         = 0.0;
   int metric_id         = 1;
   int target_id         = 1;
   double lim_const      = 0.0;
   int quad_type         = 1;
   int quad_order        = 8;
   int solver_type       = 0;
   int solver_iter       = 10;
   double solver_rtol    = 1e-10;
   int lin_solver        = 2;
   int max_lin_iter      = 100;
   bool move_bnd         = true;
   int combomet          = 0;
   bool normalization    = false;
   bool visualization    = true;
   int verbosity_level   = 0;
   int fdscheme          = 0;
   int adapt_eval        = 0;

   // 2. Parse command-line options.
   OptionsParser args(argc, argv);
   args.AddOption(&mesh_file, "-m", "--mesh",
                  "Mesh file to use.");
   args.AddOption(&mesh_poly_deg, "-o", "--order",
                  "Polynomial degree of mesh finite element space.");
   args.AddOption(&rs_levels, "-rs", "--refine-serial",
                  "Number of times to refine the mesh uniformly in serial.");
   args.AddOption(&rp_levels, "-rp", "--refine-parallel",
                  "Number of times to refine the mesh uniformly in parallel.");
   args.AddOption(&jitter, "-ji", "--jitter",
                  "Random perturbation scaling factor.");
   args.AddOption(&metric_id, "-mid", "--metric-id",
                  "Mesh optimization metric:\n\t"
                  "1  : |T|^2                          -- 2D shape\n\t"
                  "2  : 0.5|T|^2/tau-1                 -- 2D shape (condition number)\n\t"
                  "7  : |T-T^-t|^2                     -- 2D shape+size\n\t"
                  "9  : tau*|T-T^-t|^2                 -- 2D shape+size\n\t"
                  "22 : 0.5(|T|^2-2*tau)/(tau-tau_0)   -- 2D untangling\n\t"
                  "50 : 0.5|T^tT|^2/tau^2-1            -- 2D shape\n\t"
                  "55 : (tau-1)^2                      -- 2D size\n\t"
                  "56 : 0.5(sqrt(tau)-1/sqrt(tau))^2   -- 2D size\n\t"
                  "58 : |T^tT|^2/(tau^2)-2*|T|^2/tau+2 -- 2D shape\n\t"
                  "77 : 0.5(tau-1/tau)^2               -- 2D size\n\t"
                  "211: (tau-1)^2-tau+sqrt(tau^2)      -- 2D untangling\n\t"
                  "252: 0.5(tau-1)^2/(tau-tau_0)       -- 2D untangling\n\t"
                  "301: (|T||T^-1|)/3-1              -- 3D shape\n\t"
                  "302: (|T|^2|T^-1|^2)/9-1          -- 3D shape\n\t"
                  "303: (|T|^2)/3*tau^(2/3)-1        -- 3D shape\n\t"
                  "315: (tau-1)^2                    -- 3D size\n\t"
                  "316: 0.5(sqrt(tau)-1/sqrt(tau))^2 -- 3D size\n\t"
                  "321: |T-T^-t|^2                   -- 3D shape+size\n\t"
                  "352: 0.5(tau-1)^2/(tau-tau_0)     -- 3D untangling");
   args.AddOption(&target_id, "-tid", "--target-id",
                  "Target (ideal element) type:\n\t"
                  "1: Ideal shape, unit size\n\t"
                  "2: Ideal shape, equal size\n\t"
                  "3: Ideal shape, initial size\n\t"
                  "4: Given full analytic Jacobian (in physical space)\n\t"
                  "5: Ideal shape, given size (in physical space)");
   args.AddOption(&lim_const, "-lc", "--limit-const", "Limiting constant.");
   args.AddOption(&quad_type, "-qt", "--quad-type",
                  "Quadrature rule type:\n\t"
                  "1: Gauss-Lobatto\n\t"
                  "2: Gauss-Legendre\n\t"
                  "3: Closed uniform points");
   args.AddOption(&quad_order, "-qo", "--quad_order",
                  "Order of the quadrature rule.");
   args.AddOption(&solver_type, "-st", "--solver-type",
                  " Type of solver: (default) 0: Newton, 1: LBFGS");
   args.AddOption(&solver_iter, "-ni", "--newton-iters",
                  "Maximum number of Newton iterations.");
   args.AddOption(&solver_rtol, "-rtol", "--newton-rel-tolerance",
                  "Relative tolerance for the Newton solver.");
   args.AddOption(&lin_solver, "-ls", "--lin-solver",
                  "Linear solver: 0 - l1-Jacobi, 1 - CG, 2 - MINRES.");
   args.AddOption(&max_lin_iter, "-li", "--lin-iter",
                  "Maximum number of iterations in the linear solve.");
   args.AddOption(&move_bnd, "-bnd", "--move-boundary", "-fix-bnd",
                  "--fix-boundary",
                  "Enable motion along horizontal and vertical boundaries.");
   args.AddOption(&combomet, "-cmb", "--combo-type",
                  "Combination of metrics options:"
                  "0: Use single metric\n\t"
                  "1: Shape + space-dependent size given analytically\n\t"
                  "2: Shape + adapted size given discretely; shared target");
   args.AddOption(&normalization, "-nor", "--normalization", "-no-nor",
                  "--no-normalization",
                  "Make all terms in the optimization functional unitless.");
   args.AddOption(&fdscheme, "-fd", "--fd_approximation",
                  "Enable finite difference based derivative computations.");
   args.AddOption(&visualization, "-vis", "--visualization", "-no-vis",
                  "--no-visualization",
                  "Enable or disable GLVis visualization.");
   args.AddOption(&verbosity_level, "-vl", "--verbosity-level",
                  "Set the verbosity level - 0, 1, or 2.");
   args.AddOption(&adapt_eval, "-ae", "--adaptivity evaluatior",
                  "0 - Advection based (DEFAULT), 1 - GSLIB.");
   args.Parse();
   if (!args.Good())
   {
      if (myid == 0) { args.PrintUsage(cout); }
      return 1;
   }
   if (myid == 0) { args.PrintOptions(cout); }

   // 3. Initialize and refine the starting mesh.
   Mesh *mesh = new Mesh(mesh_file, 1, 1, false);
   for (int lev = 0; lev < rs_levels; lev++)
   {
      mesh->UniformRefinement();
   }
   const int dim = mesh->Dimension();
   if (myid == 0)
   {
      cout << "Mesh curvature: ";
      if (mesh->GetNodes()) { cout << mesh->GetNodes()->OwnFEC()->Name(); }
      else { cout << "(NONE)"; }
      cout << endl;
   }
   ParMesh *pmesh = new ParMesh(MPI_COMM_WORLD, *mesh);

   delete mesh;
   for (int lev = 0; lev < rp_levels; lev++)
   {
      pmesh->UniformRefinement();
   }

   // 4. Define a finite element space on the mesh. Here we use vector finite
   //    elements which are tensor products of quadratic finite elements. The
   //    number of components in the vector finite element space is specified by
   //    the last parameter of the FiniteElementSpace constructor.
   FiniteElementCollection *fec;
   if (mesh_poly_deg <= 0)
   {
      fec = new QuadraticPosFECollection;
      mesh_poly_deg = 2;
   }
   else { fec = new H1_FECollection(mesh_poly_deg, dim); }
   ParFiniteElementSpace *pfespace = new ParFiniteElementSpace(pmesh, fec, dim);

   // 5. Make the mesh curved based on the above finite element space. This
   //    means that we define the mesh elements through a fespace-based
   //    transformation of the reference element.
   pmesh->SetNodalFESpace(pfespace);

   // 6. Set up an empty right-hand side vector b, which is equivalent to b=0.
   Vector b(0);

   // 7. Get the mesh nodes (vertices and other degrees of freedom in the finite
   //    element space) as a finite element grid function in fespace. Note that
   //    changing x automatically changes the shapes of the mesh elements.
   ParGridFunction x(pfespace);
   pmesh->SetNodalGridFunction(&x);

   // 8. Define a vector representing the minimal local mesh size in the mesh
   //    nodes. We index the nodes using the scalar version of the degrees of
   //    freedom in pfespace. Note: this is partition-dependent.
   //
   //    In addition, compute average mesh size and total volume.
   Vector h0(pfespace->GetNDofs());
   h0 = infinity();
   double vol_loc = 0.0;
   Array<int> dofs;
   for (int i = 0; i < pmesh->GetNE(); i++)
   {
      // Get the local scalar element degrees of freedom in dofs.
      pfespace->GetElementDofs(i, dofs);
      // Adjust the value of h0 in dofs based on the local mesh size.
      const double hi = pmesh->GetElementSize(i);
      for (int j = 0; j < dofs.Size(); j++)
      {
         h0(dofs[j]) = min(h0(dofs[j]), hi);
      }
      vol_loc += pmesh->GetElementVolume(i);
   }
   double volume;
   MPI_Allreduce(&vol_loc, &volume, 1, MPI_DOUBLE, MPI_SUM, MPI_COMM_WORLD);
   const double small_phys_size = pow(volume, 1.0 / dim) / 100.0;

   // 9. Add a random perturbation to the nodes in the interior of the domain.
   //    We define a random grid function of fespace and make sure that it is
   //    zero on the boundary and its values are locally of the order of h0.
   //    The latter is based on the DofToVDof() method which maps the scalar to
   //    the vector degrees of freedom in pfespace.
   ParGridFunction rdm(pfespace);
   rdm.Randomize();
   rdm -= 0.25; // Shift to random values in [-0.5,0.5].
   rdm *= jitter;
   // Scale the random values to be of order of the local mesh size.
   for (int i = 0; i < pfespace->GetNDofs(); i++)
   {
      for (int d = 0; d < dim; d++)
      {
         rdm(pfespace->DofToVDof(i,d)) *= h0(i);
      }
   }
   Array<int> vdofs;
   for (int i = 0; i < pfespace->GetNBE(); i++)
   {
      // Get the vector degrees of freedom in the boundary element.
      pfespace->GetBdrElementVDofs(i, vdofs);
      // Set the boundary values to zero.
      for (int j = 0; j < vdofs.Size(); j++) { rdm(vdofs[j]) = 0.0; }
   }
   x -= rdm;
   // Set the perturbation of all nodes from the true nodes.
   x.SetTrueVector();
   x.SetFromTrueVector();

   // 10. Save the starting (prior to the optimization) mesh to a file. This
   //     output can be viewed later using GLVis: "glvis -m perturbed -np
   //     num_mpi_tasks".
   {
      ostringstream mesh_name;
      mesh_name << "perturbed." << setfill('0') << setw(6) << myid;
      ofstream mesh_ofs(mesh_name.str().c_str());
      mesh_ofs.precision(8);
      pmesh->Print(mesh_ofs);
   }

   // 11. Store the starting (prior to the optimization) positions.
   ParGridFunction x0(pfespace);
   x0 = x;

   // 12. Form the integrator that uses the chosen metric and target.
   double tauval = -0.1;
   TMOP_QualityMetric *metric = NULL;
   switch (metric_id)
   {
      case 1: metric = new TMOP_Metric_001; break;
      case 2: metric = new TMOP_Metric_002; break;
      case 7: metric = new TMOP_Metric_007; break;
      case 9: metric = new TMOP_Metric_009; break;
      case 14: metric = new TMOP_Metric_SSA2D; break;
      case 22: metric = new TMOP_Metric_022(tauval); break;
      case 50: metric = new TMOP_Metric_050; break;
      case 55: metric = new TMOP_Metric_055; break;
      case 56: metric = new TMOP_Metric_056; break;
      case 58: metric = new TMOP_Metric_058; break;
      case 77: metric = new TMOP_Metric_077; break;
      case 87: metric = new TMOP_Metric_SS2D; break;
      case 211: metric = new TMOP_Metric_211; break;
      case 252: metric = new TMOP_Metric_252(tauval); break;
      case 301: metric = new TMOP_Metric_301; break;
      case 302: metric = new TMOP_Metric_302; break;
      case 303: metric = new TMOP_Metric_303; break;
      case 315: metric = new TMOP_Metric_315; break;
      case 316: metric = new TMOP_Metric_316; break;
      case 321: metric = new TMOP_Metric_321; break;
      case 352: metric = new TMOP_Metric_352(tauval); break;
      default:
         if (myid == 0) { cout << "Unknown metric_id: " << metric_id << endl; }
         return 3;
   }
   TargetConstructor::TargetType target_t;
   TargetConstructor *target_c = NULL;
   HessianCoefficient *adapt_coeff = NULL;
   H1_FECollection ind_fec(mesh_poly_deg, dim);
   ParFiniteElementSpace ind_fes(pmesh, &ind_fec);
   ParFiniteElementSpace ind_fesv(pmesh, &ind_fec, dim);
   ParGridFunction size(&ind_fes), aspr(&ind_fes), disc(&ind_fes), ori(&ind_fes);
   ParGridFunction aspr3d(&ind_fesv), size3d(&ind_fesv);

   switch (target_id)
   {
      case 1: target_t = TargetConstructor::IDEAL_SHAPE_UNIT_SIZE; break;
      case 2: target_t = TargetConstructor::IDEAL_SHAPE_EQUAL_SIZE; break;
      case 3: target_t = TargetConstructor::IDEAL_SHAPE_GIVEN_SIZE; break;
      case 4:
      {
         target_t = TargetConstructor::GIVEN_FULL;
         AnalyticAdaptTC *tc = new AnalyticAdaptTC(target_t);
         adapt_coeff = new HessianCoefficient(dim, metric_id);
         tc->SetAnalyticTargetSpec(NULL, NULL, adapt_coeff);
         target_c = tc;
         break;
      }
      case 5:
      {
         target_t = TargetConstructor::IDEAL_SHAPE_GIVEN_SIZE;
         DiscreteAdaptTC *tc = new DiscreteAdaptTC(target_t);
         if (adapt_eval == 0)
         {
            tc->SetAdaptivityEvaluator(new AdvectorCG);
         }
         else
         {
#ifdef MFEM_USE_GSLIB
            tc->SetAdaptivityEvaluator(new InterpolatorFP);
#else
            MFEM_ABORT("MFEM is not built with GSLIB.");
#endif
         }
         FunctionCoefficient ind_coeff(discrete_size_2d);
         size.ProjectCoefficient(ind_coeff);
         tc->SetParDiscreteTargetSize(size);
         target_c = tc;
         break;
      }
      case 6: //material indicator 2D
      {
         ParGridFunction d_x(&ind_fes), d_y(&ind_fes);

         target_t = TargetConstructor::GIVEN_SHAPE_AND_SIZE;
         DiscreteAdaptTC *tc = new DiscreteAdaptTC(target_t);
         FunctionCoefficient ind_coeff(material_indicator_2d);
         disc.ProjectCoefficient(ind_coeff);
         if (adapt_eval == 0)
         {
            tc->SetAdaptivityEvaluator(new AdvectorCG);
         }
         else
         {
#ifdef MFEM_USE_GSLIB
            tc->SetAdaptivityEvaluator(new InterpolatorFP);
#else
            MFEM_ABORT("MFEM is not built with GSLIB.");
#endif
         }
         //Diffuse the interface
         DiffuseField(disc,2);

         //Get  partials with respect to x and y of the grid function
         disc.GetDerivative(1,0,d_x);
         disc.GetDerivative(1,1,d_y);

         //Compute the squared magnitude of the gradient
         for (int i = 0; i < size.Size(); i++)
         {
            size(i) = std::pow(d_x(i),2)+std::pow(d_y(i),2);
         }
         const double max = size.Max();
         double max_all;
         MPI_Allreduce(&max, &max_all, 1, MPI_DOUBLE, MPI_MAX, MPI_COMM_WORLD);

         for (int i = 0; i < d_x.Size(); i++)
         {
            d_x(i) = std::abs(d_x(i));
            d_y(i) = std::abs(d_y(i));
         }
         const double eps = 0.01;
         const double aspr_ratio = 20.0;
         const double size_ratio = 40.0;

         for (int i = 0; i < size.Size(); i++)
         {
            size(i) = (size(i)/max_all);
            aspr(i) = (d_x(i)+eps)/(d_y(i)+eps);
            aspr(i) = 0.1 + 0.9*(1-size(i))*(1-size(i));
            if (aspr(i) > aspr_ratio) {aspr(i) = aspr_ratio;}
            if (aspr(i) < 1.0/aspr_ratio) {aspr(i) = 1.0/aspr_ratio;}
         }
         Vector vals;
         const int NE = pmesh->GetNE();
         double volume = 0.0, volume_ind = 0.0;

         for (int i = 0; i < NE; i++)
         {
            ElementTransformation *Tr = pmesh->GetElementTransformation(i);
            const IntegrationRule &ir =
               IntRules.Get(pmesh->GetElementBaseGeometry(i), Tr->OrderJ());
            size.GetValues(i, ir, vals);
            for (int j = 0; j < ir.GetNPoints(); j++)
            {
               const IntegrationPoint &ip = ir.IntPoint(j);
               Tr->SetIntPoint(&ip);
               volume     += ip.weight * Tr->Weight();
               volume_ind += vals(j) * ip.weight * Tr->Weight();
            }
         }
         double volume_all, volume_ind_all;
         int NE_ALL;
         MPI_Allreduce(&volume, &volume_all, 1, MPI_DOUBLE, MPI_SUM, MPI_COMM_WORLD);
         MPI_Allreduce(&volume_ind, &volume_ind_all, 1, MPI_DOUBLE, MPI_SUM,
                       MPI_COMM_WORLD);
         MPI_Allreduce(&NE, &NE_ALL, 1, MPI_INT, MPI_SUM, MPI_COMM_WORLD);

         const double avg_zone_size = volume_all / NE_ALL;

         const double small_avg_ratio =
            (volume_ind_all + (volume_all - volume_ind_all) / size_ratio)
            / volume_all;

         const double small_zone_size = small_avg_ratio * avg_zone_size;
         const double big_zone_size   = size_ratio * small_zone_size;

         for (int i = 0; i < size.Size(); i++)
         {
            const double val = size(i);
            const double a = (big_zone_size - small_zone_size) / small_zone_size;
            size(i) = big_zone_size / (1.0+a*val);
         }

         DiffuseField(size, 2);
         DiffuseField(aspr, 2);

         tc->SetParDiscreteTargetSize(size);
         tc->SetParDiscreteTargetAspectRatio(aspr);
         target_c = tc;
         break;
      }
      case 7: // aspect-ratio 3D
      {
         target_t = TargetConstructor::GIVEN_SHAPE_AND_SIZE;
         DiscreteAdaptTC *tc = new DiscreteAdaptTC(target_t);
         if (adapt_eval == 0)
         {
            tc->SetAdaptivityEvaluator(new AdvectorCG);
         }
         else
         {
#ifdef MFEM_USE_GSLIB
            tc->SetAdaptivityEvaluator(new InterpolatorFP);
#else
            MFEM_ABORT("MFEM is not built with GSLIB.");
#endif
         }
         VectorFunctionCoefficient fd_aspr3d(dim, discrete_aspr_3d);
         aspr3d.ProjectCoefficient(fd_aspr3d);
         tc->SetParDiscreteTargetAspectRatio(aspr3d);
         target_c = tc;
         break;
      }
      case 8: // shape/size + orientation 2D
      {
         target_t = TargetConstructor::GIVEN_SHAPE_AND_SIZE;
         DiscreteAdaptTC *tc = new DiscreteAdaptTC(target_t);
         if (adapt_eval == 0)
         {
            tc->SetAdaptivityEvaluator(new AdvectorCG);
         }
         else
         {
#ifdef MFEM_USE_GSLIB
            tc->SetAdaptivityEvaluator(new InterpolatorFP);
#else
            MFEM_ABORT("MFEM is not built with GSLIB.");
#endif
         }

         if (metric_id == 14)
         {
            ConstantCoefficient ind_coeff(0.1*0.1);
            size.ProjectCoefficient(ind_coeff);
            tc->SetParDiscreteTargetSize(size);
         }

         if (metric_id == 87)
         {
            FunctionCoefficient aspr_coeff(discrete_aspr_2d);
            aspr.ProjectCoefficient(aspr_coeff);
            DiffuseField(aspr,2);
            tc->SetParDiscreteTargetAspectRatio(aspr);
         }

         FunctionCoefficient ori_coeff(discrete_ori_2d);
         ori.ProjectCoefficient(ori_coeff);
         tc->SetParDiscreteTargetOrientation(ori);
         target_c = tc;
         break;
      }
      default:
         if (myid == 0) { cout << "Unknown target_id: " << target_id << endl; }
         return 3;
   }

   if (target_c == NULL)
   {
      target_c = new TargetConstructor(target_t, MPI_COMM_WORLD);
   }
   target_c->SetNodes(x0);
   TMOP_Integrator *he_nlf_integ= new TMOP_Integrator(metric, target_c);
   if (fdscheme) { he_nlf_integ->EnableFiniteDifferences(x); }

   // 13. Setup the quadrature rule for the non-linear form integrator.
   const IntegrationRule *ir = NULL;
   const int geom_type = pfespace->GetFE(0)->GetGeomType();
   switch (quad_type)
   {
      case 1: ir = &IntRulesLo.Get(geom_type, quad_order); break;
      case 2: ir = &IntRules.Get(geom_type, quad_order); break;
      case 3: ir = &IntRulesCU.Get(geom_type, quad_order); break;
      default:
         if (myid == 0) { cout << "Unknown quad_type: " << quad_type << endl; }
         return 3;
   }
   if (myid == 0)
   { cout << "Quadrature points per cell: " << ir->GetNPoints() << endl; }
   he_nlf_integ->SetIntegrationRule(*ir);

   if (normalization) { he_nlf_integ->ParEnableNormalization(x0); }

   // 14. Limit the node movement.
   // The limiting distances can be given by a general function of space.
   ParGridFunction dist(pfespace);
   dist = 1.0;
   // The small_phys_size is relevant only with proper normalization.
   if (normalization) { dist = small_phys_size; }
   ConstantCoefficient lim_coeff(lim_const);
   if (lim_const != 0.0) { he_nlf_integ->EnableLimiting(x0, dist, lim_coeff); }

   // 15. Setup the final NonlinearForm (which defines the integral of interest,
   //     its first and second derivatives). Here we can use a combination of
   //     metrics, i.e., optimize the sum of two integrals, where both are
   //     scaled by used-defined space-dependent weights.  Note that there are
   //     no command-line options for the weights and the type of the second
   //     metric; one should update those in the code.
   ParNonlinearForm a(pfespace);
   ConstantCoefficient *coeff1 = NULL;
   TMOP_QualityMetric *metric2 = NULL;
   TargetConstructor *target_c2 = NULL;
   FunctionCoefficient coeff2(weight_fun);

   if (combomet > 0)
   {
      // First metric.
      coeff1 = new ConstantCoefficient(1.0);
      he_nlf_integ->SetCoefficient(*coeff1);

      // Second metric.
      metric2 = new TMOP_Metric_077;
      TMOP_Integrator *he_nlf_integ2 = NULL;
      if (combomet == 1)
      {
         target_c2 = new TargetConstructor(
            TargetConstructor::IDEAL_SHAPE_EQUAL_SIZE, MPI_COMM_WORLD);
         target_c2->SetVolumeScale(0.01);
         target_c2->SetNodes(x0);
         he_nlf_integ2 = new TMOP_Integrator(metric2, target_c2);
         he_nlf_integ2->SetCoefficient(coeff2);
      }
      else { he_nlf_integ2 = new TMOP_Integrator(metric2, target_c); }
      he_nlf_integ2->SetIntegrationRule(*ir);
      if (fdscheme) { he_nlf_integ2->EnableFiniteDifferences(x); }

      TMOPComboIntegrator *combo = new TMOPComboIntegrator;
      combo->AddTMOPIntegrator(he_nlf_integ);
      combo->AddTMOPIntegrator(he_nlf_integ2);
      if (normalization) { combo->ParEnableNormalization(x0); }
      if (lim_const != 0.0) { combo->EnableLimiting(x0, dist, lim_coeff); }

      a.AddDomainIntegrator(combo);
   }
   else { a.AddDomainIntegrator(he_nlf_integ); }

   const double init_energy = a.GetParGridFunctionEnergy(x);

   // 16. Visualize the starting mesh and metric values.
   if (visualization)
   {
      char title[] = "Initial metric values";
      vis_tmop_metric_p(mesh_poly_deg, *metric, *target_c, *pmesh, title, 0);
   }

   // 17. Fix all boundary nodes, or fix only a given component depending on the
   //     boundary attributes of the given mesh.  Attributes 1/2/3 correspond to
   //     fixed x/y/z components of the node.  Attribute 4 corresponds to an
   //     entirely fixed node.  Other boundary attributes do not affect the node
   //     movement boundary conditions.
   if (move_bnd == false)
   {
      Array<int> ess_bdr(pmesh->bdr_attributes.Max());
      ess_bdr = 1;
      a.SetEssentialBC(ess_bdr);
   }
   else
   {
      const int nd  = pfespace->GetBE(0)->GetDof();
      int n = 0;
      for (int i = 0; i < pmesh->GetNBE(); i++)
      {
         const int attr = pmesh->GetBdrElement(i)->GetAttribute();
         MFEM_VERIFY(!(dim == 2 && attr == 3),
                     "Boundary attribute 3 must be used only for 3D meshes. "
                     "Adjust the attributes (1/2/3/4 for fixed x/y/z/all "
                     "components, rest for free nodes), or use -fix-bnd.");
         if (attr == 1 || attr == 2 || attr == 3) { n += nd; }
         if (attr == 4) { n += nd * dim; }
      }
      Array<int> ess_vdofs(n), vdofs;
      n = 0;
      for (int i = 0; i < pmesh->GetNBE(); i++)
      {
         const int attr = pmesh->GetBdrElement(i)->GetAttribute();
         pfespace->GetBdrElementVDofs(i, vdofs);
         if (attr == 1) // Fix x components.
         {
            for (int j = 0; j < nd; j++)
            { ess_vdofs[n++] = vdofs[j]; }
         }
         else if (attr == 2) // Fix y components.
         {
            for (int j = 0; j < nd; j++)
            { ess_vdofs[n++] = vdofs[j+nd]; }
         }
         else if (attr == 3) // Fix z components.
         {
            for (int j = 0; j < nd; j++)
            { ess_vdofs[n++] = vdofs[j+2*nd]; }
         }
         else if (attr == 4) // Fix all components.
         {
            for (int j = 0; j < vdofs.Size(); j++)
            { ess_vdofs[n++] = vdofs[j]; }
         }
      }
      a.SetEssentialVDofs(ess_vdofs);
   }

   // 18. As we use the Newton method to solve the resulting nonlinear system,
   //     here we setup the linear solver for the system's Jacobian.
   Solver *S = NULL;
   const double linsol_rtol = 1e-12;
   if (lin_solver == 0)
   {
      S = new DSmoother(1, 1.0, max_lin_iter);
   }
   else if (lin_solver == 1)
   {
      CGSolver *cg = new CGSolver(MPI_COMM_WORLD);
      cg->SetMaxIter(max_lin_iter);
      cg->SetRelTol(linsol_rtol);
      cg->SetAbsTol(0.0);
      cg->SetPrintLevel(verbosity_level >= 2 ? 3 : -1);
      S = cg;
   }
   else
   {
      MINRESSolver *minres = new MINRESSolver(MPI_COMM_WORLD);
      minres->SetMaxIter(max_lin_iter);
      minres->SetRelTol(linsol_rtol);
      minres->SetAbsTol(0.0);
      minres->SetPrintLevel(verbosity_level >= 2 ? 3 : -1);
      S = minres;
   }

   // 19. Compute the minimum det(J) of the starting mesh.
   tauval = infinity();
   const int NE = pmesh->GetNE();
   for (int i = 0; i < NE; i++)
   {
      ElementTransformation *transf = pmesh->GetElementTransformation(i);
      for (int j = 0; j < ir->GetNPoints(); j++)
      {
         transf->SetIntPoint(&ir->IntPoint(j));
         tauval = min(tauval, transf->Jacobian().Det());
      }
   }
   double minJ0;
   MPI_Allreduce(&tauval, &minJ0, 1, MPI_DOUBLE, MPI_MIN, MPI_COMM_WORLD);
   tauval = minJ0;
   if (myid == 0)
   { cout << "Minimum det(J) of the original mesh is " << tauval << endl; }
   double h0min = h0.Min(), h0min_all;
   MPI_Allreduce(&h0min, &h0min_all, 1, MPI_DOUBLE, MPI_MIN, MPI_COMM_WORLD);
   tauval -= 0.01 * h0min_all; // Slightly below minJ0 to avoid div by 0.

   // 20. Finally, perform the nonlinear optimization.
   NewtonSolver *solver = NULL;
   if (solver_type == 0)
   {
      TMOPNewtonSolver *tns = new TMOPNewtonSolver(pfespace->GetComm(), *ir);
      solver = tns;
      solver->SetPreconditioner(*S);
      solver->SetMaxIter(solver_iter);
      solver->SetRelTol(solver_rtol);
      solver->SetAbsTol(0.0);
      solver->SetPrintLevel(verbosity_level >= 1 ? 1 : -1);
      solver->SetOperator(a);
      solver->Mult(b, x.GetTrueVector());
      if (solver->GetConverged() == false)
      {
         cout << "NewtonIteration: rtol = " << solver_rtol << " not achieved."
              << endl;
      }
   }
   else
   {
<<<<<<< HEAD
      TMOPLBFGSOptimizer *tns = new TMOPLBFGSOptimizer(pfespace->GetComm(), *ir);
      tns->SetKDim(40);
      solver = tns;
      cout << "TMOPLBFGSOptimizer is used (as all det(J) > 0).\n";
=======
      TMOPNewtonSolver *tns = new TMOPNewtonSolver(pfespace->GetComm(), *ir, 1);
      solver = tns;
>>>>>>> 5d10bdb3
      solver->SetMaxIter(solver_iter);
      solver->SetRelTol(solver_rtol);
      solver->SetAbsTol(0.0);
      solver->SetPrintLevel(verbosity_level >= 1 ? 1 : -1);
      solver->SetOperator(a);
      solver->Mult(b, x.GetTrueVector());
      if (solver->GetConverged() == false)
      {
         cout << "LBFGSIteration: rtol = " << solver_rtol << " not achieved."
              << endl;
      }
   }
   x.SetFromTrueVector();
   if (myid == 0 && solver->GetConverged() == false)
   {
      cout << "NewtonIteration: rtol = " << solver_rtol << " not achieved."
           << endl;
   }

   // 21. Save the optimized mesh to a file. This output can be viewed later
   //     using GLVis: "glvis -m optimized -np num_mpi_tasks".
   {
      ostringstream mesh_name;
      mesh_name << "optimized." << setfill('0') << setw(6) << myid;
      ofstream mesh_ofs(mesh_name.str().c_str());
      mesh_ofs.precision(8);
      pmesh->Print(mesh_ofs);
   }

   // 22. Compute the amount of energy decrease.
   const double fin_energy = a.GetParGridFunctionEnergy(x);
   double metric_part = fin_energy;
   if (lim_const != 0.0)
   {
      lim_coeff.constant = 0.0;
      metric_part = a.GetParGridFunctionEnergy(x);
      lim_coeff.constant = lim_const;
   }
   if (myid == 0)
   {
      cout << "Initial strain energy: " << init_energy
           << " = metrics: " << init_energy
           << " + limiting term: " << 0.0 << endl;
      cout << "  Final strain energy: " << fin_energy
           << " = metrics: " << metric_part
           << " + limiting term: " << fin_energy - metric_part << endl;
      cout << "The strain energy decreased by: " << setprecision(12)
           << (init_energy - fin_energy) * 100.0 / init_energy << " %." << endl;
   }

   // 23. Visualize the final mesh and metric values.
   if (visualization)
   {
      char title[] = "Final metric values";
      vis_tmop_metric_p(mesh_poly_deg, *metric, *target_c, *pmesh, title, 600);
   }

   // 23. Visualize the mesh displacement.
   if (visualization)
   {
      x0 -= x;
      socketstream sock;
      if (myid == 0)
      {
         sock.open("localhost", 19916);
         sock << "solution\n";
      }
      pmesh->PrintAsOne(sock);
      x0.SaveAsOne(sock);
      if (myid == 0)
      {
         sock << "window_title 'Displacements'\n"
              << "window_geometry "
              << 1200 << " " << 0 << " " << 600 << " " << 600 << "\n"
              << "keys jRmclA" << endl;
      }
   }

   // 24. Free the used memory.
   delete solver;
   delete S;
   delete target_c2;
   delete metric2;
   delete coeff1;
   delete target_c;
   delete adapt_coeff;
   delete metric;
   delete pfespace;
   delete fec;
   delete pmesh;

   MPI_Finalize();
   return 0;
}<|MERGE_RESOLUTION|>--- conflicted
+++ resolved
@@ -772,15 +772,8 @@
    }
    else
    {
-<<<<<<< HEAD
-      TMOPLBFGSOptimizer *tns = new TMOPLBFGSOptimizer(pfespace->GetComm(), *ir);
-      tns->SetKDim(40);
-      solver = tns;
-      cout << "TMOPLBFGSOptimizer is used (as all det(J) > 0).\n";
-=======
       TMOPNewtonSolver *tns = new TMOPNewtonSolver(pfespace->GetComm(), *ir, 1);
       solver = tns;
->>>>>>> 5d10bdb3
       solver->SetMaxIter(solver_iter);
       solver->SetRelTol(solver_rtol);
       solver->SetAbsTol(0.0);
