// Copyright (c) 2010-2020, Lawrence Livermore National Security, LLC. Produced
// at the Lawrence Livermore National Laboratory. All Rights reserved. See files
// LICENSE and NOTICE for details. LLNL-CODE-806117.
//
// This file is part of the MFEM library. For more information and source code
// availability visit https://mfem.org.
//
// MFEM is free software; you can redistribute it and/or modify it under the
// terms of the BSD-3 license. We welcome feedback and contributions, see file
// CONTRIBUTING.md for details.
//
//    ---------------------------------------------------------------------
//    Mesh Optimizer Miniapp: Optimize high-order meshes - Parallel Version
//    ---------------------------------------------------------------------
//
// This miniapp performs mesh optimization using the Target-Matrix Optimization
// Paradigm (TMOP) by P.Knupp et al., and a global variational minimization
// approach. It minimizes the quantity sum_T int_T mu(J(x)), where T are the
// target (ideal) elements, J is the Jacobian of the transformation from the
// target to the physical element, and mu is the mesh quality metric. This
// metric can measure shape, size or alignment of the region around each
// quadrature point. The combination of targets & quality metrics is used to
// optimize the physical node positions, i.e., they must be as close as possible
// to the shape / size / alignment of their targets. This code also demonstrates
// a possible use of nonlinear operators (the class TMOP_QualityMetric, defining
// mu(J), and the class TMOP_Integrator, defining int mu(J)), as well as their
// coupling to Newton methods for solving minimization problems. Note that the
// utilized Newton methods are oriented towards avoiding invalid meshes with
// negative Jacobian determinants. Each Newton step requires the inversion of a
// Jacobian matrix, which is done through an inner linear solver.
//
// Compile with: make pmesh-optimizer
//
// Sample runs:
//   Adapted analytic Hessian:
//     mpirun -np 4 pmesh-optimizer -m square01.mesh -o 2 -rs 2 -mid 2 -tid 4 -ni 200 -ls 2 -li 100 -bnd -qt 1 -qo 8
//   Adapted analytic Hessian with size+orientation:
//     mpirun -np 4 pmesh-optimizer -m square01.mesh -o 2 -rs 2 -mid 14 -tid 4 -ni 200 -ls 2 -li 100 -bnd -qt 1 -qo 8 -fd 1
//   Adapted analytic Hessian with Shape+size+orientation
//     mpirun -np 4 pmesh-optimizer -m square01.mesh -o 2 -rs 2 -mid 87 -tid 4 -ni 100 -ls 2 -li 100 -bnd -qt 1 -qo 8 -fd 1
//   Adapted discrete size:
//     mpirun -np 4 pmesh-optimizer -m square01.mesh -o 2 -rs 2 -mid 7 -tid 5 -ni 200 -ls 2 -li 100 -bnd -qt 1 -qo 8
<<<<<<< HEAD
//   Adapted size+aspect ratio to discrete material indicator
//     mpirun -np 4 pmesh-optimizer -m square01.mesh -o 2 -rs 2 -mid 7 -tid 6 -ni 100  -ls 2 -li 100 -bnd -qt 1 -qo 8
//   Adapted discrete size+orientation
//     mpirun -np 4 pmesh-optimizer -m square01.mesh -o 2 -rs 2 -mid 14 -tid 8 -ni 100  -ls 2 -li 100 -bnd -qt 1 -qo 8 -fd 1
//   Adapted discrete aspect-ratio+orientation
//     mpirun -np 4 pmesh-optimizer -m square01.mesh -o 2 -rs 2 -mid 87 -tid 8 -ni 100  -ls 2 -li 100 -bnd -qt 1 -qo 8 -fd 1
//   Adapted discrete aspect ratio (3D)
//     mpirun -np 4 pmesh-optimizer -m cube.mesh -o 2 -rs 0 -mid 302 -tid 7 -ni 20  -ls 2 -li 100 -bnd -qt 1 -qo 8

=======
//     mpirun -np 4 pmesh-optimizer -m square01.mesh -o 2 -rs 2 -mid 2 -tid 5 -ni 200 -ls 2 -li 100 -bnd -qt 1 -qo 8 -cmb 2 -nor
>>>>>>> 8fd3957b
//   Blade shape:
//     mpirun -np 4 pmesh-optimizer -m blade.mesh -o 4 -rs 0 -mid 2 -tid 1 -ni 200 -ls 2 -li 100 -bnd -qt 1 -qo 8
//   Blade shape with FD-based solver:
//     mpirun -np 4 pmesh-optimizer -m blade.mesh -o 4 -rs 0 -mid 2 -tid 1 -ni 200 -ls 2 -li 100 -bnd -qt 1 -qo 8 -fd 1
//   Blade limited shape:
//     mpirun -np 4 pmesh-optimizer -m blade.mesh -o 4 -rs 0 -mid 2 -tid 1 -ni 200 -ls 2 -li 100 -bnd -qt 1 -qo 8 -lc 5000
//   ICF shape and equal size:
//     mpirun -np 4 pmesh-optimizer -o 3 -rs 0 -mid 9 -tid 2 -ni 200 -ls 2 -li 100 -bnd -qt 1 -qo 8
//   ICF shape and initial size:
//     mpirun -np 4 pmesh-optimizer -o 3 -rs 0 -mid 9 -tid 3 -ni 100 -ls 2 -li 100 -bnd -qt 1 -qo 8
//   ICF shape:
//     mpirun -np 4 pmesh-optimizer -o 3 -rs 0 -mid 1 -tid 1 -ni 100 -ls 2 -li 100 -bnd -qt 1 -qo 8
//   ICF limited shape:
//     mpirun -np 4 pmesh-optimizer -o 3 -rs 0 -mid 1 -tid 1 -ni 100 -ls 2 -li 100 -bnd -qt 1 -qo 8 -lc 10
//   ICF combo shape + size (rings, slow convergence):
//     mpirun -np 4 pmesh-optimizer -o 3 -rs 0 -mid 1 -tid 1 -ni 1000 -ls 2 -li 100 -bnd -qt 1 -qo 8 -cmb 1
//   3D pinched sphere shape (the mesh is in the mfem/data GitHub repository):
//   * mpirun -np 4 pmesh-optimizer -m ../../../mfem_data/ball-pert.mesh -o 4 -rs 0 -mid 303 -tid 1 -ni 20 -ls 2 -li 500 -fix-bnd
//   2D non-conforming shape and equal size:
//     mpirun -np 4 pmesh-optimizer -m ./amr-quad-q2.mesh -o 2 -rs 1 -mid 9 -tid 2 -ni 200 -ls 2 -li 100 -bnd -qt 1 -qo 8

#include "mfem.hpp"
#include <iostream>
#include <fstream>

using namespace mfem;
using namespace std;

double weight_fun(const Vector &x);
void DiffuseField(ParGridFunction &field, int smooth_steps);

double discrete_size_2d(const Vector &x)
{
   int opt = 2;
   const double small = 0.001, big = 0.01;
   double val = 0.;

   if (opt == 1) // sine wave
   {
      const double X = x(0), Y = x(1);
      val = std::tanh((10*(Y-0.5) + std::sin(4.0*M_PI*X)) + 1) -
            std::tanh((10*(Y-0.5) + std::sin(4.0*M_PI*X)) - 1);
   }
   else if (opt == 2) // semi-circle
   {
      const double xc = x(0) - 0.0, yc = x(1) - 0.5;
      const double r = sqrt(xc*xc + yc*yc);
      double r1 = 0.45; double r2 = 0.55; double sf=30.0;
      val = 0.5*(1+std::tanh(sf*(r-r1))) - 0.5*(1+std::tanh(sf*(r-r2)));
   }

   val = std::max(0.,val);
   val = std::min(1.,val);

   return val * small + (1.0 - val) * big;
}

double material_indicator_2d(const Vector &x)
{
   double xc = x(0)-0.5, yc = x(1)-0.5;
   double th = 22.5*M_PI/180.;
   double xn =  cos(th)*xc + sin(th)*yc;
   double yn = -sin(th)*xc + cos(th)*yc;
   double th2 = (th > 45.*M_PI/180) ? M_PI/2 - th : th;
   double stretch = 1/cos(th2);
   xc = xn/stretch; yc = yn/stretch;
   double tfac = 20;
   double s1 = 3;
   double s2 = 3;
   double wgt = std::tanh((tfac*(yc) + s2*std::sin(s1*M_PI*xc)) + 1);
   wgt = std::max(0., wgt);
   wgt = std::min(1., wgt);
   return wgt;
}

double discrete_ori_2d(const Vector &x)
{
   return M_PI * x(1) * (1.0 - x(1)) * cos(2 * M_PI * x(0));
}

double discrete_aspr_2d(const Vector &x)
{
   double xc = x(0)-0.5, yc = x(1)-0.5;
   double th = 22.5*M_PI/180.;
   double xn =  cos(th)*xc + sin(th)*yc;
   double yn = -sin(th)*xc + cos(th)*yc;
   xc = xn; yc = yn;

   double tfac = 20;
   double s1 = 3;
   double s2 = 2;
   double wgt = std::tanh((tfac*(yc) + s2*std::sin(s1*M_PI*xc)) + 1)
                - std::tanh((tfac*(yc) + s2*std::sin(s1*M_PI*xc)) - 1);
   wgt = std::max(0., wgt);
   wgt = std::min(1., wgt);
   return 0.1 + 1*(1-wgt)*(1-wgt);
}

void discrete_aspr_3d(const Vector &x, Vector &v)
{
   int dim = x.Size();
   v.SetSize(dim);
   double l1, l2, l3;
   l1 = 1.;
   l2 = 1. + 5*x(1);
   l3 = 1. + 10*x(2);
   v[0] = l1/pow(l2*l3,0.5);
   v[1] = l2/pow(l1*l3,0.5);
   v[2] = l3/pow(l2*l1,0.5);
}

class HessianCoefficient : public MatrixCoefficient
{
private:
   int metric;

public:
   HessianCoefficient(int dim, int metric_id)
      : MatrixCoefficient(dim), metric(metric_id) { }

   virtual void Eval(DenseMatrix &K, ElementTransformation &T,
                     const IntegrationPoint &ip)
   {
      Vector pos(3);
      T.Transform(ip, pos);
      if (metric != 14 && metric != 87)
      {
         const double xc = pos(0) - 0.5, yc = pos(1) - 0.5;
         const double r = sqrt(xc*xc + yc*yc);
         double r1 = 0.15; double r2 = 0.35; double sf=30.0;
         const double eps = 0.5;

         const double tan1 = std::tanh(sf*(r-r1)),
                      tan2 = std::tanh(sf*(r-r2));

         K(0, 0) = eps + 1.0 * (tan1 - tan2);
         K(0, 1) = 0.0;
         K(1, 0) = 0.0;
         K(1, 1) = 1.0;
      }
      else if (metric == 14) // Size + Alignment
      {
         const double xc = pos(0), yc = pos(1);
         double theta = M_PI * yc * (1.0 - yc) * cos(2 * M_PI * xc);
         double alpha_bar = 0.1;

         K(0, 0) =  cos(theta);
         K(1, 0) =  sin(theta);
         K(0, 1) = -sin(theta);
         K(1, 1) =  cos(theta);

         K *= alpha_bar;
      }
      else if (metric == 87) // Shape + Size + Alignment
      {
         Vector x = pos;
         double xc = x(0)-0.5, yc = x(1)-0.5,
                th = 22.5*M_PI/180.;
         double xn =  cos(th)*xc + sin(th)*yc;
         double yn = -sin(th)*xc + cos(th)*yc;
         xc = xn; yc=yn;

         double tfac = 20, s1 = 3, s2 = 2;
         double wgt = std::tanh((tfac*(yc) + s2*std::sin(s1*M_PI*xc)) + 1)
                      - std::tanh((tfac*(yc) + s2*std::sin(s1*M_PI*xc)) - 1);
         wgt = std::max(0., wgt);
         wgt = std::min(1., wgt);

         xc = pos(0), yc = pos(1);
         double theta = M_PI * (yc) * (1.0 - yc) * cos(2 * M_PI * xc);

         K(0, 0) =  cos(theta);
         K(1, 0) =  sin(theta);
         K(0, 1) = -sin(theta);
         K(1, 1) =  cos(theta);

         double asp_ratio_tar = 0.1 + 1*(1-wgt)*(1-wgt);

         K(0, 0) *=  1/pow(asp_ratio_tar,0.5);
         K(1, 0) *=  1/pow(asp_ratio_tar,0.5);
         K(0, 1) *=  pow(asp_ratio_tar,0.5);
         K(1, 1) *=  pow(asp_ratio_tar,0.5);
      }
   }
};


// Additional IntegrationRules that can be used with the --quad-type option.
IntegrationRules IntRulesLo(0, Quadrature1D::GaussLobatto);
IntegrationRules IntRulesCU(0, Quadrature1D::ClosedUniform);

int main (int argc, char *argv[])
{
   // 0. Initialize MPI.
   int num_procs, myid;
   MPI_Init(&argc, &argv);
   MPI_Comm_size(MPI_COMM_WORLD, &num_procs);
   MPI_Comm_rank(MPI_COMM_WORLD, &myid);

   // 1. Set the method's default parameters.
   const char *mesh_file = "icf.mesh";
   int mesh_poly_deg     = 1;
   int rs_levels         = 0;
   int rp_levels         = 0;
   double jitter         = 0.0;
   int metric_id         = 1;
   int target_id         = 1;
   double lim_const      = 0.0;
   int quad_type         = 1;
   int quad_order        = 8;
   int newton_iter       = 10;
   double newton_rtol    = 1e-10;
   int lin_solver        = 2;
   int max_lin_iter      = 100;
   bool move_bnd         = true;
   int combomet          = 0;
   bool normalization    = false;
   bool visualization    = true;
   int verbosity_level   = 0;
   int fdscheme          = 0;
   int adapt_eval        = 0;

   // 2. Parse command-line options.
   OptionsParser args(argc, argv);
   args.AddOption(&mesh_file, "-m", "--mesh",
                  "Mesh file to use.");
   args.AddOption(&mesh_poly_deg, "-o", "--order",
                  "Polynomial degree of mesh finite element space.");
   args.AddOption(&rs_levels, "-rs", "--refine-serial",
                  "Number of times to refine the mesh uniformly in serial.");
   args.AddOption(&rp_levels, "-rp", "--refine-parallel",
                  "Number of times to refine the mesh uniformly in parallel.");
   args.AddOption(&jitter, "-ji", "--jitter",
                  "Random perturbation scaling factor.");
   args.AddOption(&metric_id, "-mid", "--metric-id",
                  "Mesh optimization metric:\n\t"
                  "1  : |T|^2                          -- 2D shape\n\t"
                  "2  : 0.5|T|^2/tau-1                 -- 2D shape (condition number)\n\t"
                  "7  : |T-T^-t|^2                     -- 2D shape+size\n\t"
                  "9  : tau*|T-T^-t|^2                 -- 2D shape+size\n\t"
                  "22 : 0.5(|T|^2-2*tau)/(tau-tau_0)   -- 2D untangling\n\t"
                  "50 : 0.5|T^tT|^2/tau^2-1            -- 2D shape\n\t"
                  "55 : (tau-1)^2                      -- 2D size\n\t"
                  "56 : 0.5(sqrt(tau)-1/sqrt(tau))^2   -- 2D size\n\t"
                  "58 : |T^tT|^2/(tau^2)-2*|T|^2/tau+2 -- 2D shape\n\t"
                  "77 : 0.5(tau-1/tau)^2               -- 2D size\n\t"
                  "211: (tau-1)^2-tau+sqrt(tau^2)      -- 2D untangling\n\t"
                  "252: 0.5(tau-1)^2/(tau-tau_0)       -- 2D untangling\n\t"
                  "301: (|T||T^-1|)/3-1              -- 3D shape\n\t"
                  "302: (|T|^2|T^-1|^2)/9-1          -- 3D shape\n\t"
                  "303: (|T|^2)/3*tau^(2/3)-1        -- 3D shape\n\t"
                  "315: (tau-1)^2                    -- 3D size\n\t"
                  "316: 0.5(sqrt(tau)-1/sqrt(tau))^2 -- 3D size\n\t"
                  "321: |T-T^-t|^2                   -- 3D shape+size\n\t"
                  "352: 0.5(tau-1)^2/(tau-tau_0)     -- 3D untangling");
   args.AddOption(&target_id, "-tid", "--target-id",
                  "Target (ideal element) type:\n\t"
                  "1: Ideal shape, unit size\n\t"
                  "2: Ideal shape, equal size\n\t"
                  "3: Ideal shape, initial size\n\t"
                  "4: Given full analytic Jacobian (in physical space)\n\t"
                  "5: Ideal shape, given size (in physical space)");
   args.AddOption(&lim_const, "-lc", "--limit-const", "Limiting constant.");
   args.AddOption(&quad_type, "-qt", "--quad-type",
                  "Quadrature rule type:\n\t"
                  "1: Gauss-Lobatto\n\t"
                  "2: Gauss-Legendre\n\t"
                  "3: Closed uniform points");
   args.AddOption(&quad_order, "-qo", "--quad_order",
                  "Order of the quadrature rule.");
   args.AddOption(&newton_iter, "-ni", "--newton-iters",
                  "Maximum number of Newton iterations.");
   args.AddOption(&newton_rtol, "-rtol", "--newton-rel-tolerance",
                  "Relative tolerance for the Newton solver.");
   args.AddOption(&lin_solver, "-ls", "--lin-solver",
                  "Linear solver: 0 - l1-Jacobi, 1 - CG, 2 - MINRES.");
   args.AddOption(&max_lin_iter, "-li", "--lin-iter",
                  "Maximum number of iterations in the linear solve.");
   args.AddOption(&move_bnd, "-bnd", "--move-boundary", "-fix-bnd",
                  "--fix-boundary",
                  "Enable motion along horizontal and vertical boundaries.");
   args.AddOption(&combomet, "-cmb", "--combo-type",
                  "Combination of metrics options:"
                  "0: Use single metric\n\t"
                  "1: Shape + space-dependent size given analytically\n\t"
                  "2: Shape + adapted size given discretely; shared target");
   args.AddOption(&normalization, "-nor", "--normalization", "-no-nor",
                  "--no-normalization",
                  "Make all terms in the optimization functional unitless.");
   args.AddOption(&fdscheme, "-fd", "--fd_approximation",
                  "Enable finite difference based derivative computations.");
   args.AddOption(&visualization, "-vis", "--visualization", "-no-vis",
                  "--no-visualization",
                  "Enable or disable GLVis visualization.");
   args.AddOption(&verbosity_level, "-vl", "--verbosity-level",
                  "Set the verbosity level - 0, 1, or 2.");
   args.AddOption(&adapt_eval, "-ae", "--adaptivity evaluatior",
                  "0 - Advection based (DEFAULT), 1 - GSLIB.");
   args.Parse();
   if (!args.Good())
   {
      if (myid == 0) { args.PrintUsage(cout); }
      return 1;
   }
   if (myid == 0) { args.PrintOptions(cout); }

   // 3. Initialize and refine the starting mesh.
   Mesh *mesh = new Mesh(mesh_file, 1, 1, false);
   for (int lev = 0; lev < rs_levels; lev++)
   {
      mesh->UniformRefinement();
   }
   const int dim = mesh->Dimension();
   if (myid == 0)
   {
      cout << "Mesh curvature: ";
      if (mesh->GetNodes()) { cout << mesh->GetNodes()->OwnFEC()->Name(); }
      else { cout << "(NONE)"; }
      cout << endl;
   }
   ParMesh *pmesh = new ParMesh(MPI_COMM_WORLD, *mesh);

   delete mesh;
   for (int lev = 0; lev < rp_levels; lev++)
   {
      pmesh->UniformRefinement();
   }

   // 4. Define a finite element space on the mesh. Here we use vector finite
   //    elements which are tensor products of quadratic finite elements. The
   //    number of components in the vector finite element space is specified by
   //    the last parameter of the FiniteElementSpace constructor.
   FiniteElementCollection *fec;
   if (mesh_poly_deg <= 0)
   {
      fec = new QuadraticPosFECollection;
      mesh_poly_deg = 2;
   }
   else { fec = new H1_FECollection(mesh_poly_deg, dim); }
   ParFiniteElementSpace *pfespace = new ParFiniteElementSpace(pmesh, fec, dim);

   // 5. Make the mesh curved based on the above finite element space. This
   //    means that we define the mesh elements through a fespace-based
   //    transformation of the reference element.
   pmesh->SetNodalFESpace(pfespace);

   // 6. Set up an empty right-hand side vector b, which is equivalent to b=0.
   Vector b(0);

   // 7. Get the mesh nodes (vertices and other degrees of freedom in the finite
   //    element space) as a finite element grid function in fespace. Note that
   //    changing x automatically changes the shapes of the mesh elements.
   ParGridFunction x(pfespace);
   pmesh->SetNodalGridFunction(&x);

   // 8. Define a vector representing the minimal local mesh size in the mesh
   //    nodes. We index the nodes using the scalar version of the degrees of
   //    freedom in pfespace. Note: this is partition-dependent.
   //
   //    In addition, compute average mesh size and total volume.
   Vector h0(pfespace->GetNDofs());
   h0 = infinity();
   double vol_loc = 0.0;
   Array<int> dofs;
   for (int i = 0; i < pmesh->GetNE(); i++)
   {
      // Get the local scalar element degrees of freedom in dofs.
      pfespace->GetElementDofs(i, dofs);
      // Adjust the value of h0 in dofs based on the local mesh size.
      const double hi = pmesh->GetElementSize(i);
      for (int j = 0; j < dofs.Size(); j++)
      {
         h0(dofs[j]) = min(h0(dofs[j]), hi);
      }
      vol_loc += pmesh->GetElementVolume(i);
   }
   double volume;
   MPI_Allreduce(&vol_loc, &volume, 1, MPI_DOUBLE, MPI_SUM, MPI_COMM_WORLD);
   const double small_phys_size = pow(volume, 1.0 / dim) / 100.0;

   // 9. Add a random perturbation to the nodes in the interior of the domain.
   //    We define a random grid function of fespace and make sure that it is
   //    zero on the boundary and its values are locally of the order of h0.
   //    The latter is based on the DofToVDof() method which maps the scalar to
   //    the vector degrees of freedom in pfespace.
   ParGridFunction rdm(pfespace);
   rdm.Randomize();
   rdm -= 0.25; // Shift to random values in [-0.5,0.5].
   rdm *= jitter;
   // Scale the random values to be of order of the local mesh size.
   for (int i = 0; i < pfespace->GetNDofs(); i++)
   {
      for (int d = 0; d < dim; d++)
      {
         rdm(pfespace->DofToVDof(i,d)) *= h0(i);
      }
   }
   Array<int> vdofs;
   for (int i = 0; i < pfespace->GetNBE(); i++)
   {
      // Get the vector degrees of freedom in the boundary element.
      pfespace->GetBdrElementVDofs(i, vdofs);
      // Set the boundary values to zero.
      for (int j = 0; j < vdofs.Size(); j++) { rdm(vdofs[j]) = 0.0; }
   }
   x -= rdm;
   // Set the perturbation of all nodes from the true nodes.
   x.SetTrueVector();
   x.SetFromTrueVector();

   // 10. Save the starting (prior to the optimization) mesh to a file. This
   //     output can be viewed later using GLVis: "glvis -m perturbed -np
   //     num_mpi_tasks".
   {
      ostringstream mesh_name;
      mesh_name << "perturbed." << setfill('0') << setw(6) << myid;
      ofstream mesh_ofs(mesh_name.str().c_str());
      mesh_ofs.precision(8);
      pmesh->Print(mesh_ofs);
   }

   // 11. Store the starting (prior to the optimization) positions.
   ParGridFunction x0(pfespace);
   x0 = x;

   // 12. Form the integrator that uses the chosen metric and target.
   double tauval = -0.1;
   TMOP_QualityMetric *metric = NULL;
   switch (metric_id)
   {
      case 1: metric = new TMOP_Metric_001; break;
      case 2: metric = new TMOP_Metric_002; break;
      case 7: metric = new TMOP_Metric_007; break;
      case 9: metric = new TMOP_Metric_009; break;
      case 14: metric = new TMOP_Metric_SSA2D; break;
      case 22: metric = new TMOP_Metric_022(tauval); break;
      case 50: metric = new TMOP_Metric_050; break;
      case 55: metric = new TMOP_Metric_055; break;
      case 56: metric = new TMOP_Metric_056; break;
      case 58: metric = new TMOP_Metric_058; break;
      case 77: metric = new TMOP_Metric_077; break;
      case 87: metric = new TMOP_Metric_SS2D; break;
      case 211: metric = new TMOP_Metric_211; break;
      case 252: metric = new TMOP_Metric_252(tauval); break;
      case 301: metric = new TMOP_Metric_301; break;
      case 302: metric = new TMOP_Metric_302; break;
      case 303: metric = new TMOP_Metric_303; break;
      case 315: metric = new TMOP_Metric_315; break;
      case 316: metric = new TMOP_Metric_316; break;
      case 321: metric = new TMOP_Metric_321; break;
      case 352: metric = new TMOP_Metric_352(tauval); break;
      default:
         if (myid == 0) { cout << "Unknown metric_id: " << metric_id << endl; }
         return 3;
   }
   TargetConstructor::TargetType target_t;
   TargetConstructor *target_c = NULL;
   HessianCoefficient *adapt_coeff = NULL;
   H1_FECollection ind_fec(mesh_poly_deg, dim);
   ParFiniteElementSpace ind_fes(pmesh, &ind_fec);
   ParFiniteElementSpace ind_fesv(pmesh, &ind_fec, dim);
   ParGridFunction size(&ind_fes), aspr(&ind_fes), disc(&ind_fes), ori(&ind_fes);
   ParGridFunction aspr3d(&ind_fesv), size3d(&ind_fesv);

   switch (target_id)
   {
      case 1: target_t = TargetConstructor::IDEAL_SHAPE_UNIT_SIZE; break;
      case 2: target_t = TargetConstructor::IDEAL_SHAPE_EQUAL_SIZE; break;
      case 3: target_t = TargetConstructor::IDEAL_SHAPE_GIVEN_SIZE; break;
      case 4:
      {
         target_t = TargetConstructor::GIVEN_FULL;
         AnalyticAdaptTC *tc = new AnalyticAdaptTC(target_t);
         adapt_coeff = new HessianCoefficient(dim, metric_id);
         tc->SetAnalyticTargetSpec(NULL, NULL, adapt_coeff);
         target_c = tc;
         break;
      }
      case 5:
      {
         target_t = TargetConstructor::IDEAL_SHAPE_GIVEN_SIZE;
         DiscreteAdaptTC *tc = new DiscreteAdaptTC(target_t);
         if (adapt_eval == 0)
         {
            tc->SetAdaptivityEvaluator(new AdvectorCG);
         }
         else
         {
#ifdef MFEM_USE_GSLIB
            tc->SetAdaptivityEvaluator(new InterpolatorFP);
#endif
         }
         FunctionCoefficient ind_coeff(discrete_size_2d);
         size.ProjectCoefficient(ind_coeff);
         tc->SetParDiscreteTargetSize(size);
         tc->FinalizeParDiscreteTargetSpec();
         target_c = tc;
         break;
      }
      case 6: //material indicator 2D
      {
         ParGridFunction d_x(&ind_fes), d_y(&ind_fes);

         target_t = TargetConstructor::GIVEN_SHAPE_AND_SIZE;
         DiscreteAdaptTC *tc = new DiscreteAdaptTC(target_t);
         FunctionCoefficient ind_coeff(material_indicator_2d);
         disc.ProjectCoefficient(ind_coeff);
         if (adapt_eval == 0)
         {
            tc->SetAdaptivityEvaluator(new AdvectorCG);
         }
         else
         {
#ifdef MFEM_USE_GSLIB
            tc->SetAdaptivityEvaluator(new InterpolatorFP);
#endif
         }
         //Diffuse the interface
         DiffuseField(disc,2);

         //Get  partials with respect to x and y of the grid function
         disc.GetDerivative(1,0,d_x);
         disc.GetDerivative(1,1,d_y);

         //Compute the squared magnitude of the gradient
         for (int i = 0; i < size.Size(); i++)
         {
            size(i) = std::pow(d_x(i),2)+std::pow(d_y(i),2);
         }
         const double max = size.Max();
         double max_all;
         MPI_Allreduce(&max, &max_all, 1, MPI_DOUBLE, MPI_MAX, MPI_COMM_WORLD);

         for (int i = 0; i < d_x.Size(); i++)
         {
            d_x(i) = std::abs(d_x(i));
            d_y(i) = std::abs(d_y(i));
         }
         const double eps = 0.01;
         const double ratio = 20.0;
         const double big_small_ratio = 40.0;

         for (int i = 0; i < size.Size(); i++)
         {
            size(i) = (size(i)/max_all);
            aspr(i) = (d_x(i)+eps)/(d_y(i)+eps);
            aspr(i) = 0.1 + 0.9*(1-size(i))*(1-size(i));
            if (aspr(i) > ratio) {aspr(i) = ratio;}
            if (aspr(i) < 1.0/ratio) {aspr(i) = 1.0/ratio;}
         }
         Vector vals;
         const int NE = pmesh->GetNE();
         double volume = 0.0, volume_ind = 0.0;

         for (int i = 0; i < NE; i++)
         {
            ElementTransformation *Tr = pmesh->GetElementTransformation(i);
            const IntegrationRule &ir =
               IntRules.Get(pmesh->GetElementBaseGeometry(i), Tr->OrderJ());
            size.GetValues(i, ir, vals);
            for (int j = 0; j < ir.GetNPoints(); j++)
            {
               const IntegrationPoint &ip = ir.IntPoint(j);
               Tr->SetIntPoint(&ip);
               volume     += ip.weight * Tr->Weight();
               volume_ind += vals(j) * ip.weight * Tr->Weight();
            }
         }
         double volume_all, volume_ind_all;
         int NE_ALL;
         MPI_Allreduce(&volume, &volume_all, 1, MPI_DOUBLE, MPI_SUM, MPI_COMM_WORLD);
         MPI_Allreduce(&volume_ind, &volume_ind_all, 1, MPI_DOUBLE, MPI_SUM,
                       MPI_COMM_WORLD);
         MPI_Allreduce(&NE, &NE_ALL, 1, MPI_INT, MPI_SUM, MPI_COMM_WORLD);

         const double avg_zone_size = volume_all / NE_ALL;

         const double small_avg_ratio =
            (volume_ind_all + (volume_all - volume_ind_all) / big_small_ratio)
            / volume_all;

         const double small_zone_size = small_avg_ratio * avg_zone_size;
         const double big_zone_size   = big_small_ratio * small_zone_size;

         for (int i = 0; i < size.Size(); i++)
         {
            const double val = size(i);
            const double a = (big_zone_size - small_zone_size) / small_zone_size;
            size(i) = big_zone_size / (1.0+a*val);
         }

         DiffuseField(size, 2);
         DiffuseField(aspr, 2);

         tc->SetParDiscreteTargetSize(size);
         tc->SetParDiscreteTargetAspectRatio(aspr);
         tc->FinalizeParDiscreteTargetSpec();
         target_c = tc;
         break;
      }
      case 7: // aspect-ratio 3D
      {
         target_t = TargetConstructor::GIVEN_SHAPE_AND_SIZE;
         DiscreteAdaptTC *tc = new DiscreteAdaptTC(target_t);
         if (adapt_eval == 0)
         {
            tc->SetAdaptivityEvaluator(new AdvectorCG);
         }
         else
         {
#ifdef MFEM_USE_GSLIB
            tc->SetAdaptivityEvaluator(new InterpolatorFP);
#endif
         }
         VectorFunctionCoefficient fd_aspr3d(dim, discrete_aspr_3d);
         aspr3d.ProjectCoefficient(fd_aspr3d);
         tc->SetParDiscreteTargetAspectRatio(aspr3d);

         tc->FinalizeParDiscreteTargetSpec();
         target_c = tc;
         break;
      }
      case 8: // shape/size + orientation 2D
      {
         target_t = TargetConstructor::GIVEN_SHAPE_AND_SIZE;
         DiscreteAdaptTC *tc = new DiscreteAdaptTC(target_t);
         if (adapt_eval == 0)
         {
            tc->SetAdaptivityEvaluator(new AdvectorCG);
         }
         else
         {
#ifdef MFEM_USE_GSLIB
            tc->SetAdaptivityEvaluator(new InterpolatorFP);
#endif
         }

         if (metric_id == 14)
         {
            ConstantCoefficient ind_coeff(0.1*0.1);
            size.ProjectCoefficient(ind_coeff);
            tc->SetParDiscreteTargetSize(size);
         }

         if (metric_id == 87)
         {
            FunctionCoefficient aspr_coeff(discrete_aspr_2d);
            aspr.ProjectCoefficient(aspr_coeff);
            DiffuseField(aspr,2);
            tc->SetParDiscreteTargetAspectRatio(aspr);
         }

         FunctionCoefficient ori_coeff(discrete_ori_2d);
         ori.ProjectCoefficient(ori_coeff);
         tc->SetParDiscreteTargetOrientation(ori);
         tc->FinalizeParDiscreteTargetSpec();
         target_c = tc;
         break;
      }
      default:
         if (myid == 0) { cout << "Unknown target_id: " << target_id << endl; }
         return 3;
   }

   if (target_c == NULL)
   {
      target_c = new TargetConstructor(target_t, MPI_COMM_WORLD);
   }
   target_c->SetNodes(x0);
   TMOP_Integrator *he_nlf_integ= new TMOP_Integrator(metric, target_c);
   if (fdscheme) { he_nlf_integ->EnableFiniteDifferences(x); }

   // 13. Setup the quadrature rule for the non-linear form integrator.
   const IntegrationRule *ir = NULL;
   const int geom_type = pfespace->GetFE(0)->GetGeomType();
   switch (quad_type)
   {
      case 1: ir = &IntRulesLo.Get(geom_type, quad_order); break;
      case 2: ir = &IntRules.Get(geom_type, quad_order); break;
      case 3: ir = &IntRulesCU.Get(geom_type, quad_order); break;
      default:
         if (myid == 0) { cout << "Unknown quad_type: " << quad_type << endl; }
         return 3;
   }
   if (myid == 0)
   { cout << "Quadrature points per cell: " << ir->GetNPoints() << endl; }
   he_nlf_integ->SetIntegrationRule(*ir);

   if (normalization) { he_nlf_integ->ParEnableNormalization(x0); }

   // 14. Limit the node movement.
   // The limiting distances can be given by a general function of space.
   ParGridFunction dist(pfespace);
   dist = 1.0;
   // The small_phys_size is relevant only with proper normalization.
   if (normalization) { dist = small_phys_size; }
   ConstantCoefficient lim_coeff(lim_const);
   if (lim_const != 0.0) { he_nlf_integ->EnableLimiting(x0, dist, lim_coeff); }

   // 15. Setup the final NonlinearForm (which defines the integral of interest,
   //     its first and second derivatives). Here we can use a combination of
   //     metrics, i.e., optimize the sum of two integrals, where both are
   //     scaled by used-defined space-dependent weights.  Note that there are
   //     no command-line options for the weights and the type of the second
   //     metric; one should update those in the code.
   ParNonlinearForm a(pfespace);
   ConstantCoefficient *coeff1 = NULL;
   TMOP_QualityMetric *metric2 = NULL;
   TargetConstructor *target_c2 = NULL;
   FunctionCoefficient coeff2(weight_fun);

   if (combomet > 0)
   {
      // First metric.
      coeff1 = new ConstantCoefficient(1.0);
      he_nlf_integ->SetCoefficient(*coeff1);

      // Second metric.
      metric2 = new TMOP_Metric_077;
      TMOP_Integrator *he_nlf_integ2 = NULL;
      if (combomet == 1)
      {
         target_c2 = new TargetConstructor(
            TargetConstructor::IDEAL_SHAPE_EQUAL_SIZE, MPI_COMM_WORLD);
         target_c2->SetVolumeScale(0.01);
         target_c2->SetNodes(x0);
         he_nlf_integ2 = new TMOP_Integrator(metric2, target_c2);
         he_nlf_integ2->SetCoefficient(coeff2);
      }
      else { he_nlf_integ2 = new TMOP_Integrator(metric2, target_c); }
      he_nlf_integ2->SetIntegrationRule(*ir);
      if (fdscheme) { he_nlf_integ2->EnableFiniteDifferences(x); }

      TMOPComboIntegrator *combo = new TMOPComboIntegrator;
      combo->AddTMOPIntegrator(he_nlf_integ);
      combo->AddTMOPIntegrator(he_nlf_integ2);
      if (normalization) { combo->ParEnableNormalization(x0); }
      if (lim_const != 0.0) { combo->EnableLimiting(x0, dist, lim_coeff); }

      a.AddDomainIntegrator(combo);
   }
   else { a.AddDomainIntegrator(he_nlf_integ); }

   const double init_energy = a.GetParGridFunctionEnergy(x);

   // 16. Visualize the starting mesh and metric values.
   if (visualization)
   {
      char title[] = "Initial metric values";
      vis_tmop_metric_p(mesh_poly_deg, *metric, *target_c, *pmesh, title, 0);
   }

   // 17. Fix all boundary nodes, or fix only a given component depending on the
   //     boundary attributes of the given mesh.  Attributes 1/2/3 correspond to
   //     fixed x/y/z components of the node.  Attribute 4 corresponds to an
   //     entirely fixed node.  Other boundary attributes do not affect the node
   //     movement boundary conditions.
   if (move_bnd == false)
   {
      Array<int> ess_bdr(pmesh->bdr_attributes.Max());
      ess_bdr = 1;
      a.SetEssentialBC(ess_bdr);
   }
   else
   {
      const int nd  = pfespace->GetBE(0)->GetDof();
      int n = 0;
      for (int i = 0; i < pmesh->GetNBE(); i++)
      {
         const int attr = pmesh->GetBdrElement(i)->GetAttribute();
         MFEM_VERIFY(!(dim == 2 && attr == 3),
                     "Boundary attribute 3 must be used only for 3D meshes. "
                     "Adjust the attributes (1/2/3/4 for fixed x/y/z/all "
                     "components, rest for free nodes), or use -fix-bnd.");
         if (attr == 1 || attr == 2 || attr == 3) { n += nd; }
         if (attr == 4) { n += nd * dim; }
      }
      Array<int> ess_vdofs(n), vdofs;
      n = 0;
      for (int i = 0; i < pmesh->GetNBE(); i++)
      {
         const int attr = pmesh->GetBdrElement(i)->GetAttribute();
         pfespace->GetBdrElementVDofs(i, vdofs);
         if (attr == 1) // Fix x components.
         {
            for (int j = 0; j < nd; j++)
            { ess_vdofs[n++] = vdofs[j]; }
         }
         else if (attr == 2) // Fix y components.
         {
            for (int j = 0; j < nd; j++)
            { ess_vdofs[n++] = vdofs[j+nd]; }
         }
         else if (attr == 3) // Fix z components.
         {
            for (int j = 0; j < nd; j++)
            { ess_vdofs[n++] = vdofs[j+2*nd]; }
         }
         else if (attr == 4) // Fix all components.
         {
            for (int j = 0; j < vdofs.Size(); j++)
            { ess_vdofs[n++] = vdofs[j]; }
         }
      }
      a.SetEssentialVDofs(ess_vdofs);
   }

   // 18. As we use the Newton method to solve the resulting nonlinear system,
   //     here we setup the linear solver for the system's Jacobian.
   Solver *S = NULL;
   const double linsol_rtol = 1e-12;
   if (lin_solver == 0)
   {
      S = new DSmoother(1, 1.0, max_lin_iter);
   }
   else if (lin_solver == 1)
   {
      CGSolver *cg = new CGSolver(MPI_COMM_WORLD);
      cg->SetMaxIter(max_lin_iter);
      cg->SetRelTol(linsol_rtol);
      cg->SetAbsTol(0.0);
      cg->SetPrintLevel(verbosity_level >= 2 ? 3 : -1);
      S = cg;
   }
   else
   {
      MINRESSolver *minres = new MINRESSolver(MPI_COMM_WORLD);
      minres->SetMaxIter(max_lin_iter);
      minres->SetRelTol(linsol_rtol);
      minres->SetAbsTol(0.0);
      minres->SetPrintLevel(verbosity_level >= 2 ? 3 : -1);
      S = minres;
   }

   // 19. Compute the minimum det(J) of the starting mesh.
   tauval = infinity();
   const int NE = pmesh->GetNE();
   for (int i = 0; i < NE; i++)
   {
      ElementTransformation *transf = pmesh->GetElementTransformation(i);
      for (int j = 0; j < ir->GetNPoints(); j++)
      {
         transf->SetIntPoint(&ir->IntPoint(j));
         tauval = min(tauval, transf->Jacobian().Det());
      }
   }
   double minJ0;
   MPI_Allreduce(&tauval, &minJ0, 1, MPI_DOUBLE, MPI_MIN, MPI_COMM_WORLD);
   tauval = minJ0;
   if (myid == 0)
   { cout << "Minimum det(J) of the original mesh is " << tauval << endl; }

   // 20. Finally, perform the nonlinear optimization.
   NewtonSolver *newton = NULL;
   if (tauval > 0.0)
   {
      tauval = 0.0;
      TMOPNewtonSolver *tns = new TMOPNewtonSolver(pfespace->GetComm(), *ir);
      newton = tns;
      if (myid == 0)
      { cout << "TMOPNewtonSolver is used (as all det(J) > 0)." << endl; }
   }
   else
   {
      if ( (dim == 2 && metric_id != 22 && metric_id != 252) ||
           (dim == 3 && metric_id != 352) )
      {
         if (myid == 0)
         { cout << "The mesh is inverted. Use an untangling metric.\n"; }
         return 3;
      }
      double h0min = h0.Min(), h0min_all;
      MPI_Allreduce(&h0min, &h0min_all, 1, MPI_DOUBLE, MPI_MIN, MPI_COMM_WORLD);
      tauval -= 0.01 * h0min_all; // Slightly below minJ0 to avoid div by 0.
      newton = new TMOPDescentNewtonSolver(pfespace->GetComm(), *ir);
      if (myid == 0)
      { cout << "TMOPDescentNewtonSolver is used (as some det(J) < 0).\n"; }
   }
   newton->SetPreconditioner(*S);
   newton->SetMaxIter(newton_iter);
   newton->SetRelTol(newton_rtol);
   newton->SetAbsTol(0.0);
   newton->SetPrintLevel(verbosity_level >= 1 ? 1 : -1);
   newton->SetOperator(a);
   newton->Mult(b, x.GetTrueVector());
   x.SetFromTrueVector();
   if (myid == 0 && newton->GetConverged() == false)
   {
      cout << "NewtonIteration: rtol = " << newton_rtol << " not achieved."
           << endl;
   }
   delete newton;

   // 21. Save the optimized mesh to a file. This output can be viewed later
   //     using GLVis: "glvis -m optimized -np num_mpi_tasks".
   {
      ostringstream mesh_name;
      mesh_name << "optimized." << setfill('0') << setw(6) << myid;
      ofstream mesh_ofs(mesh_name.str().c_str());
      mesh_ofs.precision(8);
      pmesh->Print(mesh_ofs);
   }

   // 22. Compute the amount of energy decrease.
   const double fin_energy = a.GetParGridFunctionEnergy(x);
   double metric_part = fin_energy;
   if (lim_const != 0.0)
   {
      lim_coeff.constant = 0.0;
      metric_part = a.GetParGridFunctionEnergy(x);
      lim_coeff.constant = lim_const;
   }
   if (myid == 0)
   {
      cout << "Initial strain energy: " << init_energy
           << " = metrics: " << init_energy
           << " + limiting term: " << 0.0 << endl;
      cout << "  Final strain energy: " << fin_energy
           << " = metrics: " << metric_part
           << " + limiting term: " << fin_energy - metric_part << endl;
      cout << "The strain energy decreased by: " << setprecision(12)
           << (init_energy - fin_energy) * 100.0 / init_energy << " %." << endl;
   }

   // 23. Visualize the final mesh and metric values.
   if (visualization)
   {
      char title[] = "Final metric values";
      vis_tmop_metric_p(mesh_poly_deg, *metric, *target_c, *pmesh, title, 600);
   }

   // 23. Visualize the mesh displacement.
   if (visualization)
   {
      x0 -= x;
      socketstream sock;
      if (myid == 0)
      {
         sock.open("localhost", 19916);
         sock << "solution\n";
      }
      pmesh->PrintAsOne(sock);
      x0.SaveAsOne(sock);
      if (myid == 0)
      {
         sock << "window_title 'Displacements'\n"
              << "window_geometry "
              << 1200 << " " << 0 << " " << 600 << " " << 600 << "\n"
              << "keys jRmclA" << endl;
      }
   }

   // 24. Free the used memory.
   delete S;
   delete target_c2;
   delete metric2;
   delete coeff1;
   delete target_c;
   delete adapt_coeff;
   delete metric;
   delete pfespace;
   delete fec;
   delete pmesh;

   MPI_Finalize();
   return 0;
}

// Defined with respect to the icf mesh.
double weight_fun(const Vector &x)
{
   const double r = sqrt(x(0)*x(0) + x(1)*x(1) + 1e-12);
   const double den = 0.002;
   double l2 = 0.2 + 0.5 * (std::tanh((r-0.16)/den) - std::tanh((r-0.17)/den)
                            + std::tanh((r-0.23)/den) - std::tanh((r-0.24)/den));
   return l2;
}

void DiffuseField(ParGridFunction &field, int smooth_steps)
{
   //Setup the Laplacian operator
   ParBilinearForm *Lap = new ParBilinearForm(field.ParFESpace());
   Lap->AddDomainIntegrator(new DiffusionIntegrator());
   Lap->Assemble();
   Lap->Finalize();
   HypreParMatrix *A = Lap->ParallelAssemble();

   HypreSmoother *S = new HypreSmoother(*A,0,smooth_steps);
   S->iterative_mode = true;

   Vector tmp(A->Width());
   field.SetTrueVector();
   Vector fieldtrue = field.GetTrueVector();
   tmp = 0.0;
   S->Mult(tmp, fieldtrue);

   field.SetFromTrueDofs(fieldtrue);

   delete S;
   delete Lap;
}<|MERGE_RESOLUTION|>--- conflicted
+++ resolved
@@ -40,7 +40,7 @@
 //     mpirun -np 4 pmesh-optimizer -m square01.mesh -o 2 -rs 2 -mid 87 -tid 4 -ni 100 -ls 2 -li 100 -bnd -qt 1 -qo 8 -fd 1
 //   Adapted discrete size:
 //     mpirun -np 4 pmesh-optimizer -m square01.mesh -o 2 -rs 2 -mid 7 -tid 5 -ni 200 -ls 2 -li 100 -bnd -qt 1 -qo 8
-<<<<<<< HEAD
+//     mpirun -np 4 pmesh-optimizer -m square01.mesh -o 2 -rs 2 -mid 2 -tid 5 -ni 200 -ls 2 -li 100 -bnd -qt 1 -qo 8 -cmb 2 -nor
 //   Adapted size+aspect ratio to discrete material indicator
 //     mpirun -np 4 pmesh-optimizer -m square01.mesh -o 2 -rs 2 -mid 7 -tid 6 -ni 100  -ls 2 -li 100 -bnd -qt 1 -qo 8
 //   Adapted discrete size+orientation
@@ -49,10 +49,6 @@
 //     mpirun -np 4 pmesh-optimizer -m square01.mesh -o 2 -rs 2 -mid 87 -tid 8 -ni 100  -ls 2 -li 100 -bnd -qt 1 -qo 8 -fd 1
 //   Adapted discrete aspect ratio (3D)
 //     mpirun -np 4 pmesh-optimizer -m cube.mesh -o 2 -rs 0 -mid 302 -tid 7 -ni 20  -ls 2 -li 100 -bnd -qt 1 -qo 8
-
-=======
-//     mpirun -np 4 pmesh-optimizer -m square01.mesh -o 2 -rs 2 -mid 2 -tid 5 -ni 200 -ls 2 -li 100 -bnd -qt 1 -qo 8 -cmb 2 -nor
->>>>>>> 8fd3957b
 //   Blade shape:
 //     mpirun -np 4 pmesh-optimizer -m blade.mesh -o 4 -rs 0 -mid 2 -tid 1 -ni 200 -ls 2 -li 100 -bnd -qt 1 -qo 8
 //   Blade shape with FD-based solver:
